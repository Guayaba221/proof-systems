--- conflicted
+++ resolved
@@ -2,11 +2,7 @@
     cannon::PAGE_ADDRESS_SIZE,
     mips::registers::{
         REGISTER_CURRENT_IP, REGISTER_HEAP_POINTER, REGISTER_HI, REGISTER_LO, REGISTER_NEXT_IP,
-<<<<<<< HEAD
-        REGISTER_PREIMAGE_KEY_END,
-=======
         REGISTER_PREIMAGE_KEY_END, REGISTER_PREIMAGE_OFFSET,
->>>>>>> c1aae2cc
     },
 };
 use log::debug;
@@ -1192,19 +1188,6 @@
             };
 
             let value = {
-<<<<<<< HEAD
-                let value = ((overwrite_0.clone() * m0 + (Env::constant(1) - overwrite_0) * r0)
-                    * Env::constant(1 << 24))
-                    + ((overwrite_1.clone() * m1 + (Env::constant(1) - overwrite_1) * r1)
-                        * Env::constant(1 << 16))
-                    + ((overwrite_2.clone() * m2 + (Env::constant(1) - overwrite_2) * r2)
-                        * Env::constant(1 << 8))
-                    + (overwrite_3.clone() * m3 + (Env::constant(1) - overwrite_3) * r3);
-                let pos = env.alloc_scratch();
-                env.copy(&value, pos)
-            };
-            env.write_register(&register_idx, value);
-=======
                 let value = ((overwrite_0.clone() * m0
                     + (Env::constant(1) - overwrite_0.clone()) * r0)
                     * Env::constant(1 << 24))
@@ -1232,7 +1215,6 @@
             // Set the error register to 0.
             env.write_register(&Env::constant(7), Env::constant(0u32));
 
->>>>>>> c1aae2cc
             env.set_instruction_pointer(next_instruction_pointer.clone());
             env.set_next_instruction_pointer(next_instruction_pointer + Env::constant(4u32));
             // REMOVEME: when all itype instructions are implemented.
