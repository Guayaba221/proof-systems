use crate::{
    cannon::{
        Meta, Start, State, StepFrequency, VmConfiguration, PAGE_ADDRESS_MASK, PAGE_ADDRESS_SIZE,
        PAGE_SIZE,
    },
    mips::{
        column::Column,
        interpreter::{
            self, debugging::InstructionParts, ITypeInstruction, Instruction, InterpreterEnv,
            JTypeInstruction, Lookup, RTypeInstruction,
        },
        registers::Registers,
    },
    preimage_oracle::PreImageOracle,
};
use ark_ff::Field;
use log::{debug, info};
use std::array;

pub const NUM_GLOBAL_LOOKUP_TERMS: usize = 1;
pub const NUM_DECODING_LOOKUP_TERMS: usize = 2;
pub const NUM_INSTRUCTION_LOOKUP_TERMS: usize = 5;
pub const NUM_LOOKUP_TERMS: usize =
    NUM_GLOBAL_LOOKUP_TERMS + NUM_DECODING_LOOKUP_TERMS + NUM_INSTRUCTION_LOOKUP_TERMS;
pub const SCRATCH_SIZE: usize = 31;

#[derive(Clone, Default)]
pub struct SyscallEnv {
    pub heap: u32, // Heap pointer (actually unused in Cannon as of [2023-10-18])
    pub preimage_offset: u32,
    pub preimage_key: [u8; 32],
    pub last_hint: Option<Vec<u8>>,
}

impl SyscallEnv {
    pub fn create(state: &State) -> Self {
        SyscallEnv {
            heap: state.heap,
            preimage_key: state.preimage_key,
            preimage_offset: state.preimage_offset,
            last_hint: state.last_hint.clone(),
        }
    }
}

pub struct Env<Fp> {
    pub instruction_counter: u32, // TODO: u32 will not be big enough..
    pub memory: Vec<(u32, Vec<u8>)>,
    pub memory_write_index: Vec<(u32, Vec<u32>)>, // TODO: u32 will not be big enough..
    pub registers: Registers<u32>,
    pub registers_write_index: Registers<u32>, // TODO: u32 will not be big enough..
    pub scratch_state_idx: usize,
    pub scratch_state: [Fp; SCRATCH_SIZE],
    pub halt: bool,
    pub syscall_env: SyscallEnv,
    pub preimage_oracle: PreImageOracle,
    pub lookups: Vec<Lookup<u32>>,
}

fn fresh_scratch_state<Fp: Field, const N: usize>() -> [Fp; N] {
    array::from_fn(|_| Fp::zero())
}

const KUNIT: usize = 1024; // a kunit of memory is 1024 things (bytes, kilobytes, ...)
const PREFIXES: &str = "KMGTPE"; // prefixes for memory quantities KiB, MiB, GiB, ...

// Create a human-readable string representation of the memory size
fn memory_size(total: usize) -> String {
    if total < KUNIT {
        format!("{total} B")
    } else {
        // Compute the index in the prefixes string above
        let mut idx = 0;
        let mut d = KUNIT;
        let mut n = total / KUNIT;

        while n >= KUNIT {
            d *= KUNIT;
            idx += 1;
            n /= KUNIT;
        }

        let value = total as f64 / d as f64;

        let prefix =
        ////////////////////////////////////////////////////////////////////////////
        // Famous last words: 1023 exabytes ought to be enough for anybody        //
        //                                                                        //
        // Corollary: unwrap() below shouldn't fail                               //
        //                                                                        //
        // The maximum representation for usize corresponds to 16 exabytes anyway //
        ////////////////////////////////////////////////////////////////////////////
            PREFIXES.chars().nth(idx).unwrap();

        format!("{:.1} {}iB", value, prefix)
    }
}

impl<Fp: Field> InterpreterEnv for Env<Fp> {
    type Position = Column;

    fn alloc_scratch(&mut self) -> Self::Position {
        let scratch_idx = self.scratch_state_idx;
        self.scratch_state_idx += 1;
        Column::ScratchState(scratch_idx)
    }

    type Variable = u32;

<<<<<<< HEAD
    fn add_lookup(&mut self, lookup: Lookup<Self::Variable>) {
        // FIXME: Shouldn't this type be `Lookup<Fp>`?
        self.lookups.push(lookup);
=======
    fn add_constraint(&mut self, _assert_equals_zero: Self::Variable) {
        // No-op for witness
        // Do not assert that _assert_equals_zero is zero here! Some variables may have
        // placeholders that do not faithfully represent the underlying values.
    }

    fn check_is_zero(assert_equals_zero: &Self::Variable) {
        assert_eq!(*assert_equals_zero, 0);
    }

    fn check_equal(x: &Self::Variable, y: &Self::Variable) {
        assert_eq!(*x, *y);
    }

    fn check_boolean(x: &Self::Variable) {
        if !(*x == 0 || *x == 1) {
            panic!("The value {} is not a boolean", *x);
        }
    }

    fn add_lookup(&mut self, _lookup: interpreter::Lookup<Self::Variable>) {
        // FIXME: Track the lookup values in the environment.
>>>>>>> ac0084d4
    }

    fn instruction_counter(&self) -> Self::Variable {
        self.instruction_counter
    }

    unsafe fn fetch_register(
        &mut self,
        idx: &Self::Variable,
        output: Self::Position,
    ) -> Self::Variable {
        let res = self.registers[*idx as usize];
        self.write_column(output, res.into());
        res
    }

    unsafe fn push_register(&mut self, idx: &Self::Variable, value: Self::Variable) {
        self.registers[*idx as usize] = value
    }

    unsafe fn fetch_register_access(
        &mut self,
        idx: &Self::Variable,
        output: Self::Position,
    ) -> Self::Variable {
        let res = self.registers_write_index[*idx as usize];
        self.write_column(output, res.into());
        res
    }

    unsafe fn push_register_access(&mut self, idx: &Self::Variable, value: Self::Variable) {
        self.registers_write_index[*idx as usize] = value
    }

    unsafe fn fetch_memory(
        &mut self,
        addr: &Self::Variable,
        output: Self::Position,
    ) -> Self::Variable {
        let page = addr >> PAGE_ADDRESS_SIZE;
        let page_address = (addr & PAGE_ADDRESS_MASK) as usize;
        for (page_index, memory) in self.memory.iter() {
            if *page_index == page {
                let value = memory[page_address];
                self.write_column(output, value.into());
                return value.into();
            }
        }
        panic!("Could not access address")
    }

    unsafe fn push_memory(&mut self, addr: &Self::Variable, value: Self::Variable) {
        let page = addr >> PAGE_ADDRESS_SIZE;
        let page_address = (addr & PAGE_ADDRESS_MASK) as usize;
        for (page_index, memory) in self.memory.iter_mut() {
            if *page_index == page {
                memory[page_address] = value.try_into().expect("push_memory values fit in a u8");
                return;
            }
        }
        panic!("Could not write to address")
    }

    unsafe fn fetch_memory_access(
        &mut self,
        addr: &Self::Variable,
        output: Self::Position,
    ) -> Self::Variable {
        let page = addr >> PAGE_ADDRESS_SIZE;
        let page_address = (addr & PAGE_ADDRESS_MASK) as usize;
        for (page_index, memory_write_index) in self.memory_write_index.iter() {
            if *page_index == page {
                let value = memory_write_index[page_address];
                self.write_column(output, value.into());
                return value;
            }
        }
        panic!("Could not access address")
    }

    unsafe fn push_memory_access(&mut self, addr: &Self::Variable, value: Self::Variable) {
        let page = addr >> PAGE_ADDRESS_SIZE;
        let page_address = (addr & PAGE_ADDRESS_MASK) as usize;
        for (page_index, memory_write_index) in self.memory_write_index.iter_mut() {
            if *page_index == page {
                memory_write_index[page_address] = value;
                return;
            }
        }
        panic!("Could not write to address")
    }

    fn constant(x: u32) -> Self::Variable {
        x
    }

    unsafe fn bitmask(
        &mut self,
        x: &Self::Variable,
        highest_bit: u32,
        lowest_bit: u32,
        position: Self::Position,
    ) -> Self::Variable {
        let res = (x >> lowest_bit) & ((1 << (highest_bit - lowest_bit)) - 1);
        self.write_column(position, res.into());
        res
    }

    unsafe fn shift_left(
        &mut self,
        x: &Self::Variable,
        by: &Self::Variable,
        position: Self::Position,
    ) -> Self::Variable {
        let res = x << by;
        self.write_column(position, res.into());
        res
    }

    unsafe fn shift_right(
        &mut self,
        x: &Self::Variable,
        by: &Self::Variable,
        position: Self::Position,
    ) -> Self::Variable {
        let res = x >> by;
        self.write_column(position, res.into());
        res
    }

    unsafe fn shift_right_arithmetic(
        &mut self,
        x: &Self::Variable,
        by: &Self::Variable,
        position: Self::Position,
    ) -> Self::Variable {
        let res = ((*x as i32) >> by) as u32;
        self.write_column(position, res.into());
        res
    }

    unsafe fn test_zero(&mut self, x: &Self::Variable, position: Self::Position) -> Self::Variable {
        let res = if *x == 0 { 1 } else { 0 };
        self.write_column(position, res.into());
        res
    }

    unsafe fn inverse_or_zero(
        &mut self,
        x: &Self::Variable,
        position: Self::Position,
    ) -> Self::Variable {
        if *x == 0 {
            self.write_column(position, 0);
            0
        } else {
            self.write_field_column(position, Fp::from(*x as u64).inverse().unwrap());
            1 // Placeholder value
        }
    }

    unsafe fn test_less_than(
        &mut self,
        x: &Self::Variable,
        y: &Self::Variable,
        position: Self::Position,
    ) -> Self::Variable {
        let res = if *x < *y { 1 } else { 0 };
        self.write_column(position, res.into());
        res
    }

    unsafe fn test_less_than_signed(
        &mut self,
        x: &Self::Variable,
        y: &Self::Variable,
        position: Self::Position,
    ) -> Self::Variable {
        let res = if (*x as i32) < (*y as i32) { 1 } else { 0 };
        self.write_column(position, res.into());
        res
    }

    unsafe fn and_witness(
        &mut self,
        x: &Self::Variable,
        y: &Self::Variable,
        position: Self::Position,
    ) -> Self::Variable {
        let res = x & y;
        self.write_column(position, res.into());
        res
    }

    unsafe fn nor_witness(
        &mut self,
        x: &Self::Variable,
        y: &Self::Variable,
        position: Self::Position,
    ) -> Self::Variable {
        let res = !(x | y);
        self.write_column(position, res.into());
        res
    }

    unsafe fn or_witness(
        &mut self,
        x: &Self::Variable,
        y: &Self::Variable,
        position: Self::Position,
    ) -> Self::Variable {
        let res = x | y;
        self.write_column(position, res.into());
        res
    }

    unsafe fn xor_witness(
        &mut self,
        x: &Self::Variable,
        y: &Self::Variable,
        position: Self::Position,
    ) -> Self::Variable {
        let res = *x ^ *y;
        self.write_column(position, res.into());
        res
    }

    unsafe fn mul_signed_witness(
        &mut self,
        x: &Self::Variable,
        y: &Self::Variable,
        position: Self::Position,
    ) -> Self::Variable {
        let res = ((*x as i32) * (*y as i32)) as u32;
        self.write_column(position, res.into());
        res
    }

    unsafe fn divmod(
        &mut self,
        x: &Self::Variable,
        y: &Self::Variable,
        position_quotient: Self::Position,
        position_remainder: Self::Position,
    ) -> (Self::Variable, Self::Variable) {
        let q = x / y;
        let r = x % y;
        self.write_column(position_quotient, q.into());
        self.write_column(position_remainder, r.into());
        (q, r)
    }

    fn copy(&mut self, x: &Self::Variable, position: Self::Position) -> Self::Variable {
        self.write_column(position, (*x).into());
        *x
    }

    fn set_halted(&mut self, flag: Self::Variable) {
        if flag == 0 {
            self.halt = false
        } else if flag == 1 {
            self.halt = true
        } else {
            panic!("Bad value for flag in set_halted: {}", flag);
        }
    }
}

impl<Fp: Field> Env<Fp> {
    pub fn create(page_size: usize, state: State, preimage_oracle: PreImageOracle) -> Self {
        let initial_instruction_pointer = state.pc;
        let next_instruction_pointer = state.next_pc;

        let syscall_env = SyscallEnv::create(&state);

        let mut initial_memory: Vec<(u32, Vec<u8>)> = state
            .memory
            .into_iter()
            // Check that the conversion from page data is correct
            .map(|page| (page.index, page.data))
            .collect();

        for (_address, initial_memory) in initial_memory.iter_mut() {
            initial_memory.extend((0..(page_size - initial_memory.len())).map(|_| 0u8));
            assert_eq!(initial_memory.len(), page_size);
        }

        let memory_offsets = initial_memory
            .iter()
            .map(|(offset, _)| *offset)
            .collect::<Vec<_>>();

        let initial_registers = Registers {
            lo: state.lo,
            hi: state.hi,
            general_purpose: state.registers,
            current_instruction_pointer: initial_instruction_pointer,
            next_instruction_pointer,
        };

        Env {
            instruction_counter: state.step as u32,
            memory: initial_memory.clone(),
            memory_write_index: memory_offsets
                .iter()
                .map(|offset| (*offset, vec![0u32; page_size]))
                .collect(),
            registers: initial_registers.clone(),
            registers_write_index: Registers::default(),
            scratch_state_idx: 0,
            scratch_state: fresh_scratch_state(),
            halt: state.exited,
            syscall_env,
            preimage_oracle,
            lookups: vec![],
        }
    }

    pub fn reset_scratch_state(&mut self) {
        self.scratch_state_idx = 0;
        self.scratch_state = fresh_scratch_state();
    }

    pub fn write_column(&mut self, column: Column, value: u64) {
        self.write_field_column(column, value.into())
    }

    pub fn write_field_column(&mut self, column: Column, value: Fp) {
        match column {
            Column::ScratchState(idx) => self.scratch_state[idx] = value,
        }
    }

    pub fn get_memory_direct(&self, addr: u32) -> u8 {
        let page = addr >> PAGE_ADDRESS_SIZE;
        let page_address = (addr & PAGE_ADDRESS_MASK) as usize;
        for (page_index, memory) in self.memory.iter() {
            if *page_index == page {
                return memory[page_address];
            }
        }
        panic!("Could not access address")
    }

    pub fn decode_instruction(&self) -> (Instruction, u32) {
        let instruction =
            ((self.get_memory_direct(self.registers.current_instruction_pointer) as u32) << 24)
                | ((self.get_memory_direct(self.registers.current_instruction_pointer + 1) as u32)
                    << 16)
                | ((self.get_memory_direct(self.registers.current_instruction_pointer + 2) as u32)
                    << 8)
                | (self.get_memory_direct(self.registers.current_instruction_pointer + 3) as u32);
        let opcode = {
            match instruction >> 26 {
                0x00 => match instruction & 0x3F {
                    0x00 => Instruction::RType(RTypeInstruction::ShiftLeftLogical),
                    0x02 => Instruction::RType(RTypeInstruction::ShiftRightLogical),
                    0x03 => Instruction::RType(RTypeInstruction::ShiftRightArithmetic),
                    0x04 => Instruction::RType(RTypeInstruction::ShiftLeftLogicalVariable),
                    0x06 => Instruction::RType(RTypeInstruction::ShiftRightLogicalVariable),
                    0x07 => Instruction::RType(RTypeInstruction::ShiftRightArithmeticVariable),
                    0x08 => Instruction::RType(RTypeInstruction::JumpRegister),
                    0x09 => Instruction::RType(RTypeInstruction::JumpAndLinkRegister),
                    0x0a => Instruction::RType(RTypeInstruction::MoveZero),
                    0x0b => Instruction::RType(RTypeInstruction::MoveNonZero),
                    0x0c => match self.registers.general_purpose[2] {
                        4090 => Instruction::RType(RTypeInstruction::SyscallMmap),
                        4045 => {
                            // sysBrk
                            Instruction::RType(RTypeInstruction::SyscallOther)
                        }
                        4120 => {
                            // sysClone
                            Instruction::RType(RTypeInstruction::SyscallOther)
                        }
                        4246 => Instruction::RType(RTypeInstruction::SyscallExitGroup),
                        4003 => match self.registers.general_purpose[4] {
                            interpreter::FD_HINT_READ => {
                                Instruction::RType(RTypeInstruction::SyscallReadHint)
                            }
                            interpreter::FD_PREIMAGE_READ => {
                                Instruction::RType(RTypeInstruction::SyscallReadPreimage)
                            }
                            _ => Instruction::RType(RTypeInstruction::SyscallReadOther),
                        },
                        4004 => match self.registers.general_purpose[4] {
                            interpreter::FD_PREIMAGE_WRITE => {
                                Instruction::RType(RTypeInstruction::SyscallWritePreimage)
                            }
                            interpreter::FD_HINT_WRITE => {
                                Instruction::RType(RTypeInstruction::SyscallWriteHint)
                            }
                            _ => Instruction::RType(RTypeInstruction::SyscallWriteOther),
                        },
                        4055 => Instruction::RType(RTypeInstruction::SyscallFcntl),
                        _ => {
                            // NB: This has well-defined behavior. Don't panic!
                            Instruction::RType(RTypeInstruction::SyscallOther)
                        }
                    },
                    0x0f => Instruction::RType(RTypeInstruction::Sync),
                    0x10 => Instruction::RType(RTypeInstruction::MoveFromHi),
                    0x11 => Instruction::RType(RTypeInstruction::MoveToHi),
                    0x12 => Instruction::RType(RTypeInstruction::MoveFromLo),
                    0x13 => Instruction::RType(RTypeInstruction::MoveToLo),
                    0x18 => Instruction::RType(RTypeInstruction::Multiply),
                    0x19 => Instruction::RType(RTypeInstruction::MultiplyUnsigned),
                    0x1a => Instruction::RType(RTypeInstruction::Div),
                    0x1b => Instruction::RType(RTypeInstruction::DivUnsigned),
                    0x20 => Instruction::RType(RTypeInstruction::Add),
                    0x21 => Instruction::RType(RTypeInstruction::AddUnsigned),
                    0x22 => Instruction::RType(RTypeInstruction::Sub),
                    0x23 => Instruction::RType(RTypeInstruction::SubUnsigned),
                    0x24 => Instruction::RType(RTypeInstruction::And),
                    0x25 => Instruction::RType(RTypeInstruction::Or),
                    0x26 => Instruction::RType(RTypeInstruction::Xor),
                    0x27 => Instruction::RType(RTypeInstruction::Nor),
                    0x2a => Instruction::RType(RTypeInstruction::SetLessThan),
                    0x2b => Instruction::RType(RTypeInstruction::SetLessThanUnsigned),
                    _ => {
                        panic!("Unhandled instruction {:#X}", instruction)
                    }
                },
                0x01 => {
                    // RegImm instructions
                    match (instruction >> 16) & 0x1F {
                        0x0 => Instruction::IType(ITypeInstruction::BranchLtZero),
                        0x1 => Instruction::IType(ITypeInstruction::BranchGeqZero),
                        _ => panic!("Unhandled instruction {:#X}", instruction),
                    }
                }
                0x02 => Instruction::JType(JTypeInstruction::Jump),
                0x03 => Instruction::JType(JTypeInstruction::JumpAndLink),
                0x04 => Instruction::IType(ITypeInstruction::BranchEq),
                0x05 => Instruction::IType(ITypeInstruction::BranchNeq),
                0x06 => Instruction::IType(ITypeInstruction::BranchLeqZero),
                0x07 => Instruction::IType(ITypeInstruction::BranchGtZero),
                0x08 => Instruction::IType(ITypeInstruction::AddImmediate),
                0x09 => Instruction::IType(ITypeInstruction::AddImmediateUnsigned),
                0x0A => Instruction::IType(ITypeInstruction::SetLessThanImmediate),
                0x0B => Instruction::IType(ITypeInstruction::SetLessThanImmediateUnsigned),
                0x0C => Instruction::IType(ITypeInstruction::AndImmediate),
                0x0D => Instruction::IType(ITypeInstruction::OrImmediate),
                0x0E => Instruction::IType(ITypeInstruction::XorImmediate),
                0x0F => Instruction::IType(ITypeInstruction::LoadUpperImmediate),
                0x1C => match instruction & 0x3F {
                    0x02 => Instruction::RType(RTypeInstruction::MultiplyToRegister),
                    0x20 => Instruction::RType(RTypeInstruction::CountLeadingZeros),
                    0x21 => Instruction::RType(RTypeInstruction::CountLeadingOnes),
                    _ => panic!("Unhandled instruction {:#X}", instruction),
                },
                0x20 => Instruction::IType(ITypeInstruction::Load8),
                0x21 => Instruction::IType(ITypeInstruction::Load16),
                0x22 => Instruction::IType(ITypeInstruction::LoadWordLeft),
                0x23 => Instruction::IType(ITypeInstruction::Load32),
                0x24 => Instruction::IType(ITypeInstruction::Load8Unsigned),
                0x25 => Instruction::IType(ITypeInstruction::Load16Unsigned),
                0x26 => Instruction::IType(ITypeInstruction::LoadWordRight),
                0x28 => Instruction::IType(ITypeInstruction::Store8),
                0x29 => Instruction::IType(ITypeInstruction::Store16),
                0x2a => Instruction::IType(ITypeInstruction::StoreWordLeft),
                0x2b => Instruction::IType(ITypeInstruction::Store32),
                0x2e => Instruction::IType(ITypeInstruction::StoreWordRight),
                0x30 => {
                    // Note: This is ll (LoadLinked), but we're only simulating a single processor.
                    Instruction::IType(ITypeInstruction::Load32)
                }
                0x38 => {
                    // Note: This is sc (StoreConditional), but we're only simulating a single processor.
                    Instruction::IType(ITypeInstruction::Store32)
                }
                _ => {
                    panic!("Unhandled instruction {:#X}", instruction)
                }
            }
        };
        (opcode, instruction)
    }

    pub fn step(&mut self, config: &VmConfiguration, metadata: &Meta, start: &Start) {
        self.reset_scratch_state();
        let (opcode, instruction) = self.decode_instruction();
        let instruction_parts: InstructionParts = InstructionParts::decode(instruction);
        debug!("instruction: {:?}", opcode);
        debug!("Instruction hex: {:#010x}", instruction);
        debug!("Instruction: {:#034b}", instruction);
        debug!("Rs: {:#07b}", instruction_parts.rs);
        debug!("Rt: {:#07b}", instruction_parts.rt);
        debug!("Rd: {:#07b}", instruction_parts.rd);
        debug!("Shamt: {:#07b}", instruction_parts.shamt);
        debug!("Funct: {:#08b}", instruction_parts.funct);

        self.pp_info(&config.info_at, metadata, start);

        // Force stops at given iteration
        if self.should_trigger_at(&config.stop_at) {
            self.halt = true;
            return;
        }

        interpreter::interpret_instruction(self, opcode);

        self.instruction_counter += 1;
    }

    fn should_trigger_at(&self, at: &StepFrequency) -> bool {
        let m: u64 = self.instruction_counter as u64;
        match at {
            StepFrequency::Never => false,
            StepFrequency::Always => true,
            StepFrequency::Exactly(n) => *n == m,
            StepFrequency::Every(n) => m % *n == 0,
        }
    }

    // Compute memory usage
    fn memory_usage(&self) -> String {
        let total = self.memory.len() * PAGE_SIZE as usize;
        memory_size(total)
    }

    fn page_address(&self) -> (u32, usize) {
        let address = self.registers.current_instruction_pointer;
        let page = address >> PAGE_ADDRESS_SIZE;
        let page_address = (address & PAGE_ADDRESS_MASK) as usize;
        (page, page_address)
    }

    fn get_opcode(&mut self) -> Option<u32> {
        let (page_id, page_address) = self.page_address();
        for (page_index, memory) in self.memory.iter() {
            if page_id == *page_index {
                let memory_slice: [u8; 4] = memory[page_address..page_address + 4]
                    .try_into()
                    .expect("Couldn't read 4 bytes at given address");
                return Some(u32::from_be_bytes(memory_slice));
            }
        }
        None
    }

    fn pp_info(&mut self, at: &StepFrequency, meta: &Meta, start: &Start) {
        if self.should_trigger_at(at) {
            let elapsed = start.time.elapsed();
            let step = self.instruction_counter;
            let pc = self.registers.current_instruction_pointer;

            // Get the 32-bits opcode
            let insn = self.get_opcode().unwrap();

            // Approximate instruction per seconds
            let how_many_steps = step as usize - start.step;
            let ips = how_many_steps as f64 / elapsed.as_secs() as f64;

            let pages = self.memory.len();

            let mem = self.memory_usage();
            let name = meta
                .find_address_symbol(pc)
                .unwrap_or_else(|| "n/a".to_string());

            info!(
                "processing step={} pc={:010x} insn={:010x} ips={:.2} pages={} mem={} name={}",
                step, pc, insn, ips, pages, mem, name
            );
        }
    }
}

#[cfg(test)]
mod tests {

    use super::*;

    #[test]
    fn test_memory_size() {
        assert_eq!(memory_size(1023_usize), "1023 B");
        assert_eq!(memory_size(1024_usize), "1.0 KiB");
        assert_eq!(memory_size(1024 * 1024_usize), "1.0 MiB");
        assert_eq!(memory_size(2100 * 1024 * 1024_usize), "2.1 GiB");
        assert_eq!(memory_size(std::usize::MAX), "16.0 EiB");
    }
}<|MERGE_RESOLUTION|>--- conflicted
+++ resolved
@@ -107,11 +107,6 @@
 
     type Variable = u32;
 
-<<<<<<< HEAD
-    fn add_lookup(&mut self, lookup: Lookup<Self::Variable>) {
-        // FIXME: Shouldn't this type be `Lookup<Fp>`?
-        self.lookups.push(lookup);
-=======
     fn add_constraint(&mut self, _assert_equals_zero: Self::Variable) {
         // No-op for witness
         // Do not assert that _assert_equals_zero is zero here! Some variables may have
@@ -132,9 +127,9 @@
         }
     }
 
-    fn add_lookup(&mut self, _lookup: interpreter::Lookup<Self::Variable>) {
-        // FIXME: Track the lookup values in the environment.
->>>>>>> ac0084d4
+    fn add_lookup(&mut self, lookup: Lookup<Self::Variable>) {
+        // FIXME: Shouldn't this type be `Lookup<Fp>`?
+        self.lookups.push(lookup);
     }
 
     fn instruction_counter(&self) -> Self::Variable {
