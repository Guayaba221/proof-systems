use crate::{
    cannon::{
        Meta, Start, State, StepFrequency, VmConfiguration, PAGE_ADDRESS_MASK, PAGE_ADDRESS_SIZE,
        PAGE_SIZE,
    },
    mips::{
        column::Column,
        interpreter::{
            self, debugging::InstructionParts, ITypeInstruction, Instruction, InterpreterEnv,
            JTypeInstruction, RTypeInstruction,
        },
        registers::Registers,
    },
    preimage_oracle::PreImageOracle,
};
use ark_ff::Field;
use log::{debug, info};
use std::array;

pub const NUM_GLOBAL_LOOKUP_TERMS: usize = 1;
pub const NUM_DECODING_LOOKUP_TERMS: usize = 2;
pub const NUM_INSTRUCTION_LOOKUP_TERMS: usize = 5;
pub const NUM_LOOKUP_TERMS: usize =
    NUM_GLOBAL_LOOKUP_TERMS + NUM_DECODING_LOOKUP_TERMS + NUM_INSTRUCTION_LOOKUP_TERMS;
pub const SCRATCH_SIZE: usize = 60; // TODO: Delete and use a vector instead

#[derive(Clone, Default)]
pub struct SyscallEnv {
    pub last_hint: Option<Vec<u8>>,
}

impl SyscallEnv {
    pub fn create(state: &State) -> Self {
        SyscallEnv {
            last_hint: state.last_hint.clone(),
        }
    }
}

pub struct Env<Fp> {
    pub instruction_counter: u32, // TODO: u32 will not be big enough..
    pub memory: Vec<(u32, Vec<u8>)>,
    pub last_memory_accesses: [usize; 3],
    pub memory_write_index: Vec<(u32, Vec<u32>)>, // TODO: u32 will not be big enough..
    pub last_memory_write_index_accesses: [usize; 3],
    pub registers: Registers<u32>,
    pub registers_write_index: Registers<u32>, // TODO: u32 will not be big enough..
    pub scratch_state_idx: usize,
    pub scratch_state: [Fp; SCRATCH_SIZE],
    pub halt: bool,
    pub syscall_env: SyscallEnv,
    pub preimage_oracle: PreImageOracle,
}

fn fresh_scratch_state<Fp: Field, const N: usize>() -> [Fp; N] {
    array::from_fn(|_| Fp::zero())
}

const KUNIT: usize = 1024; // a kunit of memory is 1024 things (bytes, kilobytes, ...)
const PREFIXES: &str = "KMGTPE"; // prefixes for memory quantities KiB, MiB, GiB, ...

// Create a human-readable string representation of the memory size
fn memory_size(total: usize) -> String {
    if total < KUNIT {
        format!("{total} B")
    } else {
        // Compute the index in the prefixes string above
        let mut idx = 0;
        let mut d = KUNIT;
        let mut n = total / KUNIT;

        while n >= KUNIT {
            d *= KUNIT;
            idx += 1;
            n /= KUNIT;
        }

        let value = total as f64 / d as f64;

        let prefix =
        ////////////////////////////////////////////////////////////////////////////
        // Famous last words: 1023 exabytes ought to be enough for anybody        //
        //                                                                        //
        // Corollary: unwrap() below shouldn't fail                               //
        //                                                                        //
        // The maximum representation for usize corresponds to 16 exabytes anyway //
        ////////////////////////////////////////////////////////////////////////////
            PREFIXES.chars().nth(idx).unwrap();

        format!("{:.1} {}iB", value, prefix)
    }
}

impl<Fp: Field> InterpreterEnv for Env<Fp> {
    type Position = Column;

    fn alloc_scratch(&mut self) -> Self::Position {
        let scratch_idx = self.scratch_state_idx;
        self.scratch_state_idx += 1;
        Column::ScratchState(scratch_idx)
    }

    type Variable = u32;

    fn add_constraint(&mut self, _assert_equals_zero: Self::Variable) {
        // No-op for witness
        // Do not assert that _assert_equals_zero is zero here! Some variables may have
        // placeholders that do not faithfully represent the underlying values.
    }

    fn check_is_zero(assert_equals_zero: &Self::Variable) {
        assert_eq!(*assert_equals_zero, 0);
    }

    fn check_equal(x: &Self::Variable, y: &Self::Variable) {
        assert_eq!(*x, *y);
    }

    fn check_boolean(x: &Self::Variable) {
        if !(*x == 0 || *x == 1) {
            panic!("The value {} is not a boolean", *x);
        }
    }

    fn add_lookup(&mut self, _lookup: interpreter::Lookup<Self::Variable>) {
        // FIXME: Track the lookup values in the environment.
    }

    fn instruction_counter(&self) -> Self::Variable {
        self.instruction_counter
    }

    unsafe fn fetch_register(
        &mut self,
        idx: &Self::Variable,
        output: Self::Position,
    ) -> Self::Variable {
        let res = self.registers[*idx as usize];
        self.write_column(output, res.into());
        res
    }

    unsafe fn push_register_if(
        &mut self,
        idx: &Self::Variable,
        value: Self::Variable,
        if_is_true: &Self::Variable,
    ) {
        if *if_is_true == 1 {
            self.registers[*idx as usize] = value
        } else if *if_is_true == 0 {
            // No-op
        } else {
            panic!("Bad value for flag in push_register: {}", *if_is_true);
        }
    }

    unsafe fn fetch_register_access(
        &mut self,
        idx: &Self::Variable,
        output: Self::Position,
    ) -> Self::Variable {
        let res = self.registers_write_index[*idx as usize];
        self.write_column(output, res.into());
        res
    }

    unsafe fn push_register_access_if(
        &mut self,
        idx: &Self::Variable,
        value: Self::Variable,
        if_is_true: &Self::Variable,
    ) {
        if *if_is_true == 1 {
            self.registers_write_index[*idx as usize] = value
        } else if *if_is_true == 0 {
            // No-op
        } else {
            panic!("Bad value for flag in push_register: {}", *if_is_true);
        }
    }

    unsafe fn fetch_memory(
        &mut self,
        addr: &Self::Variable,
        output: Self::Position,
    ) -> Self::Variable {
        let page = addr >> PAGE_ADDRESS_SIZE;
        let page_address = (addr & PAGE_ADDRESS_MASK) as usize;
        let memory_page_idx = self.get_memory_page_index(page);
        let value = self.memory[memory_page_idx].1[page_address];
        self.write_column(output, value.into());
        value.into()
    }

    unsafe fn push_memory(&mut self, addr: &Self::Variable, value: Self::Variable) {
        let page = addr >> PAGE_ADDRESS_SIZE;
        let page_address = (addr & PAGE_ADDRESS_MASK) as usize;
        let memory_page_idx = self.get_memory_page_index(page);
        self.memory[memory_page_idx].1[page_address] =
            value.try_into().expect("push_memory values fit in a u8");
    }

    unsafe fn fetch_memory_access(
        &mut self,
        addr: &Self::Variable,
        output: Self::Position,
    ) -> Self::Variable {
        let page = addr >> PAGE_ADDRESS_SIZE;
        let page_address = (addr & PAGE_ADDRESS_MASK) as usize;
        let memory_write_index_page_idx = self.get_memory_access_page_index(page);
        let value = self.memory_write_index[memory_write_index_page_idx].1[page_address];
        self.write_column(output, value.into());
        value
    }

    unsafe fn push_memory_access(&mut self, addr: &Self::Variable, value: Self::Variable) {
        let page = addr >> PAGE_ADDRESS_SIZE;
        let page_address = (addr & PAGE_ADDRESS_MASK) as usize;
        let memory_write_index_page_idx = self.get_memory_access_page_index(page);
        self.memory_write_index[memory_write_index_page_idx].1[page_address] = value;
    }

    fn constant(x: u32) -> Self::Variable {
        x
    }

    unsafe fn bitmask(
        &mut self,
        x: &Self::Variable,
        highest_bit: u32,
        lowest_bit: u32,
        position: Self::Position,
    ) -> Self::Variable {
        let res = (x >> lowest_bit) & ((1 << (highest_bit - lowest_bit)) - 1);
        self.write_column(position, res.into());
        res
    }

    unsafe fn shift_left(
        &mut self,
        x: &Self::Variable,
        by: &Self::Variable,
        position: Self::Position,
    ) -> Self::Variable {
        let res = x << by;
        self.write_column(position, res.into());
        res
    }

    unsafe fn shift_right(
        &mut self,
        x: &Self::Variable,
        by: &Self::Variable,
        position: Self::Position,
    ) -> Self::Variable {
        let res = x >> by;
        self.write_column(position, res.into());
        res
    }

    unsafe fn shift_right_arithmetic(
        &mut self,
        x: &Self::Variable,
        by: &Self::Variable,
        position: Self::Position,
    ) -> Self::Variable {
        let res = ((*x as i32) >> by) as u32;
        self.write_column(position, res.into());
        res
    }

    unsafe fn test_zero(&mut self, x: &Self::Variable, position: Self::Position) -> Self::Variable {
        let res = if *x == 0 { 1 } else { 0 };
        self.write_column(position, res.into());
        res
    }

    unsafe fn inverse_or_zero(
        &mut self,
        x: &Self::Variable,
        position: Self::Position,
    ) -> Self::Variable {
        if *x == 0 {
            self.write_column(position, 0);
            0
        } else {
            self.write_field_column(position, Fp::from(*x as u64).inverse().unwrap());
            1 // Placeholder value
        }
    }

    unsafe fn test_less_than(
        &mut self,
        x: &Self::Variable,
        y: &Self::Variable,
        position: Self::Position,
    ) -> Self::Variable {
        let res = if *x < *y { 1 } else { 0 };
        self.write_column(position, res.into());
        res
    }

    unsafe fn test_less_than_signed(
        &mut self,
        x: &Self::Variable,
        y: &Self::Variable,
        position: Self::Position,
    ) -> Self::Variable {
        let res = if (*x as i32) < (*y as i32) { 1 } else { 0 };
        self.write_column(position, res.into());
        res
    }

    unsafe fn and_witness(
        &mut self,
        x: &Self::Variable,
        y: &Self::Variable,
        position: Self::Position,
    ) -> Self::Variable {
        let res = x & y;
        self.write_column(position, res.into());
        res
    }

    unsafe fn nor_witness(
        &mut self,
        x: &Self::Variable,
        y: &Self::Variable,
        position: Self::Position,
    ) -> Self::Variable {
        let res = !(x | y);
        self.write_column(position, res.into());
        res
    }

    unsafe fn or_witness(
        &mut self,
        x: &Self::Variable,
        y: &Self::Variable,
        position: Self::Position,
    ) -> Self::Variable {
        let res = x | y;
        self.write_column(position, res.into());
        res
    }

    unsafe fn xor_witness(
        &mut self,
        x: &Self::Variable,
        y: &Self::Variable,
        position: Self::Position,
    ) -> Self::Variable {
        let res = *x ^ *y;
        self.write_column(position, res.into());
        res
    }

    unsafe fn mul_signed_witness(
        &mut self,
        x: &Self::Variable,
        y: &Self::Variable,
        position: Self::Position,
    ) -> Self::Variable {
        let res = ((*x as i32) * (*y as i32)) as u32;
        self.write_column(position, res.into());
        res
    }

    unsafe fn mul_hi_lo_signed(
        &mut self,
        x: &Self::Variable,
        y: &Self::Variable,
        position_hi: Self::Position,
        position_lo: Self::Position,
    ) -> (Self::Variable, Self::Variable) {
        let mul = ((*x as i64) * (*y as i64)) as u64;
        let hi = (mul >> 32) as u32;
        let lo = (mul & ((1 << 32) - 1)) as u32;
        self.write_column(position_hi, hi.into());
        self.write_column(position_lo, lo.into());
        (hi, lo)
    }

    unsafe fn mul_hi_lo(
        &mut self,
        x: &Self::Variable,
        y: &Self::Variable,
        position_hi: Self::Position,
        position_lo: Self::Position,
    ) -> (Self::Variable, Self::Variable) {
        let mul = (*x as u64) * (*y as u64);
        let hi = (mul >> 32) as u32;
        let lo = (mul & ((1 << 32) - 1)) as u32;
        self.write_column(position_hi, hi.into());
        self.write_column(position_lo, lo.into());
        (hi, lo)
    }

    unsafe fn divmod_signed(
        &mut self,
        x: &Self::Variable,
        y: &Self::Variable,
        position_quotient: Self::Position,
        position_remainder: Self::Position,
    ) -> (Self::Variable, Self::Variable) {
        let q = ((*x as i32) / (*y as i32)) as u32;
        let r = ((*x as i32) % (*y as i32)) as u32;
        self.write_column(position_quotient, q.into());
        self.write_column(position_remainder, r.into());
        (q, r)
    }

    unsafe fn divmod(
        &mut self,
        x: &Self::Variable,
        y: &Self::Variable,
        position_quotient: Self::Position,
        position_remainder: Self::Position,
    ) -> (Self::Variable, Self::Variable) {
        let q = x / y;
        let r = x % y;
        self.write_column(position_quotient, q.into());
        self.write_column(position_remainder, r.into());
        (q, r)
    }

    unsafe fn count_leading_zeros(
        &mut self,
        x: &Self::Variable,
        position: Self::Position,
    ) -> Self::Variable {
        let res = x.leading_zeros();
        self.write_column(position, res.into());
        res
    }

    fn copy(&mut self, x: &Self::Variable, position: Self::Position) -> Self::Variable {
        self.write_column(position, (*x).into());
        *x
    }

    fn set_halted(&mut self, flag: Self::Variable) {
        if flag == 0 {
            self.halt = false
        } else if flag == 1 {
            self.halt = true
        } else {
            panic!("Bad value for flag in set_halted: {}", flag);
        }
    }

    fn report_raw_write(
        &mut self,
        fd: &Self::Variable,
        addr: &Self::Variable,
        len: &Self::Variable,
    ) {
        let mut bytes = Vec::with_capacity(*len as usize);
        for i in 0..*len {
            bytes.push(self.get_memory_direct(addr + i));
        }
        /*println!(
            "received write on fd={}: {}",
            *fd,
            String::from_utf8_lossy(&bytes)
        );*/
    }

    fn report_exit(&mut self, exit_code: &Self::Variable) {
        println!("Exited with code {}", *exit_code);
    }
}

impl<Fp: Field> Env<Fp> {
    pub fn create(page_size: usize, state: State, preimage_oracle: PreImageOracle) -> Self {
        let initial_instruction_pointer = state.pc;
        let next_instruction_pointer = state.next_pc;

        let syscall_env = SyscallEnv::create(&state);

        let mut initial_memory: Vec<(u32, Vec<u8>)> = state
            .memory
            .into_iter()
            // Check that the conversion from page data is correct
            .map(|page| (page.index, page.data))
            .collect();

        for (_address, initial_memory) in initial_memory.iter_mut() {
            initial_memory.extend((0..(page_size - initial_memory.len())).map(|_| 0u8));
            assert_eq!(initial_memory.len(), page_size);
        }

        let memory_offsets = initial_memory
            .iter()
            .map(|(offset, _)| *offset)
            .collect::<Vec<_>>();

        let initial_registers = {
            let preimage_key = {
                let mut preimage_key = [0u32; 8];
                for i in 0..8 {
<<<<<<< HEAD
                    preimage_key[i] =
                        u32::from_be_bytes(state.preimage_key[i * 4..i * 4 + 3].try_into().unwrap())
=======
                    preimage_key[i] = u32::from_be_bytes(
                        state.preimage_key[i * 4..(i + 1) * 4].try_into().unwrap(),
                    )
>>>>>>> c1aae2cc
                }
                preimage_key
            };
            Registers {
                lo: state.lo,
                hi: state.hi,
                general_purpose: state.registers,
                current_instruction_pointer: initial_instruction_pointer,
                next_instruction_pointer,
                heap_pointer: state.heap,
                preimage_key,
                preimage_offset: state.preimage_offset,
            }
        };

        Env {
            instruction_counter: state.step as u32,
            memory: initial_memory.clone(),
            last_memory_accesses: [0usize; 3],
            memory_write_index: memory_offsets
                .iter()
                .map(|offset| (*offset, vec![0u32; page_size]))
                .collect(),
            last_memory_write_index_accesses: [0usize; 3],
            registers: initial_registers.clone(),
            registers_write_index: Registers::default(),
            scratch_state_idx: 0,
            scratch_state: fresh_scratch_state(),
            halt: state.exited,
            syscall_env,
            preimage_oracle,
        }
    }

    pub fn reset_scratch_state(&mut self) {
        self.scratch_state_idx = 0;
        self.scratch_state = fresh_scratch_state();
    }

    pub fn write_column(&mut self, column: Column, value: u64) {
        self.write_field_column(column, value.into())
    }

    pub fn write_field_column(&mut self, column: Column, value: Fp) {
        match column {
            Column::ScratchState(idx) => self.scratch_state[idx] = value,
        }
    }

    pub fn update_last_memory_access(&mut self, i: usize) {
        let [i_0, i_1, _] = self.last_memory_accesses;
        self.last_memory_accesses = [i, i_0, i_1]
    }

    pub fn get_memory_page_index(&mut self, page: u32) -> usize {
        for &i in self.last_memory_accesses.iter() {
            if self.memory_write_index[i].0 == page {
                return i;
            }
        }
        for (i, (page_index, _memory)) in self.memory.iter_mut().enumerate() {
            if *page_index == page {
                self.update_last_memory_access(i);
                return i;
            }
        }

        // Memory not found; dynamically allocate
        let memory = vec![0u8; PAGE_SIZE as usize];
        self.memory.push((page, memory));
        let i = self.memory.len() - 1;
        self.update_last_memory_access(i);
        i
    }

    pub fn update_last_memory_write_index_access(&mut self, i: usize) {
        let [i_0, i_1, _] = self.last_memory_write_index_accesses;
        self.last_memory_write_index_accesses = [i, i_0, i_1]
    }

    pub fn get_memory_access_page_index(&mut self, page: u32) -> usize {
        for &i in self.last_memory_write_index_accesses.iter() {
            if self.memory_write_index[i].0 == page {
                return i;
            }
        }
        for (i, (page_index, _memory_write_index)) in self.memory_write_index.iter_mut().enumerate()
        {
            if *page_index == page {
                self.update_last_memory_write_index_access(i);
                return i;
            }
        }

        // Memory not found; dynamically allocate
        let memory_write_index = vec![0u32; PAGE_SIZE as usize];
        self.memory_write_index.push((page, memory_write_index));
        let i = self.memory_write_index.len() - 1;
        self.update_last_memory_write_index_access(i);
        i
    }

    pub fn get_memory_direct(&mut self, addr: u32) -> u8 {
        let page = addr >> PAGE_ADDRESS_SIZE;
        let page_address = (addr & PAGE_ADDRESS_MASK) as usize;
        let memory_idx = self.get_memory_page_index(page);
        self.memory[memory_idx].1[page_address]
    }

    pub fn decode_instruction(&mut self) -> (Instruction, u32) {
        let instruction =
            ((self.get_memory_direct(self.registers.current_instruction_pointer) as u32) << 24)
                | ((self.get_memory_direct(self.registers.current_instruction_pointer + 1) as u32)
                    << 16)
                | ((self.get_memory_direct(self.registers.current_instruction_pointer + 2) as u32)
                    << 8)
                | (self.get_memory_direct(self.registers.current_instruction_pointer + 3) as u32);
        let opcode = {
            match instruction >> 26 {
                0x00 => match instruction & 0x3F {
                    0x00 => Instruction::RType(RTypeInstruction::ShiftLeftLogical),
                    0x02 => Instruction::RType(RTypeInstruction::ShiftRightLogical),
                    0x03 => Instruction::RType(RTypeInstruction::ShiftRightArithmetic),
                    0x04 => Instruction::RType(RTypeInstruction::ShiftLeftLogicalVariable),
                    0x06 => Instruction::RType(RTypeInstruction::ShiftRightLogicalVariable),
                    0x07 => Instruction::RType(RTypeInstruction::ShiftRightArithmeticVariable),
                    0x08 => Instruction::RType(RTypeInstruction::JumpRegister),
                    0x09 => Instruction::RType(RTypeInstruction::JumpAndLinkRegister),
                    0x0a => Instruction::RType(RTypeInstruction::MoveZero),
                    0x0b => Instruction::RType(RTypeInstruction::MoveNonZero),
                    0x0c => match self.registers.general_purpose[2] {
                        4090 => Instruction::RType(RTypeInstruction::SyscallMmap),
                        4045 => {
                            // sysBrk
                            Instruction::RType(RTypeInstruction::SyscallOther)
                        }
                        4120 => {
                            // sysClone
                            Instruction::RType(RTypeInstruction::SyscallOther)
                        }
                        4246 => Instruction::RType(RTypeInstruction::SyscallExitGroup),
                        4003 => match self.registers.general_purpose[4] {
                            interpreter::FD_HINT_READ => {
                                Instruction::RType(RTypeInstruction::SyscallReadHint)
                            }
                            interpreter::FD_PREIMAGE_READ => {
                                Instruction::RType(RTypeInstruction::SyscallReadPreimage)
                            }
                            _ => Instruction::RType(RTypeInstruction::SyscallReadOther),
                        },
                        4004 => match self.registers.general_purpose[4] {
                            interpreter::FD_PREIMAGE_WRITE => {
                                Instruction::RType(RTypeInstruction::SyscallWritePreimage)
                            }
                            interpreter::FD_HINT_WRITE => {
                                Instruction::RType(RTypeInstruction::SyscallWriteHint)
                            }
                            _ => Instruction::RType(RTypeInstruction::SyscallWriteOther),
                        },
                        4055 => Instruction::RType(RTypeInstruction::SyscallFcntl),
                        _ => {
                            // NB: This has well-defined behavior. Don't panic!
                            Instruction::RType(RTypeInstruction::SyscallOther)
                        }
                    },
                    0x0f => Instruction::RType(RTypeInstruction::Sync),
                    0x10 => Instruction::RType(RTypeInstruction::MoveFromHi),
                    0x11 => Instruction::RType(RTypeInstruction::MoveToHi),
                    0x12 => Instruction::RType(RTypeInstruction::MoveFromLo),
                    0x13 => Instruction::RType(RTypeInstruction::MoveToLo),
                    0x18 => Instruction::RType(RTypeInstruction::Multiply),
                    0x19 => Instruction::RType(RTypeInstruction::MultiplyUnsigned),
                    0x1a => Instruction::RType(RTypeInstruction::Div),
                    0x1b => Instruction::RType(RTypeInstruction::DivUnsigned),
                    0x20 => Instruction::RType(RTypeInstruction::Add),
                    0x21 => Instruction::RType(RTypeInstruction::AddUnsigned),
                    0x22 => Instruction::RType(RTypeInstruction::Sub),
                    0x23 => Instruction::RType(RTypeInstruction::SubUnsigned),
                    0x24 => Instruction::RType(RTypeInstruction::And),
                    0x25 => Instruction::RType(RTypeInstruction::Or),
                    0x26 => Instruction::RType(RTypeInstruction::Xor),
                    0x27 => Instruction::RType(RTypeInstruction::Nor),
                    0x2a => Instruction::RType(RTypeInstruction::SetLessThan),
                    0x2b => Instruction::RType(RTypeInstruction::SetLessThanUnsigned),
                    _ => {
                        panic!("Unhandled instruction {:#X}", instruction)
                    }
                },
                0x01 => {
                    // RegImm instructions
                    match (instruction >> 16) & 0x1F {
                        0x0 => Instruction::IType(ITypeInstruction::BranchLtZero),
                        0x1 => Instruction::IType(ITypeInstruction::BranchGeqZero),
                        _ => panic!("Unhandled instruction {:#X}", instruction),
                    }
                }
                0x02 => Instruction::JType(JTypeInstruction::Jump),
                0x03 => Instruction::JType(JTypeInstruction::JumpAndLink),
                0x04 => Instruction::IType(ITypeInstruction::BranchEq),
                0x05 => Instruction::IType(ITypeInstruction::BranchNeq),
                0x06 => Instruction::IType(ITypeInstruction::BranchLeqZero),
                0x07 => Instruction::IType(ITypeInstruction::BranchGtZero),
                0x08 => Instruction::IType(ITypeInstruction::AddImmediate),
                0x09 => Instruction::IType(ITypeInstruction::AddImmediateUnsigned),
                0x0A => Instruction::IType(ITypeInstruction::SetLessThanImmediate),
                0x0B => Instruction::IType(ITypeInstruction::SetLessThanImmediateUnsigned),
                0x0C => Instruction::IType(ITypeInstruction::AndImmediate),
                0x0D => Instruction::IType(ITypeInstruction::OrImmediate),
                0x0E => Instruction::IType(ITypeInstruction::XorImmediate),
                0x0F => Instruction::IType(ITypeInstruction::LoadUpperImmediate),
                0x1C => match instruction & 0x3F {
                    0x02 => Instruction::RType(RTypeInstruction::MultiplyToRegister),
                    0x20 => Instruction::RType(RTypeInstruction::CountLeadingZeros),
                    0x21 => Instruction::RType(RTypeInstruction::CountLeadingOnes),
                    _ => panic!("Unhandled instruction {:#X}", instruction),
                },
                0x20 => Instruction::IType(ITypeInstruction::Load8),
                0x21 => Instruction::IType(ITypeInstruction::Load16),
                0x22 => Instruction::IType(ITypeInstruction::LoadWordLeft),
                0x23 => Instruction::IType(ITypeInstruction::Load32),
                0x24 => Instruction::IType(ITypeInstruction::Load8Unsigned),
                0x25 => Instruction::IType(ITypeInstruction::Load16Unsigned),
                0x26 => Instruction::IType(ITypeInstruction::LoadWordRight),
                0x28 => Instruction::IType(ITypeInstruction::Store8),
                0x29 => Instruction::IType(ITypeInstruction::Store16),
                0x2a => Instruction::IType(ITypeInstruction::StoreWordLeft),
                0x2b => Instruction::IType(ITypeInstruction::Store32),
                0x2e => Instruction::IType(ITypeInstruction::StoreWordRight),
                0x30 => {
                    // Note: This is ll (LoadLinked), but we're only simulating a single processor.
                    Instruction::IType(ITypeInstruction::Load32)
                }
                0x38 => {
                    // Note: This is sc (StoreConditional), but we're only simulating a single processor.
                    Instruction::IType(ITypeInstruction::Store32Conditional)
                }
                _ => {
                    panic!("Unhandled instruction {:#X}", instruction)
                }
            }
        };
        (opcode, instruction)
    }

    pub fn step(&mut self, config: &VmConfiguration, metadata: &Meta, start: &Start) {
        self.reset_scratch_state();
        let (opcode, instruction) = self.decode_instruction();
        let instruction_parts: InstructionParts = InstructionParts::decode(instruction);
        debug!("instruction: {:?}", opcode);
        debug!("Instruction hex: {:#010x}", instruction);
        debug!("Instruction: {:#034b}", instruction);
        debug!("Rs: {:#07b}", instruction_parts.rs);
        debug!("Rt: {:#07b}", instruction_parts.rt);
        debug!("Rd: {:#07b}", instruction_parts.rd);
        debug!("Shamt: {:#07b}", instruction_parts.shamt);
        debug!("Funct: {:#08b}", instruction_parts.funct);

        self.pp_info(&config.info_at, metadata, start);

        // Force stops at given iteration
        if self.should_trigger_at(&config.stop_at) {
            self.halt = true;
            println!("instruction: {:?}", opcode);
            return;
        }

        interpreter::interpret_instruction(self, opcode);

        if self.halt {
            println!("instruction: {:?}", opcode);
            println!("instruction: {:032b}", instruction);
            println!("step: {}", self.instruction_counter);
        }

        self.instruction_counter += 1;
    }

    fn should_trigger_at(&self, at: &StepFrequency) -> bool {
        let m: u64 = self.instruction_counter as u64;
        match at {
            StepFrequency::Never => false,
            StepFrequency::Always => true,
            StepFrequency::Exactly(n) => *n == m,
            StepFrequency::Every(n) => m % *n == 0,
        }
    }

    // Compute memory usage
    fn memory_usage(&self) -> String {
        let total = self.memory.len() * PAGE_SIZE as usize;
        memory_size(total)
    }

    fn page_address(&self) -> (u32, usize) {
        let address = self.registers.current_instruction_pointer;
        let page = address >> PAGE_ADDRESS_SIZE;
        let page_address = (address & PAGE_ADDRESS_MASK) as usize;
        (page, page_address)
    }

    fn get_opcode(&mut self) -> Option<u32> {
        let (page_id, page_address) = self.page_address();
        for (page_index, memory) in self.memory.iter() {
            if page_id == *page_index {
                let memory_slice: [u8; 4] = memory[page_address..page_address + 4]
                    .try_into()
                    .expect("Couldn't read 4 bytes at given address");
                return Some(u32::from_be_bytes(memory_slice));
            }
        }
        None
    }

    fn pp_info(&mut self, at: &StepFrequency, meta: &Meta, start: &Start) {
        if self.should_trigger_at(at) {
            let elapsed = start.time.elapsed();
            let step = self.instruction_counter;
            let pc = self.registers.current_instruction_pointer;

            // Get the 32-bits opcode
            let insn = self.get_opcode().unwrap();

            // Approximate instruction per seconds
            let how_many_steps = step as usize - start.step;
            let ips = how_many_steps as f64 / elapsed.as_secs() as f64;

            let pages = self.memory.len();

            let mem = self.memory_usage();
            let name = meta
                .find_address_symbol(pc)
                .unwrap_or_else(|| "n/a".to_string());

            println!(
                "t=... lvl=info msg=processing step={} pc={:08x} insn={:08x} ips={:.2} pages={} mem={} name={} registers=\"[{:08x} {:08x} {:08x} {:08x} {:08x} {:08x} {:08x} {:08x} {:08x} {:08x} {:08x} {:08x} {:08x} {:08x} {:08x} {:08x} {:08x} {:08x} {:08x} {:08x} {:08x} {:08x} {:08x} {:08x} {:08x} {:08x} {:08x} {:08x} {:08x} {:08x} {:08x} {:08x}]\" preimage_key=\"[{:02x} {:02x} {:02x} {:02x} {:02x} {:02x} {:02x} {:02x} {:02x} {:02x} {:02x} {:02x} {:02x} {:02x} {:02x} {:02x} {:02x} {:02x} {:02x} {:02x} {:02x} {:02x} {:02x} {:02x} {:02x} {:02x} {:02x} {:02x} {:02x} {:02x} {:02x} {:02x}\"]",
                step, pc, insn, ips, pages, mem, name,
                self.registers[0],
                self.registers[1],
                self.registers[2],
                self.registers[3],
                self.registers[4],
                self.registers[5],
                self.registers[6],
                self.registers[7],
                self.registers[8],
                self.registers[9],
                self.registers[10],
                self.registers[11],
                self.registers[12],
                self.registers[13],
                self.registers[14],
                self.registers[15],
                self.registers[16],
                self.registers[17],
                self.registers[18],
                self.registers[19],
                self.registers[20],
                self.registers[21],
                self.registers[22],
                self.registers[23],
                self.registers[24],
                self.registers[25],
                self.registers[26],
                self.registers[27],
                self.registers[28],
                self.registers[29],
                self.registers[30],
                self.registers[31],
                (self.registers.preimage_key[0] & 0xFF000000) >> 24,
                (self.registers.preimage_key[0] & 0x00FF0000) >> 16,
                (self.registers.preimage_key[0] & 0x0000FF00) >> 8,
                (self.registers.preimage_key[0] & 0x000000FF),
                (self.registers.preimage_key[1] & 0xFF000000) >> 24,
                (self.registers.preimage_key[1] & 0x00FF0000) >> 16,
                (self.registers.preimage_key[1] & 0x0000FF00) >> 8,
                (self.registers.preimage_key[1] & 0x000000FF),
                (self.registers.preimage_key[2] & 0xFF000000) >> 24,
                (self.registers.preimage_key[2] & 0x00FF0000) >> 16,
                (self.registers.preimage_key[2] & 0x0000FF00) >> 8,
                (self.registers.preimage_key[2] & 0x000000FF),
                (self.registers.preimage_key[3] & 0xFF000000) >> 24,
                (self.registers.preimage_key[3] & 0x00FF0000) >> 16,
                (self.registers.preimage_key[3] & 0x0000FF00) >> 8,
                (self.registers.preimage_key[3] & 0x000000FF),
                (self.registers.preimage_key[4] & 0xFF000000) >> 24,
                (self.registers.preimage_key[4] & 0x00FF0000) >> 16,
                (self.registers.preimage_key[4] & 0x0000FF00) >> 8,
                (self.registers.preimage_key[4] & 0x000000FF),
                (self.registers.preimage_key[5] & 0xFF000000) >> 24,
                (self.registers.preimage_key[5] & 0x00FF0000) >> 16,
                (self.registers.preimage_key[5] & 0x0000FF00) >> 8,
                (self.registers.preimage_key[5] & 0x000000FF),
                (self.registers.preimage_key[6] & 0xFF000000) >> 24,
                (self.registers.preimage_key[6] & 0x00FF0000) >> 16,
                (self.registers.preimage_key[6] & 0x0000FF00) >> 8,
                (self.registers.preimage_key[6] & 0x000000FF),
                (self.registers.preimage_key[7] & 0xFF000000) >> 24,
                (self.registers.preimage_key[7] & 0x00FF0000) >> 16,
                (self.registers.preimage_key[7] & 0x0000FF00) >> 8,
                (self.registers.preimage_key[7] & 0x000000FF),
            );
        }
    }
}

#[cfg(test)]
mod tests {

    use super::*;

    #[test]
    fn test_memory_size() {
        assert_eq!(memory_size(1023_usize), "1023 B");
        assert_eq!(memory_size(1024_usize), "1.0 KiB");
        assert_eq!(memory_size(1024 * 1024_usize), "1.0 MiB");
        assert_eq!(memory_size(2100 * 1024 * 1024_usize), "2.1 GiB");
        assert_eq!(memory_size(std::usize::MAX), "16.0 EiB");
    }
}<|MERGE_RESOLUTION|>--- conflicted
+++ resolved
@@ -500,14 +500,9 @@
             let preimage_key = {
                 let mut preimage_key = [0u32; 8];
                 for i in 0..8 {
-<<<<<<< HEAD
-                    preimage_key[i] =
-                        u32::from_be_bytes(state.preimage_key[i * 4..i * 4 + 3].try_into().unwrap())
-=======
                     preimage_key[i] = u32::from_be_bytes(
                         state.preimage_key[i * 4..(i + 1) * 4].try_into().unwrap(),
                     )
->>>>>>> c1aae2cc
                 }
                 preimage_key
             };
