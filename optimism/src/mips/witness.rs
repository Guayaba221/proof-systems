--- conflicted
+++ resolved
@@ -17,10 +17,6 @@
 };
 use ark_ff::Field;
 use core::panic;
-<<<<<<< HEAD
-use kimchi::circuits::expr::ConstantTerm::Literal;
-=======
->>>>>>> 60ef5814
 use log::{debug, info};
 use std::array;
 use std::fs::File;
@@ -645,17 +641,7 @@
     pub fn write_field_column(&mut self, column: Column, value: Fp) {
         match column {
             Column::ScratchState(idx) => self.scratch_state[idx] = value,
-<<<<<<< HEAD
-            Column::KeccakState(col) => {
-                if let Some(keccak_env) = &mut self.keccak_env {
-                    keccak_env.keccak_state[col] = Literal(value).into()
-                } else {
-                    panic!("Keccak state not initialized")
-                }
-            }
-=======
             Column::InstructionCounter => panic!("Cannot overwrite the column {:?}", column),
->>>>>>> 60ef5814
         }
     }
 
