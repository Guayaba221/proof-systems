use crate::cannon::{Page, State};
use crate::{
    cannon::{
        Hint, Meta, Start, StepFrequency, VmConfiguration, PAGE_ADDRESS_MASK, PAGE_ADDRESS_SIZE,
        PAGE_SIZE,
    },
    keccak::environment::KeccakEnv,
    mips::{
        column::Column,
        interpreter::{
            self, debugging::InstructionParts, ITypeInstruction, Instruction, InterpreterEnv,
            JTypeInstruction, RTypeInstruction,
        },
        registers::Registers,
    },
    preimage_oracle::PreImageOracle,
};
use ark_ff::Field;
use core::panic;
<<<<<<< HEAD
use kimchi::circuits::expr::{ConstantExpr::Constant, ConstantTerm::Literal};
=======
>>>>>>> ea148111
use log::{debug, info};
use std::array;
use std::fs::File;
use std::io::{BufWriter, Write};

pub const NUM_GLOBAL_LOOKUP_TERMS: usize = 1;
pub const NUM_DECODING_LOOKUP_TERMS: usize = 2;
pub const NUM_INSTRUCTION_LOOKUP_TERMS: usize = 5;
pub const NUM_LOOKUP_TERMS: usize =
    NUM_GLOBAL_LOOKUP_TERMS + NUM_DECODING_LOOKUP_TERMS + NUM_INSTRUCTION_LOOKUP_TERMS;
pub const SCRATCH_SIZE: usize = 80; // TODO: Delete and use a vector instead

#[derive(Clone, Default)]
pub struct SyscallEnv {
    pub last_hint: Option<Vec<u8>>,
}

impl SyscallEnv {
    pub fn create(state: &State) -> Self {
        SyscallEnv {
            last_hint: state.last_hint.clone(),
        }
    }
}

pub struct Env<Fp> {
    pub instruction_counter: u32, // TODO: u32 will not be big enough..
    pub memory: Vec<(u32, Vec<u8>)>,
    pub last_memory_accesses: [usize; 3],
    pub memory_write_index: Vec<(u32, Vec<u32>)>, // TODO: u32 will not be big enough..
    pub last_memory_write_index_accesses: [usize; 3],
    pub registers: Registers<u32>,
    pub registers_write_index: Registers<u32>, // TODO: u32 will not be big enough..
    pub scratch_state_idx: usize,
    pub scratch_state: [Fp; SCRATCH_SIZE],
    pub halt: bool,
    pub syscall_env: SyscallEnv,
    pub preimage_oracle: PreImageOracle,
    pub preimage: Option<Vec<u8>>,
    pub keccak_env: Option<KeccakEnv<Fp>>,
}

fn fresh_scratch_state<Fp: Field, const N: usize>() -> [Fp; N] {
    array::from_fn(|_| Fp::zero())
}

const KUNIT: usize = 1024; // a kunit of memory is 1024 things (bytes, kilobytes, ...)
const PREFIXES: &str = "KMGTPE"; // prefixes for memory quantities KiB, MiB, GiB, ...

// Create a human-readable string representation of the memory size
fn memory_size(total: usize) -> String {
    if total < KUNIT {
        format!("{total} B")
    } else {
        // Compute the index in the prefixes string above
        let mut idx = 0;
        let mut d = KUNIT;
        let mut n = total / KUNIT;

        while n >= KUNIT {
            d *= KUNIT;
            idx += 1;
            n /= KUNIT;
        }

        let value = total as f64 / d as f64;

        let prefix =
        ////////////////////////////////////////////////////////////////////////////
        // Famous last words: 1023 exabytes ought to be enough for anybody        //
        //                                                                        //
        // Corollary: unwrap() below shouldn't fail                               //
        //                                                                        //
        // The maximum representation for usize corresponds to 16 exabytes anyway //
        ////////////////////////////////////////////////////////////////////////////
            PREFIXES.chars().nth(idx).unwrap();

        format!("{:.1} {}iB", value, prefix)
    }
}

impl<Fp: Field> InterpreterEnv for Env<Fp> {
    type Position = Column;

    fn alloc_scratch(&mut self) -> Self::Position {
        let scratch_idx = self.scratch_state_idx;
        self.scratch_state_idx += 1;
        Column::ScratchState(scratch_idx)
    }

    type Variable = u32;

    fn add_constraint(&mut self, _assert_equals_zero: Self::Variable) {
        // No-op for witness
        // Do not assert that _assert_equals_zero is zero here! Some variables may have
        // placeholders that do not faithfully represent the underlying values.
    }

    fn check_is_zero(assert_equals_zero: &Self::Variable) {
        assert_eq!(*assert_equals_zero, 0);
    }

    fn check_equal(x: &Self::Variable, y: &Self::Variable) {
        assert_eq!(*x, *y);
    }

    fn check_boolean(x: &Self::Variable) {
        if !(*x == 0 || *x == 1) {
            panic!("The value {} is not a boolean", *x);
        }
    }

    fn add_lookup(&mut self, _lookup: interpreter::Lookup<Self::Variable>) {
        // FIXME: Track the lookup values in the environment.
    }

    fn instruction_counter(&self) -> Self::Variable {
        self.instruction_counter
    }

    unsafe fn fetch_register(
        &mut self,
        idx: &Self::Variable,
        output: Self::Position,
    ) -> Self::Variable {
        let res = self.registers[*idx as usize];
        self.write_column(output, res.into());
        res
    }

    unsafe fn push_register_if(
        &mut self,
        idx: &Self::Variable,
        value: Self::Variable,
        if_is_true: &Self::Variable,
    ) {
        if *if_is_true == 1 {
            self.registers[*idx as usize] = value
        } else if *if_is_true == 0 {
            // No-op
        } else {
            panic!("Bad value for flag in push_register: {}", *if_is_true);
        }
    }

    unsafe fn fetch_register_access(
        &mut self,
        idx: &Self::Variable,
        output: Self::Position,
    ) -> Self::Variable {
        let res = self.registers_write_index[*idx as usize];
        self.write_column(output, res.into());
        res
    }

    unsafe fn push_register_access_if(
        &mut self,
        idx: &Self::Variable,
        value: Self::Variable,
        if_is_true: &Self::Variable,
    ) {
        if *if_is_true == 1 {
            self.registers_write_index[*idx as usize] = value
        } else if *if_is_true == 0 {
            // No-op
        } else {
            panic!("Bad value for flag in push_register: {}", *if_is_true);
        }
    }

    unsafe fn fetch_memory(
        &mut self,
        addr: &Self::Variable,
        output: Self::Position,
    ) -> Self::Variable {
        let page = addr >> PAGE_ADDRESS_SIZE;
        let page_address = (addr & PAGE_ADDRESS_MASK) as usize;
        let memory_page_idx = self.get_memory_page_index(page);
        let value = self.memory[memory_page_idx].1[page_address];
        self.write_column(output, value.into());
        value.into()
    }

    unsafe fn push_memory(&mut self, addr: &Self::Variable, value: Self::Variable) {
        let page = addr >> PAGE_ADDRESS_SIZE;
        let page_address = (addr & PAGE_ADDRESS_MASK) as usize;
        let memory_page_idx = self.get_memory_page_index(page);
        self.memory[memory_page_idx].1[page_address] =
            value.try_into().expect("push_memory values fit in a u8");
    }

    unsafe fn fetch_memory_access(
        &mut self,
        addr: &Self::Variable,
        output: Self::Position,
    ) -> Self::Variable {
        let page = addr >> PAGE_ADDRESS_SIZE;
        let page_address = (addr & PAGE_ADDRESS_MASK) as usize;
        let memory_write_index_page_idx = self.get_memory_access_page_index(page);
        let value = self.memory_write_index[memory_write_index_page_idx].1[page_address];
        self.write_column(output, value.into());
        value
    }

    unsafe fn push_memory_access(&mut self, addr: &Self::Variable, value: Self::Variable) {
        let page = addr >> PAGE_ADDRESS_SIZE;
        let page_address = (addr & PAGE_ADDRESS_MASK) as usize;
        let memory_write_index_page_idx = self.get_memory_access_page_index(page);
        self.memory_write_index[memory_write_index_page_idx].1[page_address] = value;
    }

    fn constant(x: u32) -> Self::Variable {
        x
    }

    unsafe fn bitmask(
        &mut self,
        x: &Self::Variable,
        highest_bit: u32,
        lowest_bit: u32,
        position: Self::Position,
    ) -> Self::Variable {
        let res = (x >> lowest_bit) & ((1 << (highest_bit - lowest_bit)) - 1);
        self.write_column(position, res.into());
        res
    }

    unsafe fn shift_left(
        &mut self,
        x: &Self::Variable,
        by: &Self::Variable,
        position: Self::Position,
    ) -> Self::Variable {
        let res = x << by;
        self.write_column(position, res.into());
        res
    }

    unsafe fn shift_right(
        &mut self,
        x: &Self::Variable,
        by: &Self::Variable,
        position: Self::Position,
    ) -> Self::Variable {
        let res = x >> by;
        self.write_column(position, res.into());
        res
    }

    unsafe fn shift_right_arithmetic(
        &mut self,
        x: &Self::Variable,
        by: &Self::Variable,
        position: Self::Position,
    ) -> Self::Variable {
        let res = ((*x as i32) >> by) as u32;
        self.write_column(position, res.into());
        res
    }

    unsafe fn test_zero(&mut self, x: &Self::Variable, position: Self::Position) -> Self::Variable {
        let res = if *x == 0 { 1 } else { 0 };
        self.write_column(position, res.into());
        res
    }

    unsafe fn inverse_or_zero(
        &mut self,
        x: &Self::Variable,
        position: Self::Position,
    ) -> Self::Variable {
        if *x == 0 {
            self.write_column(position, 0);
            0
        } else {
            self.write_field_column(position, Fp::from(*x as u64).inverse().unwrap());
            1 // Placeholder value
        }
    }

    unsafe fn test_less_than(
        &mut self,
        x: &Self::Variable,
        y: &Self::Variable,
        position: Self::Position,
    ) -> Self::Variable {
        let res = if *x < *y { 1 } else { 0 };
        self.write_column(position, res.into());
        res
    }

    unsafe fn test_less_than_signed(
        &mut self,
        x: &Self::Variable,
        y: &Self::Variable,
        position: Self::Position,
    ) -> Self::Variable {
        let res = if (*x as i32) < (*y as i32) { 1 } else { 0 };
        self.write_column(position, res.into());
        res
    }

    unsafe fn and_witness(
        &mut self,
        x: &Self::Variable,
        y: &Self::Variable,
        position: Self::Position,
    ) -> Self::Variable {
        let res = x & y;
        self.write_column(position, res.into());
        res
    }

    unsafe fn nor_witness(
        &mut self,
        x: &Self::Variable,
        y: &Self::Variable,
        position: Self::Position,
    ) -> Self::Variable {
        let res = !(x | y);
        self.write_column(position, res.into());
        res
    }

    unsafe fn or_witness(
        &mut self,
        x: &Self::Variable,
        y: &Self::Variable,
        position: Self::Position,
    ) -> Self::Variable {
        let res = x | y;
        self.write_column(position, res.into());
        res
    }

    unsafe fn xor_witness(
        &mut self,
        x: &Self::Variable,
        y: &Self::Variable,
        position: Self::Position,
    ) -> Self::Variable {
        let res = *x ^ *y;
        self.write_column(position, res.into());
        res
    }

    unsafe fn mul_signed_witness(
        &mut self,
        x: &Self::Variable,
        y: &Self::Variable,
        position: Self::Position,
    ) -> Self::Variable {
        let res = ((*x as i32) * (*y as i32)) as u32;
        self.write_column(position, res.into());
        res
    }

    unsafe fn mul_hi_lo_signed(
        &mut self,
        x: &Self::Variable,
        y: &Self::Variable,
        position_hi: Self::Position,
        position_lo: Self::Position,
    ) -> (Self::Variable, Self::Variable) {
        let mul = (((*x as i32) as i64) * ((*y as i32) as i64)) as u64;
        let hi = (mul >> 32) as u32;
        let lo = (mul & ((1 << 32) - 1)) as u32;
        self.write_column(position_hi, hi.into());
        self.write_column(position_lo, lo.into());
        (hi, lo)
    }

    unsafe fn mul_hi_lo(
        &mut self,
        x: &Self::Variable,
        y: &Self::Variable,
        position_hi: Self::Position,
        position_lo: Self::Position,
    ) -> (Self::Variable, Self::Variable) {
        let mul = (*x as u64) * (*y as u64);
        let hi = (mul >> 32) as u32;
        let lo = (mul & ((1 << 32) - 1)) as u32;
        self.write_column(position_hi, hi.into());
        self.write_column(position_lo, lo.into());
        (hi, lo)
    }

    unsafe fn divmod_signed(
        &mut self,
        x: &Self::Variable,
        y: &Self::Variable,
        position_quotient: Self::Position,
        position_remainder: Self::Position,
    ) -> (Self::Variable, Self::Variable) {
        let q = ((*x as i32) / (*y as i32)) as u32;
        let r = ((*x as i32) % (*y as i32)) as u32;
        self.write_column(position_quotient, q.into());
        self.write_column(position_remainder, r.into());
        (q, r)
    }

    unsafe fn divmod(
        &mut self,
        x: &Self::Variable,
        y: &Self::Variable,
        position_quotient: Self::Position,
        position_remainder: Self::Position,
    ) -> (Self::Variable, Self::Variable) {
        let q = x / y;
        let r = x % y;
        self.write_column(position_quotient, q.into());
        self.write_column(position_remainder, r.into());
        (q, r)
    }

    unsafe fn count_leading_zeros(
        &mut self,
        x: &Self::Variable,
        position: Self::Position,
    ) -> Self::Variable {
        let res = x.leading_zeros();
        self.write_column(position, res.into());
        res
    }

    fn copy(&mut self, x: &Self::Variable, position: Self::Position) -> Self::Variable {
        self.write_column(position, (*x).into());
        *x
    }

    fn set_halted(&mut self, flag: Self::Variable) {
        if flag == 0 {
            self.halt = false
        } else if flag == 1 {
            self.halt = true
        } else {
            panic!("Bad value for flag in set_halted: {}", flag);
        }
    }

    fn report_exit(&mut self, exit_code: &Self::Variable) {
        println!(
            "Exited with code {} at step {}",
            *exit_code, self.instruction_counter
        );
    }

    fn request_preimage_write(
        &mut self,
        addr: &Self::Variable,
        len: &Self::Variable,
        pos: Self::Position,
    ) -> Self::Variable {
        if self.registers.preimage_offset == 0 {
            let mut preimage_key = [0u8; 32];
            for i in 0..8 {
                let bytes = u32::to_be_bytes(self.registers.preimage_key[i]);
                for j in 0..4 {
                    preimage_key[4 * i + j] = bytes[j]
                }
            }
            let preimage = self.preimage_oracle.get_preimage(preimage_key).get();
            self.preimage = Some(preimage);
        }

        const LENGTH_SIZE: usize = 8;

        let preimage = self
            .preimage
            .as_ref()
            .expect("to have a preimage if we're requesting it at a non-zero offset");
        let preimage_len = preimage.len();

        let max_read_len = std::cmp::min(
            self.registers.preimage_offset + len,
            (preimage_len + LENGTH_SIZE) as u32,
        ) - self.registers.preimage_offset;
        // We read at most 4 bytes, ensuring that we respect word alignment.
        let actual_read_len = std::cmp::min(max_read_len, 4 - (addr & 3));

        for i in 0..actual_read_len {
            let idx = (self.registers.preimage_offset + i) as usize;
            // The first 8 bytes of the read preimage are the preimage length, followed by the body
            // of the preimage
            if idx < LENGTH_SIZE {
                let length_byte = u64::to_be_bytes(preimage_len as u64)[idx];
                unsafe {
                    self.push_memory(&(*addr + i), length_byte as u32);
                    self.push_memory_access(&(*addr + i), self.instruction_counter + 1);
                }
            } else {
                // This should really be handled by the keccak oracle.
                let preimage_byte = self.preimage.as_ref().unwrap()[idx - LENGTH_SIZE];
                unsafe {
                    self.push_memory(&(*addr + i), preimage_byte as u32);
                    self.push_memory_access(&(*addr + i), self.instruction_counter + 1);
                }
            }
        }
        self.write_column(pos, actual_read_len.into());
        actual_read_len
    }

    fn request_hint_write(&mut self, addr: &Self::Variable, len: &Self::Variable) {
        let mut last_hint = match std::mem::take(&mut self.syscall_env.last_hint) {
            Some(mut last_hint) => {
                last_hint.reserve(*len as usize);
                last_hint
            }
            None => Vec::with_capacity(*len as usize),
        };

        // This should really be handled by the keccak oracle.
        for i in 0..*len {
            // Push memory access
            unsafe { self.push_memory_access(&(*addr + i), self.instruction_counter + 1) };
            // Fetch the value without allocating witness columns
            let value = {
                let page = addr >> PAGE_ADDRESS_SIZE;
                let page_address = (addr & PAGE_ADDRESS_MASK) as usize;
                let memory_page_idx = self.get_memory_page_index(page);
                self.memory[memory_page_idx].1[page_address]
            };
            last_hint.push(value);
        }

        let len = last_hint.len();
        let mut idx = 0;

        while idx + 4 <= len {
            let hint_len = u32::from_be_bytes(last_hint[idx..idx + 4].try_into().unwrap()) as usize;
            idx += 4;
            if idx + hint_len <= len {
                let hint = last_hint[idx..idx + hint_len].to_vec();
                idx += hint_len;
                self.preimage_oracle.hint(Hint::create(hint));
            }
        }

        let remaining = last_hint[idx..len].to_vec();

        self.syscall_env.last_hint = Some(remaining);
    }
}

impl<Fp: Field> Env<Fp> {
    pub fn create(page_size: usize, state: State, preimage_oracle: PreImageOracle) -> Self {
        let initial_instruction_pointer = state.pc;
        let next_instruction_pointer = state.next_pc;

        let syscall_env = SyscallEnv::create(&state);

        let mut initial_memory: Vec<(u32, Vec<u8>)> = state
            .memory
            .into_iter()
            // Check that the conversion from page data is correct
            .map(|page| (page.index, page.data))
            .collect();

        for (_address, initial_memory) in initial_memory.iter_mut() {
            initial_memory.extend((0..(page_size - initial_memory.len())).map(|_| 0u8));
            assert_eq!(initial_memory.len(), page_size);
        }

        let memory_offsets = initial_memory
            .iter()
            .map(|(offset, _)| *offset)
            .collect::<Vec<_>>();

        let initial_registers = {
            let preimage_key = {
                let mut preimage_key = [0u32; 8];
                for (i, preimage_key_word) in preimage_key.iter_mut().enumerate() {
                    *preimage_key_word = u32::from_be_bytes(
                        state.preimage_key[i * 4..(i + 1) * 4].try_into().unwrap(),
                    )
                }
                preimage_key
            };
            Registers {
                lo: state.lo,
                hi: state.hi,
                general_purpose: state.registers,
                current_instruction_pointer: initial_instruction_pointer,
                next_instruction_pointer,
                heap_pointer: state.heap,
                preimage_key,
                preimage_offset: state.preimage_offset,
            }
        };

        Env {
            instruction_counter: state.step as u32,
            memory: initial_memory.clone(),
            last_memory_accesses: [0usize; 3],
            memory_write_index: memory_offsets
                .iter()
                .map(|offset| (*offset, vec![0u32; page_size]))
                .collect(),
            last_memory_write_index_accesses: [0usize; 3],
            registers: initial_registers.clone(),
            registers_write_index: Registers::default(),
            scratch_state_idx: 0,
            scratch_state: fresh_scratch_state(),
            halt: state.exited,
            syscall_env,
            preimage_oracle,
            preimage: state.preimage,
            keccak_env: None,
        }
    }

    pub fn reset_scratch_state(&mut self) {
        self.scratch_state_idx = 0;
        self.scratch_state = fresh_scratch_state();
    }

    pub fn write_column(&mut self, column: Column, value: u64) {
        self.write_field_column(column, value.into())
    }

    pub fn write_field_column(&mut self, column: Column, value: Fp) {
        match column {
            Column::ScratchState(idx) => self.scratch_state[idx] = value,
<<<<<<< HEAD
            Column::KeccakState(col) => {
                if let Some(keccak_env) = &mut self.keccak_env {
                    keccak_env.keccak_state[col] = E::constant(Constant(Literal(value)))
                } else {
                    panic!("Keccak state not initialized")
                }
            }
=======
            Column::InstructionCounter => panic!("Cannot overwrite the column {:?}", column),
>>>>>>> ea148111
        }
    }

    pub fn update_last_memory_access(&mut self, i: usize) {
        let [i_0, i_1, _] = self.last_memory_accesses;
        self.last_memory_accesses = [i, i_0, i_1]
    }

    pub fn get_memory_page_index(&mut self, page: u32) -> usize {
        for &i in self.last_memory_accesses.iter() {
            if self.memory_write_index[i].0 == page {
                return i;
            }
        }
        for (i, (page_index, _memory)) in self.memory.iter_mut().enumerate() {
            if *page_index == page {
                self.update_last_memory_access(i);
                return i;
            }
        }

        // Memory not found; dynamically allocate
        let memory = vec![0u8; PAGE_SIZE as usize];
        self.memory.push((page, memory));
        let i = self.memory.len() - 1;
        self.update_last_memory_access(i);
        i
    }

    pub fn update_last_memory_write_index_access(&mut self, i: usize) {
        let [i_0, i_1, _] = self.last_memory_write_index_accesses;
        self.last_memory_write_index_accesses = [i, i_0, i_1]
    }

    pub fn get_memory_access_page_index(&mut self, page: u32) -> usize {
        for &i in self.last_memory_write_index_accesses.iter() {
            if self.memory_write_index[i].0 == page {
                return i;
            }
        }
        for (i, (page_index, _memory_write_index)) in self.memory_write_index.iter_mut().enumerate()
        {
            if *page_index == page {
                self.update_last_memory_write_index_access(i);
                return i;
            }
        }

        // Memory not found; dynamically allocate
        let memory_write_index = vec![0u32; PAGE_SIZE as usize];
        self.memory_write_index.push((page, memory_write_index));
        let i = self.memory_write_index.len() - 1;
        self.update_last_memory_write_index_access(i);
        i
    }

    pub fn get_memory_direct(&mut self, addr: u32) -> u8 {
        let page = addr >> PAGE_ADDRESS_SIZE;
        let page_address = (addr & PAGE_ADDRESS_MASK) as usize;
        let memory_idx = self.get_memory_page_index(page);
        self.memory[memory_idx].1[page_address]
    }

    pub fn decode_instruction(&mut self) -> (Instruction, u32) {
        let instruction =
            ((self.get_memory_direct(self.registers.current_instruction_pointer) as u32) << 24)
                | ((self.get_memory_direct(self.registers.current_instruction_pointer + 1) as u32)
                    << 16)
                | ((self.get_memory_direct(self.registers.current_instruction_pointer + 2) as u32)
                    << 8)
                | (self.get_memory_direct(self.registers.current_instruction_pointer + 3) as u32);
        let opcode = {
            match instruction >> 26 {
                0x00 => match instruction & 0x3F {
                    0x00 => Instruction::RType(RTypeInstruction::ShiftLeftLogical),
                    0x02 => Instruction::RType(RTypeInstruction::ShiftRightLogical),
                    0x03 => Instruction::RType(RTypeInstruction::ShiftRightArithmetic),
                    0x04 => Instruction::RType(RTypeInstruction::ShiftLeftLogicalVariable),
                    0x06 => Instruction::RType(RTypeInstruction::ShiftRightLogicalVariable),
                    0x07 => Instruction::RType(RTypeInstruction::ShiftRightArithmeticVariable),
                    0x08 => Instruction::RType(RTypeInstruction::JumpRegister),
                    0x09 => Instruction::RType(RTypeInstruction::JumpAndLinkRegister),
                    0x0a => Instruction::RType(RTypeInstruction::MoveZero),
                    0x0b => Instruction::RType(RTypeInstruction::MoveNonZero),
                    0x0c => match self.registers.general_purpose[2] {
                        4090 => Instruction::RType(RTypeInstruction::SyscallMmap),
                        4045 => {
                            // sysBrk
                            Instruction::RType(RTypeInstruction::SyscallOther)
                        }
                        4120 => {
                            // sysClone
                            Instruction::RType(RTypeInstruction::SyscallOther)
                        }
                        4246 => Instruction::RType(RTypeInstruction::SyscallExitGroup),
                        4003 => match self.registers.general_purpose[4] {
                            interpreter::FD_HINT_READ => {
                                Instruction::RType(RTypeInstruction::SyscallReadHint)
                            }
                            interpreter::FD_PREIMAGE_READ => {
                                Instruction::RType(RTypeInstruction::SyscallReadPreimage)
                            }
                            _ => Instruction::RType(RTypeInstruction::SyscallReadOther),
                        },
                        4004 => match self.registers.general_purpose[4] {
                            interpreter::FD_PREIMAGE_WRITE => {
                                Instruction::RType(RTypeInstruction::SyscallWritePreimage)
                            }
                            interpreter::FD_HINT_WRITE => {
                                Instruction::RType(RTypeInstruction::SyscallWriteHint)
                            }
                            _ => Instruction::RType(RTypeInstruction::SyscallWriteOther),
                        },
                        4055 => Instruction::RType(RTypeInstruction::SyscallFcntl),
                        _ => {
                            // NB: This has well-defined behavior. Don't panic!
                            Instruction::RType(RTypeInstruction::SyscallOther)
                        }
                    },
                    0x0f => Instruction::RType(RTypeInstruction::Sync),
                    0x10 => Instruction::RType(RTypeInstruction::MoveFromHi),
                    0x11 => Instruction::RType(RTypeInstruction::MoveToHi),
                    0x12 => Instruction::RType(RTypeInstruction::MoveFromLo),
                    0x13 => Instruction::RType(RTypeInstruction::MoveToLo),
                    0x18 => Instruction::RType(RTypeInstruction::Multiply),
                    0x19 => Instruction::RType(RTypeInstruction::MultiplyUnsigned),
                    0x1a => Instruction::RType(RTypeInstruction::Div),
                    0x1b => Instruction::RType(RTypeInstruction::DivUnsigned),
                    0x20 => Instruction::RType(RTypeInstruction::Add),
                    0x21 => Instruction::RType(RTypeInstruction::AddUnsigned),
                    0x22 => Instruction::RType(RTypeInstruction::Sub),
                    0x23 => Instruction::RType(RTypeInstruction::SubUnsigned),
                    0x24 => Instruction::RType(RTypeInstruction::And),
                    0x25 => Instruction::RType(RTypeInstruction::Or),
                    0x26 => Instruction::RType(RTypeInstruction::Xor),
                    0x27 => Instruction::RType(RTypeInstruction::Nor),
                    0x2a => Instruction::RType(RTypeInstruction::SetLessThan),
                    0x2b => Instruction::RType(RTypeInstruction::SetLessThanUnsigned),
                    _ => {
                        panic!("Unhandled instruction {:#X}", instruction)
                    }
                },
                0x01 => {
                    // RegImm instructions
                    match (instruction >> 16) & 0x1F {
                        0x0 => Instruction::IType(ITypeInstruction::BranchLtZero),
                        0x1 => Instruction::IType(ITypeInstruction::BranchGeqZero),
                        _ => panic!("Unhandled instruction {:#X}", instruction),
                    }
                }
                0x02 => Instruction::JType(JTypeInstruction::Jump),
                0x03 => Instruction::JType(JTypeInstruction::JumpAndLink),
                0x04 => Instruction::IType(ITypeInstruction::BranchEq),
                0x05 => Instruction::IType(ITypeInstruction::BranchNeq),
                0x06 => Instruction::IType(ITypeInstruction::BranchLeqZero),
                0x07 => Instruction::IType(ITypeInstruction::BranchGtZero),
                0x08 => Instruction::IType(ITypeInstruction::AddImmediate),
                0x09 => Instruction::IType(ITypeInstruction::AddImmediateUnsigned),
                0x0A => Instruction::IType(ITypeInstruction::SetLessThanImmediate),
                0x0B => Instruction::IType(ITypeInstruction::SetLessThanImmediateUnsigned),
                0x0C => Instruction::IType(ITypeInstruction::AndImmediate),
                0x0D => Instruction::IType(ITypeInstruction::OrImmediate),
                0x0E => Instruction::IType(ITypeInstruction::XorImmediate),
                0x0F => Instruction::IType(ITypeInstruction::LoadUpperImmediate),
                0x1C => match instruction & 0x3F {
                    0x02 => Instruction::RType(RTypeInstruction::MultiplyToRegister),
                    0x20 => Instruction::RType(RTypeInstruction::CountLeadingZeros),
                    0x21 => Instruction::RType(RTypeInstruction::CountLeadingOnes),
                    _ => panic!("Unhandled instruction {:#X}", instruction),
                },
                0x20 => Instruction::IType(ITypeInstruction::Load8),
                0x21 => Instruction::IType(ITypeInstruction::Load16),
                0x22 => Instruction::IType(ITypeInstruction::LoadWordLeft),
                0x23 => Instruction::IType(ITypeInstruction::Load32),
                0x24 => Instruction::IType(ITypeInstruction::Load8Unsigned),
                0x25 => Instruction::IType(ITypeInstruction::Load16Unsigned),
                0x26 => Instruction::IType(ITypeInstruction::LoadWordRight),
                0x28 => Instruction::IType(ITypeInstruction::Store8),
                0x29 => Instruction::IType(ITypeInstruction::Store16),
                0x2a => Instruction::IType(ITypeInstruction::StoreWordLeft),
                0x2b => Instruction::IType(ITypeInstruction::Store32),
                0x2e => Instruction::IType(ITypeInstruction::StoreWordRight),
                0x30 => {
                    // Note: This is ll (LoadLinked), but we're only simulating a single processor.
                    Instruction::IType(ITypeInstruction::Load32)
                }
                0x38 => {
                    // Note: This is sc (StoreConditional), but we're only simulating a single processor.
                    Instruction::IType(ITypeInstruction::Store32Conditional)
                }
                _ => {
                    panic!("Unhandled instruction {:#X}", instruction)
                }
            }
        };
        (opcode, instruction)
    }

    pub fn step(&mut self, config: &VmConfiguration, metadata: &Meta, start: &Start) {
        self.reset_scratch_state();
        let (opcode, instruction) = self.decode_instruction();
        let instruction_parts: InstructionParts = InstructionParts::decode(instruction);
        debug!("instruction: {:?}", opcode);
        debug!("Instruction hex: {:#010x}", instruction);
        debug!("Instruction: {:#034b}", instruction);
        debug!("Rs: {:#07b}", instruction_parts.rs);
        debug!("Rt: {:#07b}", instruction_parts.rt);
        debug!("Rd: {:#07b}", instruction_parts.rd);
        debug!("Shamt: {:#07b}", instruction_parts.shamt);
        debug!("Funct: {:#08b}", instruction_parts.funct);

        self.pp_info(&config.info_at, metadata, start);
        self.snapshot_state_at(&config.snapshot_state_at);

        // Force stops at given iteration
        if self.should_trigger_at(&config.stop_at) {
            self.halt = true;
            println!(
                "Halted as requested at step={} instruction={:?}",
                self.instruction_counter, opcode
            );
            return;
        }

        interpreter::interpret_instruction(self, opcode);

        self.instruction_counter += 1;

        if self.halt {
            println!(
                "Halted at step={} instruction={:?}",
                self.instruction_counter, opcode
            );
        }
    }

    fn should_trigger_at(&self, at: &StepFrequency) -> bool {
        let m: u64 = self.instruction_counter as u64;
        match at {
            StepFrequency::Never => false,
            StepFrequency::Always => true,
            StepFrequency::Exactly(n) => *n == m,
            StepFrequency::Every(n) => m % *n == 0,
            StepFrequency::Range(lo, hi_opt) => {
                m >= *lo && (hi_opt.is_none() || m < hi_opt.unwrap())
            }
        }
    }

    // Compute memory usage
    fn memory_usage(&self) -> String {
        let total = self.memory.len() * PAGE_SIZE as usize;
        memory_size(total)
    }

    fn page_address(&self) -> (u32, usize) {
        let address = self.registers.current_instruction_pointer;
        let page = address >> PAGE_ADDRESS_SIZE;
        let page_address = (address & PAGE_ADDRESS_MASK) as usize;
        (page, page_address)
    }

    fn get_opcode(&mut self) -> Option<u32> {
        let (page_id, page_address) = self.page_address();
        for (page_index, memory) in self.memory.iter() {
            if page_id == *page_index {
                let memory_slice: [u8; 4] = memory[page_address..page_address + 4]
                    .try_into()
                    .expect("Couldn't read 4 bytes at given address");
                return Some(u32::from_be_bytes(memory_slice));
            }
        }
        None
    }

    fn snapshot_state_at(&mut self, at: &StepFrequency) {
        if self.should_trigger_at(at) {
            let filename = format!("snapshot-state-{}.json", self.instruction_counter);
            let file = File::create(filename.clone()).expect("Impossible to open file");
            let mut writer = BufWriter::new(file);
            let mut preimage_key = [0u8; 32];
            for i in 0..8 {
                let bytes = u32::to_be_bytes(self.registers.preimage_key[i]);
                for j in 0..4 {
                    preimage_key[4 * i + j] = bytes[j]
                }
            }
            let memory = self
                .memory
                .clone()
                .into_iter()
                .map(|(idx, data)| Page { index: idx, data })
                .collect();
            let s: State = State {
                pc: self.registers.current_instruction_pointer,
                next_pc: self.registers.next_instruction_pointer,
                step: self.instruction_counter as u64,
                registers: self.registers.general_purpose,
                lo: self.registers.lo,
                hi: self.registers.hi,
                heap: self.registers.heap_pointer,
                // FIXME: it should be the exit code. We do not keep it in the witness atm
                exit: if self.halt { 1 } else { 0 },
                last_hint: self.syscall_env.last_hint.clone(),
                exited: self.halt,
                preimage_offset: self.registers.preimage_offset,
                preimage_key,
                memory,
                preimage: self.preimage.clone(),
            };
            let _ = serde_json::to_writer(&mut writer, &s);
            info!(
                "Snapshot state in {}, step {}",
                filename, self.instruction_counter
            );
            writer.flush().expect("Flush writer failing")
        }
    }

    fn pp_info(&mut self, at: &StepFrequency, meta: &Meta, start: &Start) {
        if self.should_trigger_at(at) {
            let elapsed = start.time.elapsed();
            let step = self.instruction_counter;
            let pc = self.registers.current_instruction_pointer;

            // Get the 32-bits opcode
            let insn = self.get_opcode().unwrap();

            // Approximate instruction per seconds
            let how_many_steps = step as usize - start.step;
            let ips = how_many_steps as f64 / elapsed.as_secs() as f64;

            let pages = self.memory.len();

            let mem = self.memory_usage();
            let name = meta
                .find_address_symbol(pc)
                .unwrap_or_else(|| "n/a".to_string());

            info!(
                "processing step={} pc={:010x} insn={:010x} ips={:.2} pages={} mem={} name={}",
                step, pc, insn, ips, pages, mem, name
            );
        }
    }
}

#[cfg(test)]
mod tests {

    use super::*;

    #[test]
    fn test_memory_size() {
        assert_eq!(memory_size(1023_usize), "1023 B");
        assert_eq!(memory_size(1024_usize), "1.0 KiB");
        assert_eq!(memory_size(1024 * 1024_usize), "1.0 MiB");
        assert_eq!(memory_size(2100 * 1024 * 1024_usize), "2.1 GiB");
        assert_eq!(memory_size(std::usize::MAX), "16.0 EiB");
    }
}<|MERGE_RESOLUTION|>--- conflicted
+++ resolved
@@ -4,7 +4,7 @@
         Hint, Meta, Start, StepFrequency, VmConfiguration, PAGE_ADDRESS_MASK, PAGE_ADDRESS_SIZE,
         PAGE_SIZE,
     },
-    keccak::environment::KeccakEnv,
+    keccak::{environment::KeccakEnv, E},
     mips::{
         column::Column,
         interpreter::{
@@ -17,10 +17,7 @@
 };
 use ark_ff::Field;
 use core::panic;
-<<<<<<< HEAD
 use kimchi::circuits::expr::{ConstantExpr::Constant, ConstantTerm::Literal};
-=======
->>>>>>> ea148111
 use log::{debug, info};
 use std::array;
 use std::fs::File;
@@ -645,7 +642,6 @@
     pub fn write_field_column(&mut self, column: Column, value: Fp) {
         match column {
             Column::ScratchState(idx) => self.scratch_state[idx] = value,
-<<<<<<< HEAD
             Column::KeccakState(col) => {
                 if let Some(keccak_env) = &mut self.keccak_env {
                     keccak_env.keccak_state[col] = E::constant(Constant(Literal(value)))
@@ -653,9 +649,7 @@
                     panic!("Keccak state not initialized")
                 }
             }
-=======
             Column::InstructionCounter => panic!("Cannot overwrite the column {:?}", column),
->>>>>>> ea148111
         }
     }
 
