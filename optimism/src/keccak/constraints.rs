--- conflicted
+++ resolved
@@ -1,17 +1,13 @@
 //! This module contains the constraints for one Keccak step.
 use crate::{
-<<<<<<< HEAD
     keccak::{
         column::{
             Absorbs::*,
             Sponges::*,
             Steps::{self, *},
         },
-        Constraint, KeccakColumn, Selector, E,
+        Constraint, KeccakColumn, Selector,
     },
-=======
-    keccak::{Constraint, KeccakColumn},
->>>>>>> 8cc663a9
     lookups::Lookup,
     E,
 };
