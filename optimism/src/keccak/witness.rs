--- conflicted
+++ resolved
@@ -1,13 +1,9 @@
 use ark_ff::Field;
 use kimchi::{
     circuits::polynomials::keccak::{
-        constants::{CAPACITY_IN_BYTES, RATE_IN_BYTES, ROUNDS},
+        constants::{CAPACITY_IN_BYTES, DIM, QUARTERS, RATE_IN_BYTES, ROUNDS, STATE_LEN},
         witness::{Chi, Iota, PiRho, Theta},
-<<<<<<< HEAD
-        Keccak, CAPACITY_IN_BYTES, RATE_IN_BYTES, ROUNDS, STATE_LEN,
-=======
         Keccak,
->>>>>>> 6872c280
     },
     grid,
 };
@@ -16,7 +12,7 @@
     column::KeccakColumn,
     environment::KeccakEnv,
     interpreter::{Absorb, KeccakInterpreter, KeccakStep, Sponge},
-    DIM, HASH_BYTELENGTH, QUARTERS, WORDS_IN_HASH,
+    HASH_BYTELENGTH, WORDS_IN_HASH,
 };
 
 pub(crate) fn pad_blocks<Fp: Field>(pad_bytelength: usize) -> Vec<Fp> {
