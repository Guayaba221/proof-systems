use crate::{
    keccak::column::{
        ColumnAlias as KeccakColumn,
        Steps::{self},
        PAD_SUFFIX_LEN,
    },
    lookups::LookupTableIDs,
};
use ark_ff::Field;
use kimchi::circuits::polynomials::keccak::constants::{
    DIM, KECCAK_COLS, QUARTERS, RATE_IN_BYTES, STATE_LEN,
};
<<<<<<< HEAD
use kimchi_msm::witness::Witness;
use strum::IntoEnumIterator;

use self::{column::ZKVM_KECCAK_COLS, environment::KeccakEnv};
=======
>>>>>>> dd207fb8

pub mod circuit;
pub mod column;
pub mod constraints;
pub mod environment;
#[cfg(feature = "bn254")]
pub mod folding;
pub mod helpers;
pub mod interpreter;
#[cfg(test)]
pub mod tests;
pub mod witness;

/// Desired output length of the hash in bits
pub(crate) const HASH_BITLENGTH: usize = 256;
/// Desired output length of the hash in bytes
pub(crate) const HASH_BYTELENGTH: usize = HASH_BITLENGTH / 8;
/// Length of each word in the Keccak state, in bits
pub(crate) const WORD_LENGTH_IN_BITS: usize = 64;
/// Number of columns required in the `curr` part of the witness
pub(crate) const ZKVM_KECCAK_COLS_CURR: usize = KECCAK_COLS;
/// Number of columns required in the `next` part of the witness, corresponding to the output length
pub(crate) const ZKVM_KECCAK_COLS_NEXT: usize = STATE_LEN;
/// Number of words that fit in the hash digest
pub(crate) const WORDS_IN_HASH: usize = HASH_BITLENGTH / WORD_LENGTH_IN_BITS;

/// Errors that can occur during the check of the witness
#[derive(Debug, Clone, PartialEq, Eq)]
pub enum Error {
    Selector(Selector),
    Constraint(Constraint),
    Lookup(LookupTableIDs),
}

/// All the names for selector misconfigurations of the Keccak circuit
#[derive(Debug, Clone, PartialEq, Eq)]
pub enum Selector {
    NotBoolean(Steps),
    NotMutex,
}

/// All the names for constraints involved in the Keccak circuit
#[derive(Debug, Copy, Clone, PartialEq, Eq)]
pub enum Constraint {
    BooleanityPadding(usize),
    AbsorbZeroPad(usize),
    AbsorbRootZero(usize),
    AbsorbXor(usize),
    AbsorbShifts(usize),
    PadAtEnd,
    PaddingSuffix(usize),
    SqueezeShifts(usize),
    ThetaWordC(usize),
    ThetaRotatedC(usize),
    ThetaQuotientC(usize),
    ThetaShiftsC(usize, usize),
    PiRhoWordE(usize, usize),
    PiRhoRotatedE(usize, usize),
    PiRhoShiftsE(usize, usize, usize),
    ChiShiftsB(usize, usize, usize),
    ChiShiftsSum(usize, usize, usize),
    IotaStateG(usize),
}

<<<<<<< HEAD
#[allow(dead_code)]
/// The Keccak circuit
pub type KeccakCircuit<F> = Circuit<ZKVM_KECCAK_COLS, Steps, F>;

#[allow(dead_code)]
impl<F: Field> CircuitTrait<ZKVM_KECCAK_COLS, Steps, F, KeccakEnv<F>> for KeccakCircuit<F> {
    fn new(domain_size: usize, _env: &mut KeccakEnv<F>) -> Self {
        let mut circuit = Self {
            domain_size,
            witness: HashMap::new(),
            constraints: Default::default(),
            lookups: Default::default(),
        };

        for step in Steps::iter().flat_map(|x| x.into_iter()) {
            circuit.witness.insert(
                step,
                Witness {
                    cols: Box::new(std::array::from_fn(|_| Vec::with_capacity(domain_size))),
                },
            );
            circuit
                .constraints
                .insert(step, KeccakEnv::constraints_of(step));
            circuit.lookups.insert(step, KeccakEnv::lookups_of(step));
        }
        circuit
    }

    fn push_row(&mut self, step: Steps, row: &[F; ZKVM_KECCAK_COLS]) {
        // Make sure we are using the same round number to refer to round steps
        let mut step = step;
        if let Round(_) = step {
            step = Round(0);
        }
        self.witness.entry(step).and_modify(|wit| {
            for (i, value) in row.iter().enumerate() {
                if wit.cols[i].len() < wit.cols[i].capacity() {
                    wit.cols[i].push(*value);
                }
            }
        });
    }

    fn pad(&mut self, step: Steps) -> bool {
        let rows_left = self.domain_size - self.witness[&step].cols[0].len();
        if rows_left == 0 {
            return false;
        }
        self.witness.entry(step).and_modify(|wit| {
            for col in wit.cols.iter_mut() {
                col.extend((0..rows_left).map(|_| F::zero()));
            }
        });
        true
    }

    fn pad_witnesses(&mut self) {
        for step in Steps::iter().flat_map(|x| x.into_iter()) {
            self.pad(step);
        }
    }

    fn reset(&mut self, step: Steps) {
        self.witness.insert(
            step,
            Witness {
                cols: Box::new(std::array::from_fn(|_| {
                    Vec::with_capacity(self.domain_size)
                })),
            },
        );
    }
}

=======
>>>>>>> dd207fb8
// This function maps a 4D index into a 1D index depending on the length of the grid
fn grid_index(length: usize, i: usize, y: usize, x: usize, q: usize) -> usize {
    match length {
        5 => x,
        20 => q + QUARTERS * x,
        80 => q + QUARTERS * (x + DIM * i),
        100 => q + QUARTERS * (x + DIM * y),
        400 => q + QUARTERS * (x + DIM * (y + DIM * i)),
        _ => panic!("Invalid grid size"),
    }
}

/// This function returns a vector of field elements that represent the 5 padding suffixes.
/// The first one uses at most 12 bytes, and the rest use at most 31 bytes.
pub fn pad_blocks<F: Field>(pad_bytelength: usize) -> [F; PAD_SUFFIX_LEN] {
    assert!(pad_bytelength > 0, "Padding length must be at least 1 byte");
    assert!(
        pad_bytelength <= 136,
        "Padding length must be at most 136 bytes",
    );
    // Blocks to store padding. The first one uses at most 12 bytes, and the rest use at most 31 bytes.
    let mut blocks = [F::zero(); PAD_SUFFIX_LEN];
    let mut pad = [F::zero(); RATE_IN_BYTES];
    pad[RATE_IN_BYTES - pad_bytelength] = F::one();
    pad[RATE_IN_BYTES - 1] += F::from(0x80u8);
    blocks[0] = pad
        .iter()
        .take(12)
        .fold(F::zero(), |acc, x| acc * F::from(256u32) + *x);
    for (i, block) in blocks.iter_mut().enumerate().take(5).skip(1) {
        // take 31 elements from pad, starting at 12 + (i - 1) * 31 and fold them into a single Fp
        *block = pad
            .iter()
            .skip(12 + (i - 1) * 31)
            .take(31)
            .fold(F::zero(), |acc, x| acc * F::from(256u32) + *x);
    }
    blocks
}<|MERGE_RESOLUTION|>--- conflicted
+++ resolved
@@ -10,13 +10,6 @@
 use kimchi::circuits::polynomials::keccak::constants::{
     DIM, KECCAK_COLS, QUARTERS, RATE_IN_BYTES, STATE_LEN,
 };
-<<<<<<< HEAD
-use kimchi_msm::witness::Witness;
-use strum::IntoEnumIterator;
-
-use self::{column::ZKVM_KECCAK_COLS, environment::KeccakEnv};
-=======
->>>>>>> dd207fb8
 
 pub mod circuit;
 pub mod column;
@@ -81,84 +74,6 @@
     IotaStateG(usize),
 }
 
-<<<<<<< HEAD
-#[allow(dead_code)]
-/// The Keccak circuit
-pub type KeccakCircuit<F> = Circuit<ZKVM_KECCAK_COLS, Steps, F>;
-
-#[allow(dead_code)]
-impl<F: Field> CircuitTrait<ZKVM_KECCAK_COLS, Steps, F, KeccakEnv<F>> for KeccakCircuit<F> {
-    fn new(domain_size: usize, _env: &mut KeccakEnv<F>) -> Self {
-        let mut circuit = Self {
-            domain_size,
-            witness: HashMap::new(),
-            constraints: Default::default(),
-            lookups: Default::default(),
-        };
-
-        for step in Steps::iter().flat_map(|x| x.into_iter()) {
-            circuit.witness.insert(
-                step,
-                Witness {
-                    cols: Box::new(std::array::from_fn(|_| Vec::with_capacity(domain_size))),
-                },
-            );
-            circuit
-                .constraints
-                .insert(step, KeccakEnv::constraints_of(step));
-            circuit.lookups.insert(step, KeccakEnv::lookups_of(step));
-        }
-        circuit
-    }
-
-    fn push_row(&mut self, step: Steps, row: &[F; ZKVM_KECCAK_COLS]) {
-        // Make sure we are using the same round number to refer to round steps
-        let mut step = step;
-        if let Round(_) = step {
-            step = Round(0);
-        }
-        self.witness.entry(step).and_modify(|wit| {
-            for (i, value) in row.iter().enumerate() {
-                if wit.cols[i].len() < wit.cols[i].capacity() {
-                    wit.cols[i].push(*value);
-                }
-            }
-        });
-    }
-
-    fn pad(&mut self, step: Steps) -> bool {
-        let rows_left = self.domain_size - self.witness[&step].cols[0].len();
-        if rows_left == 0 {
-            return false;
-        }
-        self.witness.entry(step).and_modify(|wit| {
-            for col in wit.cols.iter_mut() {
-                col.extend((0..rows_left).map(|_| F::zero()));
-            }
-        });
-        true
-    }
-
-    fn pad_witnesses(&mut self) {
-        for step in Steps::iter().flat_map(|x| x.into_iter()) {
-            self.pad(step);
-        }
-    }
-
-    fn reset(&mut self, step: Steps) {
-        self.witness.insert(
-            step,
-            Witness {
-                cols: Box::new(std::array::from_fn(|_| {
-                    Vec::with_capacity(self.domain_size)
-                })),
-            },
-        );
-    }
-}
-
-=======
->>>>>>> dd207fb8
 // This function maps a 4D index into a 1D index depending on the length of the grid
 fn grid_index(length: usize, i: usize, y: usize, x: usize, q: usize) -> usize {
     match length {
