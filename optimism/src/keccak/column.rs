--- conflicted
+++ resolved
@@ -1,6 +1,5 @@
 //! This module defines the custom columns used in the Keccak witness, which
 //! are aliases for the actual Keccak witness columns also defined here.
-<<<<<<< HEAD
 use crate::keccak::{ZKVM_KECCAK_COLS_CURR, ZKVM_KECCAK_COLS_NEXT};
 use kimchi::{
     circuits::polynomials::keccak::constants::{
@@ -11,18 +10,6 @@
         THETA_QUOTIENT_C_OFF, THETA_REMAINDER_C_OFF, THETA_SHIFTS_C_OFF,
     },
     folding::expressions::FoldingColumnTrait,
-=======
-use crate::{
-    keccak::{ZKVM_KECCAK_COLS_CURR, ZKVM_KECCAK_COLS_NEXT},
-    witness::Witness,
-};
-use kimchi::circuits::polynomials::keccak::constants::{
-    CHI_SHIFTS_B_OFF, CHI_SHIFTS_SUM_OFF, KECCAK_COLS, PIRHO_DENSE_E_OFF, PIRHO_DENSE_ROT_E_OFF,
-    PIRHO_EXPAND_ROT_E_OFF, PIRHO_QUOTIENT_E_OFF, PIRHO_REMAINDER_E_OFF, PIRHO_SHIFTS_E_OFF,
-    QUARTERS, RATE_IN_BYTES, SPONGE_BYTES_OFF, SPONGE_NEW_STATE_OFF, SPONGE_SHIFTS_OFF,
-    THETA_DENSE_C_OFF, THETA_DENSE_ROT_C_OFF, THETA_EXPAND_ROT_C_OFF, THETA_QUOTIENT_C_OFF,
-    THETA_REMAINDER_C_OFF, THETA_SHIFTS_C_OFF,
->>>>>>> a6f1c76e
 };
 use kimchi_msm::witness::Witness;
 use std::ops::{Index, IndexMut};
