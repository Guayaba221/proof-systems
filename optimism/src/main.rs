use ark_ff::UniformRand;
use folding::{
    decomposable_folding::DecomposableFoldingScheme, expressions::FoldingCompatibleExpr,
};
use kimchi::o1_utils;
use kimchi_msm::{proof::ProofInputs, prover::prove, verifier::verify, witness::Witness};
use kimchi_optimism::{
    cannon::{self, Meta, Start, State},
    cannon_cli,
    keccak::{
        column::{Steps, ZKVM_KECCAK_COLS, ZKVM_KECCAK_REL, ZKVM_KECCAK_SEL},
        environment::KeccakEnv,
        trace::KeccakTrace,
    },
    lookups::LookupTableIDs,
    mips::{
        column::{MIPS_COLUMNS, MIPS_REL_COLS, MIPS_SEL_COLS},
        constraints as mips_constraints,
        folding::{MIPSFoldingConfig, MIPSStructure},
        interpreter::Instruction,
        trace::MIPSTrace,
        witness::{self as mips_witness, SCRATCH_SIZE},
    },
    preimage_oracle::PreImageOracle,
    proof,
    trace::Tracer,
    BaseSponge, Fp, OpeningProof, ScalarSponge, DOMAIN_SIZE,
};
use log::debug;
<<<<<<< HEAD
use std::{cmp::Ordering, collections::HashMap, fs::File, io::BufReader, process::ExitCode};
=======
use mina_poseidon::{
    constants::PlonkSpongeConstantsKimchi,
    sponge::{DefaultFqSponge, DefaultFrSponge},
};
use poly_commitment::pairing_proof::PairingProof;
use std::{
    cmp::Ordering,
    collections::{BTreeMap, HashMap},
    fs::File,
    io::BufReader,
    process::ExitCode,
};
>>>>>>> f5dd9dfd
use strum::IntoEnumIterator;

pub fn main() -> ExitCode {
    let cli = cannon_cli::main_cli();

    let configuration = cannon_cli::read_configuration(&cli.get_matches());

    let file =
        File::open(&configuration.input_state_file).expect("Error opening input state file ");

    let reader = BufReader::new(file);
    // Read the JSON contents of the file as an instance of `State`.
    let state: State = serde_json::from_reader(reader).expect("Error reading input state file");

    let meta_file = File::open(&configuration.metadata_file).unwrap_or_else(|_| {
        panic!(
            "Could not open metadata file {}",
            &configuration.metadata_file
        )
    });

    let meta: Meta = serde_json::from_reader(BufReader::new(meta_file)).unwrap_or_else(|_| {
        panic!(
            "Error deserializing metadata file {}",
            &configuration.metadata_file
        )
    });

    let mut po = PreImageOracle::create(&configuration.host);
    let _child = po.start();

    // Initialize some data used for statistical computations
    let start = Start::create(state.step as usize);

    env_logger::Builder::from_env(env_logger::Env::default().default_filter_or("info")).init();

    let domain = kimchi::circuits::domains::EvaluationDomains::<Fp>::create(DOMAIN_SIZE).unwrap();

    let mut rng = o1_utils::tests::make_test_rng();

    let srs = {
        // Trusted setup toxic waste
        let x = Fp::rand(&mut rand::rngs::OsRng);

        let mut srs = poly_commitment::pairing_proof::PairingSRS::create(x, DOMAIN_SIZE);
        srs.full_srs.add_lagrange_basis(domain.d1);
        srs
    };

    // Initialize the environments
    // The Keccak environment is extracted inside the loop
    let mut mips_wit_env = mips_witness::Env::<Fp>::create(cannon::PAGE_SIZE as usize, state, po);
    let mut mips_con_env = mips_constraints::Env::<Fp>::default();
    // The keccak environment is extracted inside the loop

    // Initialize the circuits. Includes pre-folding witnesses.
    let mut mips_trace = MIPSTrace::<Fp>::new(DOMAIN_SIZE, &mut mips_con_env);
    let mut keccak_trace = KeccakTrace::<Fp>::new(DOMAIN_SIZE, &mut KeccakEnv::<Fp>::default());

    let _mips_folding = {
        let constraints: BTreeMap<Instruction, Vec<FoldingCompatibleExpr<MIPSFoldingConfig>>> =
            mips_trace
                .constraints
                .iter()
                .map(|(k, constraints)| {
                    (
                        *k,
                        constraints
                            .iter()
                            .map(|x| FoldingCompatibleExpr::from(x.clone()))
                            .collect(),
                    )
                })
                .collect();
        DecomposableFoldingScheme::<MIPSFoldingConfig>::new(
            constraints,
            vec![],
            &srs.full_srs,
            domain.d1,
            MIPSStructure,
        )
    };

    // Initialize folded instances of the sub circuits
    let mut mips_folded_instance = HashMap::new();
    for instr in Instruction::iter().flat_map(|x| x.into_iter()) {
        mips_folded_instance.insert(
            instr,
            ProofInputs::<MIPS_COLUMNS, Fp, LookupTableIDs>::default(),
        );
    }

    let mut keccak_folded_instance = HashMap::new();
    for step in Steps::iter().flat_map(|x| x.into_iter()) {
        keccak_folded_instance.insert(
            step,
            ProofInputs::<ZKVM_KECCAK_COLS, Fp, LookupTableIDs>::default(),
        );
    }

    while !mips_wit_env.halt {
        let instr = mips_wit_env.step(&configuration, &meta, &start);

        if let Some(ref mut keccak_env) = mips_wit_env.keccak_env {
            // Run all steps of hash
            while keccak_env.step.is_some() {
                // Get the current step that will be
                let step = keccak_env.selector();
                // Run the interpreter, which sets the witness columns
                keccak_env.step();
                // Add the witness row to the Keccak circuit for this step
                keccak_trace.push_row(step, &keccak_env.witness_env.witness.cols);

                // If the witness is full, fold it and reset the pre-folding witness
                if keccak_trace.number_of_rows(step) == DOMAIN_SIZE {
                    // Set to zero all selectors except for the one corresponding to the current instruction
                    keccak_trace.set_selector_column(step, DOMAIN_SIZE);
                    proof::fold::<ZKVM_KECCAK_COLS, _, OpeningProof, BaseSponge, ScalarSponge>(
                        domain,
                        &srs,
                        keccak_folded_instance.get_mut(&step).unwrap(),
                        &keccak_trace.witness[&step],
                    );
                    keccak_trace.reset(step);
                }
            }
            // When the Keccak interpreter is finished, we can reset the environment
            mips_wit_env.keccak_env = None;
        }

        // TODO: unify witness of MIPS to include scratch state, instruction counter, and error
        for i in 0..MIPS_REL_COLS {
            match i.cmp(&SCRATCH_SIZE) {
                Ordering::Less => mips_trace.witness.get_mut(&instr).unwrap().cols[i]
                    .push(mips_wit_env.scratch_state[i]),
                Ordering::Equal => mips_trace.witness.get_mut(&instr).unwrap().cols[i]
                    .push(Fp::from(mips_wit_env.instruction_counter)),
                Ordering::Greater => {
                    // TODO: error
                    mips_trace.witness.get_mut(&instr).unwrap().cols[i]
                        .push(Fp::rand(&mut rand::rngs::OsRng))
                }
            }
        }

        if mips_trace.number_of_rows(instr) == DOMAIN_SIZE {
            // Set to zero all selectors except for the one corresponding to the current instruction
            mips_trace.set_selector_column(instr, DOMAIN_SIZE);
            proof::fold::<MIPS_COLUMNS, _, OpeningProof, BaseSponge, ScalarSponge>(
                domain,
                &srs,
                mips_folded_instance.get_mut(&instr).unwrap(),
                &mips_trace.witness[&instr],
            );
            mips_trace.reset(instr);
        }
    }

    // Pad any possible remaining rows if the execution was not a multiple of the domain size
    for instr in Instruction::iter().flat_map(|x| x.into_iter()) {
        // Start by padding with the first row
        let needs_folding = mips_trace.pad_dummy(instr) != 0;
        if needs_folding {
            // Then set the selector columns (all of them, none has selectors set)
            mips_trace.set_selector_column(instr, DOMAIN_SIZE);

            // Finally fold instance
            proof::fold::<MIPS_COLUMNS, _, OpeningProof, BaseSponge, ScalarSponge>(
                domain,
                &srs,
                mips_folded_instance.get_mut(&instr).unwrap(),
                &mips_trace.witness[&instr],
            );
        }
    }
    for step in Steps::iter().flat_map(|x| x.into_iter()) {
        let needs_folding = keccak_trace.pad_dummy(step) != 0;
        if needs_folding {
            keccak_trace.set_selector_column(step, DOMAIN_SIZE);

            proof::fold::<ZKVM_KECCAK_COLS, _, OpeningProof, BaseSponge, ScalarSponge>(
                domain,
                &srs,
                keccak_folded_instance.get_mut(&step).unwrap(),
                &keccak_trace.witness[&step],
            );
        }
    }

    {
        // MIPS
        for instr in Instruction::iter().flat_map(|x| x.into_iter()) {
            // Prove only if the instruction was executed
            // and if the number of constraints is nonzero (otherwise quotient polynomial cannot be created)
            if mips_trace.in_circuit(instr) && !mips_trace.constraints[&instr].is_empty() {
                debug!("Checking MIPS circuit {:?}", instr);
                let mips_result = prove::<
                    _,
                    OpeningProof,
                    BaseSponge,
                    ScalarSponge,
                    _,
                    MIPS_COLUMNS,
                    MIPS_REL_COLS,
                    MIPS_SEL_COLS,
                    LookupTableIDs,
                >(
                    domain,
                    &srs,
                    &mips_trace.constraints[&instr],
                    mips_folded_instance[&instr].clone(),
                    &mut rng,
                );
                let mips_proof = mips_result.unwrap();
                debug!("Generated a MIPS {:?} proof:", instr);
                let mips_verifies = verify::<
                    _,
                    OpeningProof,
                    BaseSponge,
                    ScalarSponge,
                    MIPS_COLUMNS,
                    MIPS_REL_COLS,
                    MIPS_SEL_COLS,
                    0,
                    LookupTableIDs,
                >(
                    domain,
                    &srs,
                    &mips_trace.constraints[&instr],
                    &mips_proof,
                    Witness::zero_vec(DOMAIN_SIZE),
                );
                if mips_verifies {
                    debug!("The MIPS {:?} proof verifies\n", instr)
                } else {
                    debug!("The MIPS {:?} proof doesn't verify\n", instr)
                }
            }
        }
    }

    {
        // KECCAK
        // FIXME: when folding is applied, the error term will be created to satisfy the folded witness
        for step in Steps::iter().flat_map(|x| x.into_iter()) {
            // Prove only if the instruction was executed
            if keccak_trace.in_circuit(step) {
                debug!("Checking Keccak circuit {:?}", step);
                let keccak_result = prove::<
                    _,
                    OpeningProof,
                    BaseSponge,
                    ScalarSponge,
                    _,
                    ZKVM_KECCAK_COLS,
                    ZKVM_KECCAK_REL,
                    ZKVM_KECCAK_SEL,
                    LookupTableIDs,
                >(
                    domain,
                    &srs,
                    &keccak_trace.constraints[&step],
                    keccak_folded_instance[&step].clone(),
                    &mut rng,
                );
                let keccak_proof = keccak_result.unwrap();
                debug!("Generated a Keccak {:?} proof:", step);
                let keccak_verifies = verify::<
                    _,
                    OpeningProof,
                    BaseSponge,
                    ScalarSponge,
                    ZKVM_KECCAK_COLS,
                    ZKVM_KECCAK_REL,
                    ZKVM_KECCAK_SEL,
                    0,
                    LookupTableIDs,
                >(
                    domain,
                    &srs,
                    &keccak_trace.constraints[&step],
                    &keccak_proof,
                    Witness::zero_vec(DOMAIN_SIZE),
                );
                if keccak_verifies {
                    debug!("The Keccak {:?} proof verifies\n", step)
                } else {
                    debug!("The Keccak {:?} proof doesn't verify\n", step)
                }
            }
        }
    }

    // TODO: Logic
    ExitCode::SUCCESS
}<|MERGE_RESOLUTION|>--- conflicted
+++ resolved
@@ -27,14 +27,6 @@
     BaseSponge, Fp, OpeningProof, ScalarSponge, DOMAIN_SIZE,
 };
 use log::debug;
-<<<<<<< HEAD
-use std::{cmp::Ordering, collections::HashMap, fs::File, io::BufReader, process::ExitCode};
-=======
-use mina_poseidon::{
-    constants::PlonkSpongeConstantsKimchi,
-    sponge::{DefaultFqSponge, DefaultFrSponge},
-};
-use poly_commitment::pairing_proof::PairingProof;
 use std::{
     cmp::Ordering,
     collections::{BTreeMap, HashMap},
@@ -42,7 +34,6 @@
     io::BufReader,
     process::ExitCode,
 };
->>>>>>> f5dd9dfd
 use strum::IntoEnumIterator;
 
 pub fn main() -> ExitCode {
