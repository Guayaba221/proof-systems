--- conflicted
+++ resolved
@@ -53,19 +53,12 @@
         witness: &[Vec<F>; COLUMNS],
         cs: &ConstraintSystem<F>,
     ) -> Result<(), String> {
-<<<<<<< HEAD
-        let this: [F; COLUMNS] = array_init(|i| witness[i][self.row]);
-        let next: [F; COLUMNS] = array_init(|i| witness[i][self.row + 1]);
+        ensure_eq!(self.typ, GateType::EndoMul, "incorrect gate type");
+
+        let this: [F; COLUMNS] = array_init(|i| witness[i][row]);
+        let next: [F; COLUMNS] = array_init(|i| witness[i][row + 1]);
 
         let pt = F::from(123456u64);
-=======
-        let this: [F; COLUMNS] = array_init(|i| witness[i][row]);
-        let next: [F; COLUMNS] = array_init(|i| witness[i][row + 1]);
-        let xq1 = (F::one() + ((cs.endo - F::one()) * next[12])) * this[0];
-        let xq2 = (F::one() + ((cs.endo - F::one()) * next[14])) * this[0];
-
-        ensure_eq!(self.typ, GateType::EndoMul, "incorrect gate type");
->>>>>>> e7b57069
 
         let constants = expr::Constants {
             alpha: F::zero(),
@@ -76,7 +69,6 @@
             endo_coefficient: cs.endo,
         };
 
-<<<<<<< HEAD
         let evals: [ProofEvaluations<F>; 2] = [
             ProofEvaluations {
                 w: this,
@@ -107,56 +99,6 @@
                 Err(e) => return Err(format!("evaluation failed: {}", e)),
             }
         }
-=======
-        ensure_eq!(F::zero(), this[11] - this[11].square(), "wrong eq 1");
-        ensure_eq!(F::zero(), this[12] - this[12].square(), "wrong eq 2");
-        ensure_eq!(F::zero(), this[13] - this[13].square(), "wrong eq 3");
-        ensure_eq!(F::zero(), this[14] - this[14].square(), "wrong eq 4");
-        ensure_eq!(
-            F::zero(),
-            (xq1 - this[4]) * this[9] - (this[11].double() - F::one()) * this[2] + this[5],
-            "wrong eq 5"
-        );
-        ensure_eq!(
-            F::zero(),
-            (this[4].double() - this[9].square() + xq1)
-                * ((this[4] - this[7]) * this[9] + this[8] + this[5])
-                - (this[4] - this[7]) * this[5].double(),
-            "wrong eq 6"
-        );
-        ensure_eq!(
-            F::zero(),
-            (this[8] + this[5]).square()
-                - (this[4] - this[7]).square() * (this[9].square() - xq1 + this[7]),
-            "wrong eq 7"
-        );
-        ensure_eq!(
-            F::zero(),
-            (xq2 - this[7]) * this[10] - (this[13].double() - F::one()) * this[2] + this[8],
-            "wrong eq 8"
-        );
-        ensure_eq!(
-            F::zero(),
-            (this[7].double() - this[10].square() + xq2)
-                * ((this[7] - this[2]) * this[10] + this[3] + this[8])
-                - (this[7] - this[2]) * this[8].double(),
-            "wrong eq 9"
-        );
-        ensure_eq!(
-            F::zero(),
-            (this[3] + this[8]).square()
-                - (this[7] - this[2]).square() * (this[10].square() - xq2 + this[2]),
-            "wrong eq 10"
-        );
-        ensure_eq!(
-            F::zero(),
-            (((witness[6][row + 1].double() + this[11]).double() + this[12]).double() + this[13])
-                .double()
-                + this[14]
-                - this[6],
-            "wrong eq 11"
-        );
->>>>>>> e7b57069
 
         Ok(())
     }
