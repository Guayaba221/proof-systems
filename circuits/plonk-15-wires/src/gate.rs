/*****************************************************************************************************************

This source file implements Plonk constraint gate primitive.

*****************************************************************************************************************/

use crate::{nolookup::constraints::ConstraintSystem, wires::*};
use ark_ff::bytes::{FromBytes, ToBytes};
use ark_ff::FftField;
use num_traits::cast::{FromPrimitive, ToPrimitive};
use serde::{Deserialize, Serialize};
use serde_with::serde_as;
use std::io::{Error, ErrorKind, Read, Result as IoResult, Write};

#[derive(Clone, Copy, Debug, PartialEq, Eq, Hash, PartialOrd, Ord)]
pub enum CurrOrNext {
    Curr,
    Next,
}

impl CurrOrNext {
    pub fn shift(&self) -> usize {
        match self {
            CurrOrNext::Curr => 0,
            CurrOrNext::Next => 1,
        }
    }
}

#[repr(C)]
<<<<<<< HEAD
#[derive(Clone, Eq, Hash, Copy, Debug, PartialEq, FromPrimitive, ToPrimitive, PartialOrd, Ord)]
=======
#[derive(Clone, Copy, Debug, PartialEq, FromPrimitive, ToPrimitive, Serialize, Deserialize)]
#[cfg_attr(
    feature = "ocaml_types",
    derive(ocaml::IntoValue, ocaml::FromValue, ocaml_gen::OcamlEnum)
)]
#[cfg_attr(test, derive(proptest_derive::Arbitrary))]
>>>>>>> 70065b33
pub enum GateType {
    /// zero gate
    Zero,
    /// generic arithmetic gate
    Generic,
    /// Poseidon permutation gate
    Poseidon,
    /// EC addition in Affine form
    Add,
    /// EC point doubling in Affine form
    Double,
    /// EC variable base scalar multiplication
    Vbmul,
    /// EC variable base scalar multiplication with group endomorphim optimization
    Endomul,
    /// lookup
    Lookup,
}

#[serde_as]
#[derive(Clone, Debug, Serialize, Deserialize)]
pub struct CircuitGate<F: FftField> {
    /// row position in the circuit
    // TODO(mimoo): shouldn't this be u32 since we serialize it as a u32?
    pub row: usize,
    /// type of the gate
    pub typ: GateType,
    /// gate wires
    pub wires: GateWires,
    /// constraints vector
    // TODO: rename
    #[serde_as(as = "Vec<o1_utils::serialization::SerdeAs>")]
    pub c: Vec<F>,
}

impl<F: FftField> ToBytes for CircuitGate<F> {
    #[inline]
    fn write<W: Write>(&self, mut w: W) -> IoResult<()> {
        (self.row as u32).write(&mut w)?;
        let typ: u8 = ToPrimitive::to_u8(&self.typ).unwrap();
        typ.write(&mut w)?;
        for i in 0..COLUMNS {
            self.wires[i].write(&mut w)?
        }

        (self.c.len() as u8).write(&mut w)?;
        for x in self.c.iter() {
            x.write(&mut w)?;
        }
        Ok(())
    }
}

impl<F: FftField> FromBytes for CircuitGate<F> {
    #[inline]
    fn read<R: Read>(mut r: R) -> IoResult<Self> {
        let row = u32::read(&mut r)? as usize;
        let code = u8::read(&mut r)?;
        let typ = match FromPrimitive::from_u8(code) {
            Some(x) => Ok(x),
            None => Err(Error::new(ErrorKind::Other, "Invalid gate type")),
        }?;

        let wires = [
            Wire::read(&mut r)?,
            Wire::read(&mut r)?,
            Wire::read(&mut r)?,
            Wire::read(&mut r)?,
            Wire::read(&mut r)?,
            Wire::read(&mut r)?,
            Wire::read(&mut r)?,
            Wire::read(&mut r)?,
            Wire::read(&mut r)?,
            Wire::read(&mut r)?,
            Wire::read(&mut r)?,
            Wire::read(&mut r)?,
            Wire::read(&mut r)?,
            Wire::read(&mut r)?,
            Wire::read(&mut r)?,
        ];

        let c_len = u8::read(&mut r)?;
        let mut c = vec![];
        for _ in 0..c_len {
            c.push(F::read(&mut r)?);
        }

        Ok(CircuitGate { row, typ, wires, c })
    }
}

impl<F: FftField> CircuitGate<F> {
    /// this function creates "empty" circuit gate
    pub fn zero(row: usize, wires: GateWires) -> Self {
        CircuitGate {
            row,
            typ: GateType::Zero,
            c: Vec::new(),
            wires,
        }
    }

    /// This function verifies the consistency of the wire
    /// assignements (witness) against the constraints
    pub fn verify(
        &self,
        witness: &[Vec<F>; COLUMNS],
        cs: &ConstraintSystem<F>,
    ) -> Result<(), String> {
        match self.typ {
            GateType::Zero => Ok(()),
            GateType::Generic => self.verify_generic(witness),
            GateType::Poseidon => self.verify_poseidon(witness, cs),
            GateType::Add => self.verify_add(witness),
            GateType::Double => self.verify_double(witness),
            GateType::Vbmul => self.verify_vbmul(witness),
            GateType::Endomul => self.verify_endomul(witness, cs),
            GateType::Lookup => self.verify_lookup(witness),
        }
    }
}

#[cfg(feature = "ocaml_types")]
pub mod caml {
    use super::*;
    use crate::wires::caml::CamlWire;
    use ocaml_gen::OcamlGen;
    use std::convert::TryInto;

    #[derive(ocaml::IntoValue, ocaml::FromValue, OcamlGen)]
    pub struct CamlCircuitGate<F> {
        pub row: ocaml::Int,
        pub typ: GateType,
        pub wires: (
            CamlWire,
            CamlWire,
            CamlWire,
            CamlWire,
            CamlWire,
            CamlWire,
            CamlWire,
            CamlWire,
            CamlWire,
            CamlWire,
            CamlWire,
            CamlWire,
            CamlWire,
            CamlWire,
            CamlWire,
        ),
        pub c: Vec<F>,
    }

    impl<F, CamlF> From<CircuitGate<F>> for CamlCircuitGate<CamlF>
    where
        CamlF: From<F>,
        F: FftField,
    {
        fn from(cg: CircuitGate<F>) -> Self {
            Self {
                row: cg.row.try_into().expect("usize -> isize"),
                typ: cg.typ,
                wires: array_to_tuple(cg.wires),
                c: cg.c.into_iter().map(Into::into).collect(),
            }
        }
    }

    impl<F, CamlF> From<&CircuitGate<F>> for CamlCircuitGate<CamlF>
    where
        CamlF: From<F>,
        F: FftField,
    {
        fn from(cg: &CircuitGate<F>) -> Self {
            Self {
                row: cg.row.try_into().expect("usize -> isize"),
                typ: cg.typ,
                wires: array_to_tuple(cg.wires),
                c: cg.c.clone().into_iter().map(Into::into).collect(),
            }
        }
    }

    impl<F, CamlF> From<CamlCircuitGate<CamlF>> for CircuitGate<F>
    where
        F: From<CamlF>,
        F: FftField,
    {
        fn from(ccg: CamlCircuitGate<CamlF>) -> Self {
            Self {
                row: ccg.row.try_into().expect("isize -> usize"),
                typ: ccg.typ,
                wires: tuple_to_array(ccg.wires),
                c: ccg.c.into_iter().map(Into::into).collect(),
            }
        }
    }

    /// helper to convert array to tuple (OCaml doesn't have fixed-size arrays)
    fn array_to_tuple<T1, T2>(
        a: [T1; 15],
    ) -> (T2, T2, T2, T2, T2, T2, T2, T2, T2, T2, T2, T2, T2, T2, T2)
    where
        T1: Clone,
        T2: From<T1>,
    {
        (
            a[0].clone().into(),
            a[1].clone().into(),
            a[2].clone().into(),
            a[3].clone().into(),
            a[4].clone().into(),
            a[5].clone().into(),
            a[6].clone().into(),
            a[7].clone().into(),
            a[8].clone().into(),
            a[9].clone().into(),
            a[10].clone().into(),
            a[11].clone().into(),
            a[12].clone().into(),
            a[13].clone().into(),
            a[14].clone().into(),
        )
    }

    /// helper to convert tuple to array (OCaml doesn't have fixed-size arrays)
    fn tuple_to_array<T1, T2>(
        a: (T1, T1, T1, T1, T1, T1, T1, T1, T1, T1, T1, T1, T1, T1, T1),
    ) -> [T2; 15]
    where
        T2: From<T1>,
    {
        [
            a.0.into(),
            a.1.into(),
            a.2.into(),
            a.3.into(),
            a.4.into(),
            a.5.into(),
            a.6.into(),
            a.7.into(),
            a.8.into(),
            a.9.into(),
            a.10.into(),
            a.11.into(),
            a.12.into(),
            a.13.into(),
            a.14.into(),
        ]
    }
}

//
// Tests
//

#[cfg(any(test, feature = "testing"))]
mod tests {
    use super::*;
    use ark_ff::UniformRand as _;
    use mina_curves::pasta::Fp;
    use proptest::prelude::*;
    use rand::SeedableRng as _;

    // TODO: move to mina-curves
    prop_compose! {
        pub fn arb_fp()(seed: [u8; 32]) -> Fp {
            let rng = &mut rand::rngs::StdRng::from_seed(seed);
            Fp::rand(rng)
        }
    }

    prop_compose! {
        fn arb_fp_vec(max: usize)(seed: [u8; 32], num in 0..max) -> Vec<Fp> {
            let rng = &mut rand::rngs::StdRng::from_seed(seed);
            let mut v = vec![];
            for _ in 0..num {
                v.push(Fp::rand(rng))
            }
            v
        }
    }

    prop_compose! {
        fn arb_circuit_gate()(row in any::<usize>(), typ: GateType, wires: GateWires, c in arb_fp_vec(25)) -> CircuitGate<Fp> {
            CircuitGate {
                row,
                typ,
                wires,
                c,
            }
        }
    }

    proptest! {
        #[test]
        fn test_gate_serialization(cg in arb_circuit_gate()) {
            let encoded = bincode::serialize(&cg).unwrap();
            println!("gate: {:?}", cg);
            println!("encoded gate: {:?}", encoded);
            let decoded: CircuitGate<Fp> = bincode::deserialize(&encoded).unwrap();
            println!("decoded gate: {:?}", decoded);
            prop_assert_eq!(cg.row, decoded.row);
            prop_assert_eq!(cg.typ, decoded.typ);
            for i in 0..COLUMNS {
                prop_assert_eq!(cg.wires[i], decoded.wires[i]);
            }
            prop_assert_eq!(cg.c, decoded.c);
        }
    }
}<|MERGE_RESOLUTION|>--- conflicted
+++ resolved
@@ -28,16 +28,12 @@
 }
 
 #[repr(C)]
-<<<<<<< HEAD
-#[derive(Clone, Eq, Hash, Copy, Debug, PartialEq, FromPrimitive, ToPrimitive, PartialOrd, Ord)]
-=======
-#[derive(Clone, Copy, Debug, PartialEq, FromPrimitive, ToPrimitive, Serialize, Deserialize)]
+#[derive(Clone, Copy, Debug, PartialEq, FromPrimitive, ToPrimitive, Serialize, Deserialize, Eq, Hash, PartialOrd, Ord)]
 #[cfg_attr(
     feature = "ocaml_types",
     derive(ocaml::IntoValue, ocaml::FromValue, ocaml_gen::OcamlEnum)
 )]
 #[cfg_attr(test, derive(proptest_derive::Arbitrary))]
->>>>>>> 70065b33
 pub enum GateType {
     /// zero gate
     Zero,
