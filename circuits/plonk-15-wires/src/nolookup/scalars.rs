--- conflicted
+++ resolved
@@ -22,10 +22,7 @@
     pub table: Field,
 }
 
-<<<<<<< HEAD
-=======
 // TODO: this should really be vectors here, perhaps create another type for chuncked evaluations?
->>>>>>> c703af03
 #[derive(Clone)]
 pub struct ProofEvaluations<Field> {
     /// witness polynomials
@@ -35,11 +32,7 @@
     /// permutation polynomials
     /// (PERMUTS-1 evaluations because the last permutation is only used in commitment form)
     pub s: [Field; PERMUTS - 1],
-<<<<<<< HEAD
-    /// lookup-related evalutions
-=======
     /// lookup-related evaluations
->>>>>>> c703af03
     pub lookup: Option<LookupEvaluations<Field>>,
     /// evaluation of the generic selector polynomial
     pub generic_selector: Field,
