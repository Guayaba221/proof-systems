/*****************************************************************************************************************

This source file implements generic constraint polynomials.

*****************************************************************************************************************/

use crate::wires::GENERICS;
use crate::{nolookup::constraints::ConstraintSystem, polynomial::COLUMNS};
use ark_ff::{FftField, SquareRootField, Zero};
use ark_poly::Polynomial;
use ark_poly::{
    univariate::DensePolynomial, EvaluationDomain, Evaluations, Radix2EvaluationDomain as D,
};
use o1_utils::ExtendedDensePolynomial;
use crate::gates::generic::{MUL_COEFF, CONSTANT_COEFF};

impl<F: FftField + SquareRootField> ConstraintSystem<F> {
    /// generic constraint quotient poly contribution computation
    pub fn gnrc_quot(
        &self,
        witness_d4: &[Evaluations<F, D<F>>; COLUMNS],
    ) -> Evaluations<F, D<F>> {
        // w[0](x) * w[1](x) * qml(x)
        let mut multiplication = &witness_d4[0] * &witness_d4[1];
        multiplication *= &self.coefficients4[MUL_COEFF];

        // presence of left, right, and output wire
        // w[0](x) * qwl[0](x) + w[1](x) * qwl[1](x) + w[2](x) * qwl[2](x)
        let mut eval_part = multiplication;
        for (w, q) in witness_d4.iter().zip(self.coefficients4.iter()).take(GENERICS) {
            eval_part += &(w * q);
        }
        eval_part += &self.coefficients4[CONSTANT_COEFF];
        eval_part *= &self.generic4;

        eval_part
    }

<<<<<<< HEAD
    /// produces `w[0](zeta) * w[1](zeta), w[0](zeta), w[1](zeta), w[2](zeta), 1`
    pub fn gnrc_scalars(w_zeta: &[F; COLUMNS]) -> Vec<F> {
        let mut res = vec![w_zeta[0] * &w_zeta[1]];
        for i in 0..GENERICS {
            res.push(w_zeta[i]);
        }
=======
    /// produces
    /// generic(zeta) * w[0](zeta) * w[1](zeta),
    /// generic(zeta) * w[0](zeta),
    /// generic(zeta) * w[1](zeta),
    /// generic(zeta) * w[2](zeta)
    pub fn gnrc_scalars(w_zeta: &[F; COLUMNS], generic_zeta: F) -> Vec<F> {
        let mut res = vec![generic_zeta * w_zeta[0] * &w_zeta[1]];
        res.extend((0..GENERICS).map(|i| generic_zeta * w_zeta[i]));
>>>>>>> 70065b33
        return res;
    }

    /// generic constraint linearization poly contribution computation
    pub fn gnrc_lnrz(&self, w_zeta: &[F; COLUMNS], generic_zeta: F) -> DensePolynomial<F> {
        let scalars = Self::gnrc_scalars(w_zeta, generic_zeta);

        // w[0](zeta) * qwm[0] + w[1](zeta) * qwm[1] + w[2](zeta) * qwm[2]
        let mut res = self
            .coefficientsm
            .iter()
            .zip(scalars[1..].iter())
            .map(|(q, s)| q.scale(*s))
            .fold(DensePolynomial::<F>::zero(), |x, y| &x + &y);

        // multiplication
        res += &self.coefficientsm[MUL_COEFF].scale(scalars[0]);

        // constant selector
        res += &self.coefficientsm[CONSTANT_COEFF].scale(generic_zeta);

        // l * qwm[0] + r * qwm[1] + o * qwm[2] + l * r * qmm + qc
        res
    }

    /// function to verify the generic polynomials with a witness
    pub fn verify_generic(
        &self,
        witness: &[DensePolynomial<F>; COLUMNS],
        public: &DensePolynomial<F>,
    ) -> bool {
        // multiplication
        let multiplication = &(&witness[0] * &witness[1]) * &self.coefficientsm[MUL_COEFF];

        // addition (of left, right, output wires)
        let mut wires = DensePolynomial::zero();
        for (w, q) in witness.iter().zip(self.coefficientsm.iter()).take(GENERICS) {
            wires += &(w * q);
        }

        // compute f
        let mut f = &multiplication + &wires;
        f += &self.coefficientsm[CONSTANT_COEFF];
        f = &f * &self.genericm;
        f += public;

        // verify that each row evaluates to zero
        let values: Vec<_> = witness
            .iter()
            .zip(self.coefficients4.iter())
            .take(GENERICS)
            .map(|(w, q)| (w, q.interpolate_by_ref()))
            .collect();

        //
        for (row, elem) in self.domain.d1.elements().enumerate() {
            let qc = self.coefficientsm[CONSTANT_COEFF].evaluate(&elem);

            // qc check
            if qc != F::zero() {
                if -qc != values[0].0.evaluate(&elem) {
                    return false;
                }
            }

            //
            let res = f.evaluate(&elem);
            if !res.is_zero() {
                for (col, (w, q)) in values.iter().enumerate() {
                    println!(
                        "  col {} | w = {} | q = {}",
                        col,
                        w.evaluate(&elem),
                        q.evaluate(&elem)
                    );
                }
                println!(
                    "  q_M = {} | mul = {}",
                    self.coefficientsm[MUL_COEFF].evaluate(&elem),
                    multiplication.evaluate(&elem)
                );
                println!("  q_C = {}", qc);
                println!("row {} of generic polynomial doesn't evaluate to zero", row);
                return false;
            }
        }

        // verify that it is divisible by Z_H (remove when that passes)
        let (_t, res) = match f.divide_by_vanishing_poly(self.domain.d1) {
            Some(x) => x,
            None => return false,
        };
        res.is_zero()
    }
}

#[cfg(test)]
mod tests {
    use super::*;
    use crate::{
        gate::CircuitGate,
        wires::{Wire, COLUMNS},
    };

    use ark_ff::{UniformRand, Zero};
    use array_init::array_init;
    use itertools::iterate;
    use mina_curves::pasta::fp::Fp;
    use rand::SeedableRng;

    #[test]
    fn test_generic_polynomial() {
        // create constraint system with a single generic gate
        let mut gates = vec![];

        // create generic gates
        let mut gates_row = iterate(0usize, |&i| i + 1);
        let r = gates_row.next().unwrap();
        gates.push(CircuitGate::create_generic_add(r, Wire::new(r))); // add
        let r = gates_row.next().unwrap();
        gates.push(CircuitGate::create_generic_mul(r, Wire::new(r))); // mul
        let r = gates_row.next().unwrap();
        gates.push(CircuitGate::create_generic_const(
            r,
            Wire::new(r),
            19u32.into(),
        )); // const

        // create constraint system
        let cs = ConstraintSystem::fp_for_testing(gates);

        // generate witness
        let n = cs.domain.d1.size();
        let mut witness: [Vec<Fp>; COLUMNS] = array_init(|_| vec![Fp::zero(); n]);
        // fill witness
        let mut witness_row = iterate(0usize, |&i| i + 1);
        let left = 0;
        let right = 1;
        let output = 2;
        // add
        let r = witness_row.next().unwrap();
        witness[left][r] = 11u32.into();
        witness[right][r] = 23u32.into();
        witness[output][r] = 34u32.into();
        // mul
        let r = witness_row.next().unwrap();
        witness[left][r] = 5u32.into();
        witness[right][r] = 3u32.into();
        witness[output][r] = 15u32.into();
        // const
        let r = witness_row.next().unwrap();
        witness[left][r] = 19u32.into();

        // make sure we're done filling the witness correctly
        assert!(gates_row.next() == witness_row.next());
        cs.verify(&witness).unwrap();

        // generate witness polynomials
        let witness_evals: [Evaluations<Fp, D<Fp>>; COLUMNS] =
            array_init(|col| Evaluations::from_vec_and_domain(witness[col].clone(), cs.domain.d1));
        let witness: [DensePolynomial<Fp>; COLUMNS] =
            array_init(|col| witness_evals[col].interpolate_by_ref());
        let witness_d4: [Evaluations<Fp, D<Fp>>; COLUMNS] =
            array_init(|col| witness[col].evaluate_over_domain_by_ref(cs.domain.d4));

        // make sure we've done that correctly
        let public = DensePolynomial::zero();
        assert!(cs.verify_generic(&witness, &public));

        // random zeta
        let rng = &mut rand::rngs::StdRng::from_seed([0; 32]);
        let zeta = Fp::rand(rng);

        // compute quotient by dividing with vanishing polynomial
        let t1 = cs.gnrc_quot(&witness_d4);
        let t_before_division = &t1.interpolate() + &public;
        let (t, rem) = t_before_division
            .divide_by_vanishing_poly(cs.domain.d1)
            .unwrap();
        assert!(rem.is_zero());
        let t_zeta = t.evaluate(&zeta);

        // compute linearization f(z)
        let w_zeta: [Fp; COLUMNS] = array_init(|col| witness[col].evaluate(&zeta));
        let generic_zeta = cs.genericm.evaluate(&zeta);

        let f = cs.gnrc_lnrz(&w_zeta, generic_zeta);
        let f_zeta = f.evaluate(&zeta);

        // check that f(z) = t(z) * Z_H(z)
        let z_h_zeta = cs.domain.d1.evaluate_vanishing_polynomial(zeta);
        assert!(f_zeta == t_zeta * &z_h_zeta);
    }
}<|MERGE_RESOLUTION|>--- conflicted
+++ resolved
@@ -36,14 +36,6 @@
         eval_part
     }
 
-<<<<<<< HEAD
-    /// produces `w[0](zeta) * w[1](zeta), w[0](zeta), w[1](zeta), w[2](zeta), 1`
-    pub fn gnrc_scalars(w_zeta: &[F; COLUMNS]) -> Vec<F> {
-        let mut res = vec![w_zeta[0] * &w_zeta[1]];
-        for i in 0..GENERICS {
-            res.push(w_zeta[i]);
-        }
-=======
     /// produces
     /// generic(zeta) * w[0](zeta) * w[1](zeta),
     /// generic(zeta) * w[0](zeta),
@@ -52,7 +44,6 @@
     pub fn gnrc_scalars(w_zeta: &[F; COLUMNS], generic_zeta: F) -> Vec<F> {
         let mut res = vec![generic_zeta * w_zeta[0] * &w_zeta[1]];
         res.extend((0..GENERICS).map(|i| generic_zeta * w_zeta[i]));
->>>>>>> 70065b33
         return res;
     }
 
