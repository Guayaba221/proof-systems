/*****************************************************************************************************************

This source file implements short Weierstrass curve variable base scalar multiplication custom Plonk polynomials.

Acc := [2]T
for i = n-1 ... 0:
   Q := (r_i == 1) ? T : -T
   Acc := Acc + (Q + Acc)
return (d_0 == 0) ? Q - P : Q

One-bit round constraints:

S = (P + (b ? T : −T)) + P

VBSM gate constraints

    b*(b-1) = 0
    (xp - xt) * s1 = yp – (2b-1)*yt
    s1^2 - s2^2 = xt - xs
    (2*xp + xt – s1^2) * (s1 + s2) = 2*yp
    (xp – xs) * s2 = ys + yp

Permutation constraints

    -> b(i)
    -> xt(i) -> xt(i+2) -> … -> xt(509)
    -> yt(i) -> yt(i+2) -> … -> yt(509)
    -> xp(i)
    -> xp(i+2) -> xs(i) ->
    -> yp(i)
    -> yp(i+2) -> ys(i) ->
    xs(509) ->
    ys(509) ->

The constraints above are derived from the following EC Affine arithmetic equations:

    (xq - xp) * s1 = yq - yp
    s1 * s1 = xp + xq + x1
    (xp – x1) * s1 = y1 + yp

    (x1 – xp) * s2 = y1 – yp
    s2 * s2 = xp + x1 + xs
    (xp – xs) * s2 = ys + yp

    =>

    (xq - xp) * s1 = yq - yp
    s1^2 = xp + xq + x1
    (xp – x1) * (s1 + s2) = 2*yp
    s2^2 = xp + x1 + xs
    (xp – xs) * s2 = ys + yp

    =>

    (xq - xp) * s1 = yq - yp
    s1^2 - s2^2 = xq - xs
    (2*xp + xq – s1^2) * (s1 + s2) = 2*yp
    (xp – xs) * s2 = ys + yp

    *****************************************************************************************************************/

use crate::constraints::ConstraintSystem;
use crate::polynomial::WitnessOverDomains;
use crate::scalars::ProofEvaluations;
<<<<<<< HEAD
use algebra::{FftField, SquareRootField};
use ff_fft::{DensePolynomial, Evaluations, Radix2EvaluationDomain as D};
=======
use ark_ff::{FftField, SquareRootField, Zero};
use ark_poly::{univariate::DensePolynomial, Evaluations, Radix2EvaluationDomain as D};
>>>>>>> c3883db4
use oracle::utils::{EvalUtils, PolyUtils};

impl<F: FftField + SquareRootField> ConstraintSystem<F> {
    // scalar multiplication constraint quotient poly contribution computation
    pub fn vbmul_quot(&self, polys: &WitnessOverDomains<F>, alpha: &[F]) -> Evaluations<F, D<F>> {
        if self.mul1m.is_zero() {
            return self.zero4.clone();
        }

<<<<<<< HEAD
        // verify booleanity of the scalar bits
        &(&(&(&(&(&polys.d4.this.w[4] - &polys.d4.this.w[4].pow(2)).scale(alpha[0])
        +
=======
        let xt = &polys.d4.this.w[0];
        let yt = &polys.d4.this.w[1];
        let s1 = &polys.d4.this.w[2];
        let s2 = &polys.d4.this.w[3];
        let b = &polys.d4.this.w[4];
        let xs = &polys.d4.next.w[0];
        let ys = &polys.d4.next.w[1];
        let xp = &polys.d4.next.w[2];
        let yp = &polys.d4.next.w[3];

        let bin = &(b - &b.pow(2));

>>>>>>> c3883db4
        // (xp - xt) * s1 = yp – (2b-1)*yt
        let check_1 =
            &(&(&(&(xp - xt) * s1) - yp) + &(yt * &(&b.scale(F::from(2 as u64)) - &self.l04)));

        // s1^2 - s2^2 = xt - xs
        let check_2 = &(&(&(&s1.pow(2) - &s2.pow(2)) - xt) + xs);

        // (2*xp + xt – s1^2) * (s1 + s2) = 2*yp
        let check_3 = &(&(&(&xp.scale(F::from(2 as u64)) + xt) - &s1.pow(2)) * &(s1 + s2))
            - &yp.scale(F::from(2 as u64));

        // (xp – xs) * s2 = ys + yp
<<<<<<< HEAD
        &(&(&(&(&polys.d4.next.w[2] - &polys.d4.next.w[0]) * &polys.d4.this.w[3]) -
            &polys.d4.next.w[1]) - &polys.d4.next.w[3]).scale(alpha[4]))
=======
        let check_4 = &(&(&(xp - xs) * s2) - ys) - &yp;

        &(&(&(&(&bin.scale(alpha[0]) + &check_1.scale(alpha[1])) + &check_2.scale(alpha[2]))
            + &check_3.scale(alpha[3]))
            + &check_4.scale(alpha[4]))
>>>>>>> c3883db4
            * &self.mul1l
    }

    // scalar multiplication constraint linearization poly contribution computation
    pub fn vbmul_scalars(evals: &Vec<ProofEvaluations<F>>, alpha: &[F]) -> F {
<<<<<<< HEAD
        // verify booleanity of the scalar bits
        (evals[0].w[4] - &evals[0].w[4].square()) * &alpha[0]
        +
=======
        let xt = evals[0].w[0];
        let yt = evals[0].w[1];
        let s1 = evals[0].w[2];
        let s2 = evals[0].w[3];
        let b = evals[0].w[4];
        let xs = evals[1].w[0];
        let ys = evals[1].w[1];
        let xp = evals[1].w[2];
        let yp = evals[1].w[3];

        let bin = b - &b.square();

>>>>>>> c3883db4
        // (xp - xt) * s1 = yp – (2b-1)*yt
        let check_1 = (xp - &xt) * &s1 - &yp + &(yt * &(b.double() - &F::one()));

        // s1^2 - s2^2 = xt - xs
        let check_2 = ((s1.square() - &s2.square()) - &xt) + &xs;

        // (2*xp + xt – s1^2) * (s1 + s2) = 2*yp
        let check_3 = ((xp.double() + &xt) - &s1.square()) * &(s1 + &s2) - &yp.double();

        // (xp – xs) * s2 = ys + yp
        let check_4 = ((xp - &xs) * &s2) - &ys - &yp;

        bin * &alpha[0]
            + &(check_1 * &alpha[1])
            + &(check_2 * &alpha[2])
            + &(check_3 * &alpha[3])
            + &(check_4 * &alpha[4])
    }

    // scalar multiplication constraint linearization poly contribution computation
    pub fn vbmul_lnrz(&self, evals: &Vec<ProofEvaluations<F>>, alpha: &[F]) -> DensePolynomial<F> {
        self.mul1m.scale(Self::vbmul_scalars(evals, alpha))
    }
}<|MERGE_RESOLUTION|>--- conflicted
+++ resolved
@@ -62,13 +62,8 @@
 use crate::constraints::ConstraintSystem;
 use crate::polynomial::WitnessOverDomains;
 use crate::scalars::ProofEvaluations;
-<<<<<<< HEAD
-use algebra::{FftField, SquareRootField};
-use ff_fft::{DensePolynomial, Evaluations, Radix2EvaluationDomain as D};
-=======
 use ark_ff::{FftField, SquareRootField, Zero};
 use ark_poly::{univariate::DensePolynomial, Evaluations, Radix2EvaluationDomain as D};
->>>>>>> c3883db4
 use oracle::utils::{EvalUtils, PolyUtils};
 
 impl<F: FftField + SquareRootField> ConstraintSystem<F> {
@@ -78,11 +73,6 @@
             return self.zero4.clone();
         }
 
-<<<<<<< HEAD
-        // verify booleanity of the scalar bits
-        &(&(&(&(&(&polys.d4.this.w[4] - &polys.d4.this.w[4].pow(2)).scale(alpha[0])
-        +
-=======
         let xt = &polys.d4.this.w[0];
         let yt = &polys.d4.this.w[1];
         let s1 = &polys.d4.this.w[2];
@@ -95,7 +85,6 @@
 
         let bin = &(b - &b.pow(2));
 
->>>>>>> c3883db4
         // (xp - xt) * s1 = yp – (2b-1)*yt
         let check_1 =
             &(&(&(&(xp - xt) * s1) - yp) + &(yt * &(&b.scale(F::from(2 as u64)) - &self.l04)));
@@ -108,26 +97,16 @@
             - &yp.scale(F::from(2 as u64));
 
         // (xp – xs) * s2 = ys + yp
-<<<<<<< HEAD
-        &(&(&(&(&polys.d4.next.w[2] - &polys.d4.next.w[0]) * &polys.d4.this.w[3]) -
-            &polys.d4.next.w[1]) - &polys.d4.next.w[3]).scale(alpha[4]))
-=======
         let check_4 = &(&(&(xp - xs) * s2) - ys) - &yp;
 
         &(&(&(&(&bin.scale(alpha[0]) + &check_1.scale(alpha[1])) + &check_2.scale(alpha[2]))
             + &check_3.scale(alpha[3]))
             + &check_4.scale(alpha[4]))
->>>>>>> c3883db4
             * &self.mul1l
     }
 
     // scalar multiplication constraint linearization poly contribution computation
     pub fn vbmul_scalars(evals: &Vec<ProofEvaluations<F>>, alpha: &[F]) -> F {
-<<<<<<< HEAD
-        // verify booleanity of the scalar bits
-        (evals[0].w[4] - &evals[0].w[4].square()) * &alpha[0]
-        +
-=======
         let xt = evals[0].w[0];
         let yt = evals[0].w[1];
         let s1 = evals[0].w[2];
@@ -140,7 +119,6 @@
 
         let bin = b - &b.square();
 
->>>>>>> c3883db4
         // (xp - xt) * s1 = yp – (2b-1)*yt
         let check_1 = (xp - &xt) * &s1 - &yp + &(yt * &(b.double() - &F::one()));
 
