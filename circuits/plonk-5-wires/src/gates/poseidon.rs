--- conflicted
+++ resolved
@@ -14,15 +14,9 @@
     wires::GateWires,
     wires::{COLUMNS, WIRES},
 };
-<<<<<<< HEAD
-use algebra::FftField;
-use array_init::array_init;
-use oracle::poseidon_5_wires::{sbox, PlonkSpongeConstants};
-=======
 use ark_ff::FftField;
 use array_init::array_init;
 use oracle::poseidon::{sbox, PlonkSpongeConstants5W};
->>>>>>> c3883db4
 
 impl<F: FftField> CircuitGate<F> {
     pub fn create_poseidon(row: usize, wires: GateWires, c: Vec<F>) -> Self {
@@ -36,11 +30,7 @@
 
     pub fn verify_poseidon(&self, witness: &[Vec<F>; COLUMNS], cs: &ConstraintSystem<F>) -> bool {
         let this: [F; COLUMNS] =
-<<<<<<< HEAD
-            array_init(|i| sbox::<F, PlonkSpongeConstants>(witness[i][self.row]));
-=======
             array_init(|i| sbox::<F, PlonkSpongeConstants5W>(witness[i][self.row]));
->>>>>>> c3883db4
         let next: [F; COLUMNS] = array_init(|i| witness[i][self.row + 1]);
         let rc = self.rc();
 
