# Kimchi

* This document specifies *kimchi*, a zero-knowledge proof system that's a variant of PLONK.
* This document does not specify how circuits are created or executed, but only how to convert a circuit and its execution into a proof.

Table of content:

<!-- toc -->

## Overview

There are three main algorithms to kimchi:

* [Setup](#constraint-system-creation): takes a circuit and produces a prover index, and a verifier index.
* [Proof creation](#proof-creation): takes the prover index, and the execution trace of the circuit to produce a proof.
* [Proof verification](#proof-verification): takes the verifier index and a proof to verify.

As part of these algorithms, a number of tables are created (and then converted into polynomials) to create a proof.

### Tables used to describe a circuit

The following tables are created to describe the circuit:

**Gates**. A circuit is described by a series of gates, that we list in a table.
The columns of the tables list the gates, while the rows are the length of the circuit.
For each row, only a single gate can take a value $1$ while all other gates take the value $0$.

|  row  | Generic | Poseidon | CompleteAdd | VarBaseMul | EndoMul | EndoMulScalar | ChaCha0 | ChaCha1 | ChaCha2 | ChaChaFinal |
| :---: | :-----: | :------: | :---------: | :--------: | :-----: | :-----------: | :-----: | :-----: | :-----: | :---------: |
|   0   |    1    |    0     |      0      |     0      |    0    |       0       |    0    |    0    |    0    |      0      |
|   1   |    0    |    1     |      0      |     0      |    0    |       0       |    0    |    0    |    0    |      0      |

**Coefficients**. The coefficient table has 15 columns, and is used to tweak the gates.
Currently, only the [Generic](#double-generic-gate) and the [Poseidon](#poseidon) gates use it (refer to their own sections to see how).
All other gates set their values to $0$.

|  row  |   0   |   1   |   2   |   3   |   4   |   5   |   6   |   7   |   8   |   9   |  10   |  11   |  12   |  13   |  14   |
| :---: | :---: | :---: | :---: | :---: | :---: | :---: | :---: | :---: | :---: | :---: | :---: | :---: | :---: | :---: | :---: |
|   0   |   /   |   /   |   /   |   /   |   /   |   /   |   /   |   /   |   /   |   /   |   /   |   /   |   /   |   /   |   /   |

**Wiring (or Permutation, or sigmas)**. For gates to take the outputs of other gates as inputs, we use a wiring table to wire registers together.
To learn about registers, see the next section.
It is defined at every row, but only for the first $7$ registers.
Each cell specifies a `(row, column)` tuple that it should be wired to.  Cells that are not connected to another cell are wired to themselves.
Note that if three or more registers are wired together, they must form a cycle.
For example, if register `(0, 4)` is wired to both registers `(80, 6)` and `(90, 0)` then you would have the following table:

|  row  |    0    |   1   |   2   |   3   |    4     |   5   |    6     |
| :---: | :-----: | :---: | :---: | :---: | :------: | :---: | :------: |
|   0   |   0,0   |  0,1  |  0,2  |  0,3  | **80,6** |  0,5  |   0,6    |
|  ...  |         |       |       |       |          |       |          |
|  80   |  80,0   | 80,1  | 80,2  | 80,3  |   80,4   | 80,5  | **90,0** |
|  ...  |         |       |       |       |          |       |          |
|  90   | **0,4** | 90,1  | 90,2  | 90,3  |   90,4   | 90,5  |   90,6   |

The lookup feature is currently optional, as it can add some overhead to the protocol.
In the case where you would want to use lookups, the following tables would be needed:

**Lookup Tables**. The different [lookup tables](https://en.wikipedia.org/wiki/Lookup_table) that are used in the circuit. For example, the XOR lookup table:

| l   | r   | o   |
| --- | --- | --- |
| 1   | 0   | 1   |
| 0   | 1   | 1   |
| 1   | 1   | 0   |
| 0   | 0   | 0   |

**Lookup selectors**. A lookup selector is used to perform a number of queries in different lookup tables. Any gate can advertise its use of a lookup selector (so a lookup selector can be associated to several gates), and on which rows they want to use them (current and/or next). In cases where a gate need to use lookups in its current row only, and is the only one performing a specific combination of queries, then its gate selector can be used in place of a lookup selector. As with gates, lookup selectors (including gates used as lookup selectors) are mutually exclusives (only one can be used on a given row).

We currently have two lookup selectors:

|  row  | ChaChaQuery | ChaChaFinalQuery |
| :---: | :---------: | :--------------: |
|   0   |      0      |        0         |
|   1   |      1      |        0         |

Where each apply 4 queries. A query is a table describing which lookup table it queries, and the linear combination of the witness to use in the query.
For example, the following table describes a query into the XOR table made out of linear combinations of registers (checking that $r_0 \oplus r_2 = 2 \cdot r_1$):

| table_id |   l   |   r   |   o   |
| :------: | :---: | :---: | :---: |
|   XOR    | 1, r0 | 1, r2 | 2, r1 |

### Tables produced during proof creation

The following tables are created by the prover at runtime:

**Registers (or Witness)**. Registers are also defined at every row, and are split into two types: the *IO registers* from $0$ to $6$ usually contain input or output of the gates (note that a gate can output a value on the next row as well).
I/O registers can be wired to each other (they'll be forced to have the same value), no matter what row they're on (for example, the register at `row:0, col:4` can be wired to the register at `row:80, col:6`).
The rest of the registers, $7$ through $14$, are called *advice registers* as they can store values that useful only for the row's active gate.
Think of them as intermediary or temporary values needed in the computation when the prover executes a circuit.

|  row  |   0   |   1   |   2   |   3   |   4   |   5   |   6   |   7   |   8   |   9   |  10   |  11   |  12   |  13   |  14   |
| :---: | :---: | :---: | :---: | :---: | :---: | :---: | :---: | :---: | :---: | :---: | :---: | :---: | :---: | :---: | :---: |
|   0   |   /   |   /   |   /   |   /   |   /   |   /   |   /   |   /   |   /   |   /   |   /   |   /   |   /   |   /   |   /   |

**Wiring (Permutation) trace**. You can think of the permutation trace as an extra register that is used to enforce the wiring specified in the wiring table.
It is a single column that applies on all the rows as well, which the prover computes as part of a proof.

|  row  |  pt   |
| :---: | :---: |
|   0   |   /   |

**Queries trace**. These are the actual values made by queries, calculated by the prover at runtime, and used to construct the proof.

**Table trace**. Represents the concatenation of all the lookup tables, combined into a single column at runtime by both the prover and the verifier.

**Sorted trace**. Represents the processed (see the lookup section) concatenation of the queries trace and the table trace. It is produced at runtime by the prover. The sorted trace is long enough that it is split in several columns.

**Lookup (aggregation, or permutation) trace**. This is a one column table that is similar to the wiring (permutation) trace we talked above. It is produced at runtime by the prover.

## Dependencies

To specify kimchi, we rely on a number of primitives that are specified outside of this specification.
In this section we list these specifications, as well as the interfaces we make use of in this specification.

### Polynomial Commitments

Refer to the [specification on polynomial commitments](./poly-commitment.md).
We make use of the following functions from that specification:

- `PolyCom.non_hiding_commit(poly) -> PolyCom::NonHidingCommitment`
- `PolyCom.commit(poly) -> PolyCom::HidingCommitment`
- `PolyCom.evaluation_proof(poly, commitment, point) -> EvaluationProof`
- `PolyCom.verify(commitment, point, evaluation, evaluation_proof) -> bool`

### Poseidon hash function

Refer to the [specification on Poseidon](./poseidon.md).
We make use of the following functions from that specification:

- `Poseidon.init(params) -> FqSponge`
- `Poseidon.update(field_elem)`
- `Poseidon.finalize() -> FieldElem`

specify the following functions on top:

- `Poseidon.produce_challenge()` (TODO: uses the endomorphism)
- `Poseidon.to_fr_sponge() -> state_of_fq_sponge_before_eval, FrSponge`

With the current parameters:

* S-Box alpha: `7`
* Width: `3`
* Rate: `2`
* Full rounds: `55`
* Round constants: [`fp_kimchi`](https://github.com/o1-labs/proof-systems/blob/0b01f7575cdfa45541fcfcd88d59f73b015af56b/oracle/src/pasta/fp_kimchi.rs#L55), [`fq_kimchi`](https://github.com/o1-labs/proof-systems/blob/0b01f7575cdfa45541fcfcd88d59f73b015af56b/oracle/src/pasta/fq_kimchi.rs#L54)
* MDS matrix: [`fp_kimchi`](https://github.com/o1-labs/proof-systems/blob/0b01f7575cdfa45541fcfcd88d59f73b015af56b/oracle/src/pasta/fp_kimchi.rs#L10), [`fq_kimchi`](https://github.com/o1-labs/proof-systems/blob/0b01f7575cdfa45541fcfcd88d59f73b015af56b/oracle/src/pasta/fq_kimchi.rs#L10)

### Pasta

Kimchi is made to work on cycles of curves, so the protocol switch between two fields Fq and Fr, where Fq represents the base field and Fr represents the scalar field.

See the [Pasta curves specification](./pasta.md).

## Constraints

Kimchi enforces the correct execution of a circuit by creating a number of constraints and combining them together.
In this section, we describe all the constraints that make up the main polynomial $f$ once combined.

We define the following functions:

* `combine_constraints(range_alpha, constraints)`, which takes a range of contiguous powers of alpha and a number of constraints.
It returns the sum of all the constraints, where each constraint has been multiplied by a power of alpha.
In other words it returns:
$$ \sum_i \alpha^i \cdot \text\{constraint}_i $$

The different ranges of alpha are described as follows:

<!-- generated using `cargo test -p kimchi --lib -- alphas::tests::get_alphas_for_spec --nocapture` -->
* **gates**. Offset starts at 0 and 21 powers of $\alpha$ are used
* **Permutation**. Offset starts at 21 and 3 powers of $\alpha$ are used

```admonish
As gates are mutually exclusive (a single gate is used on each row), we can reuse the same range of powers of alpha across all the gates.
```

TODO: linearization

### Permutation

{sections.permutation}

### Lookup

Lookups in kimchi allows you to check if a single value, or a series of values, are part of a table.
The first case is useful to check for checking if a value belongs to a range (from 0 to 1,000, for example), whereas the second case is useful to check truth tables (for example, checking that three values can be found in the rows of an XOR table) or write and read from a memory vector (where one column is an index, and the other is the value stored at that index).

```admonish
Similarly to the generic gate, each values taking part in a lookup can be scaled with a fixed field element.
```

The lookup functionality is an opt-in feature of kimchi that can be used by custom gates.
From the user's perspective, not using any gates that make use of lookups means that the  feature will be disabled and there will be no overhead to the protocol.

```admonish
For now, the Chacha gates are the only gates making use of lookups.
```

Refer to the [lookup RFC](../rfcs/3-lookup.md) for an overview of the lookup feature.

In this section, we describe the tables kimchi supports, as well as the different lookup selectors (and their associated queries)

#### The Lookup Tables

Kimchi currently supports a single lookup table:

{sections.tables}

**XOR**. {sections.xor}

#### The Lookup Selectors

**ChaChaSelector**. Performs 4 queries to the XOR lookup table.

|   l   |   r   |   o    | -   |   l   |   r   |   o    | -   |   l   |   r   |   o    | -   |   l   |   r    |   o    |
| :---: | :---: | :----: | --- | :---: | :---: | :----: | --- | :---: | :---: | :----: | --- | :---: | :----: | :----: |
| 1, r3 | 1, r7 | 1, r11 | -   | 1, r4 | 1, r8 | 1, r12 | -   | 1, r5 | 1, r9 | 1, r13 | -   | 1, r6 | 1, r10 | 1, r14 |

**ChaChaFinalSelector**. Performs 4 different queries to the XOR lookup table. (TODO: specify the layout)

#### Producing the sorted table as the prover

{sections.lookup}

### Gates

A circuit is described as a series of gates.
In this section we describe the different gates currently supported by kimchi, the constraints associated to them, and the way the register table, coefficient table, and permutation can be used in conjunction.

TODO: for each gate describe how to create it?

#### Double Generic Gate

{sections.generic}

#### Poseidon

{sections.poseidon}

#### Chacha

{sections.chacha}

#### Elliptic Curve Addition

{sections.complete_add}

#### Endo Scalar

{sections.endomul_scalar}

#### Endo Scalar Multiplication

{sections.endosclmul}

#### Scalar Multiplication

{sections.varbasemul}

<<<<<<< HEAD
#### Foreign Field Multiplication

{sections.foreign_field_mul}
=======
#### Range Check

{sections.range_check}
>>>>>>> 26fcea0b

## Setup

In this section we specify the setup that goes into creating two indexes from a circuit:

* A [*prover index*](#prover-index), necessary for the prover to to create proofs.
* A [*verifier index*](#verifier-index), necessary for the verifier to verify proofs.

```admonish
The circuit creation part is not specified in this document. It might be specified in a separate document, or we might want to specify how to create the circuit description tables.
```

As such, the transformation of a circuit into these two indexes can be seen as a compilation step. Note that the prover still needs access to the original circuit to create proofs, as they need to execute it to create the witness (register table).

### Common Index

In this section we describe data that both the prover and the verifier index share.

**`URS` (Uniform Reference String)** The URS is a set of parameters that is generated once, and shared between the prover and the verifier.
It is used for polynomial commitments, so refer to the [poly-commitment specification](./poly-commitment.md) for more details.

```admonish
Kimchi currently generates the URS based on the circuit, and attach it to the index. So each circuit can potentially be accompanied with a different URS. On the other hand, Mina reuses the same URS for multiple circuits ([see zkapps for more details](https://minaprotocol.com/blog/what-are-zkapps)).
```

**`Domain`**. A domain large enough to contain the circuit and the zero-knowledge rows (used to provide zero-knowledge to the protocol). Specifically, the smallest subgroup in our field that has order greater or equal to `n + ZK_ROWS`, with `n` is the number of gates in the circuit.
TODO: what if the domain is larger than the URS?

```admonish warning "Ordering of elements in the domain"
Note that in this specification we always assume that the first element of a domain is $1$.
```

**`Shifts`**. As part of the permutation, we need to create `PERMUTS` shifts.
To do that, the following logic is followed (in pseudo code):
(TODO: move shift creation within the permutation section?)

```python
shifts[0] = 1 # first shift is identity

for i in 0..7: # generate 7 shifts
    i = 7
    shift, i = sample(domain, i)
    while shifts.contains(shift) do:
        shift, i = sample(domain, i)
    shift[i] = shift

def sample(domain, i):
    i += 1
    shift = Field(Blake2b512(to_be_bytes(i)))
    while is_not_quadratic_non_residue(shift) || domain.contains(shift):
        i += 1
        shift = Field(Blake2b512(to_be_bytes(i)))
    return shift, i
```

**`Public`**. This variable simply contains the number of public inputs. (TODO: actually, it's not contained in the verifier index)

The compilation steps to create the common index are as follow:

{sections.constraint_system}

### Lookup Index

If lookup is used, the following values are added to the common index:

**`LookupSelectors`**. The list of lookup selectors used. In practice, this tells you which lookup tables are used.

**`TableIds`**. This is a list of table ids used by the Lookup gate.

**`MaxJointSize`**. This is the maximum number of columns appearing in the lookup tables used by the lookup selectors. For example, the XOR lookup has 3 columns.

To create the index, follow these steps:

{sections.lookup_index}

### Prover Index

Both the prover and the verifier index, besides the common parts described above, are made out of pre-computations which can be used to speed up the protocol.
These pre-computations are optimizations, in the context of normal proofs, but they are necessary for recursion.

{sections.prover_index}

### Verifier Index

Same as the prover index, we have a number of pre-computations as part of the verifier index.

{sections.verifier_index}

## Proof Construction & Verification

Originally, kimchi is based on an interactive protocol that was transformed into a non-interactive one using the [Fiat-Shamir](https://o1-labs.github.io/mina-book/crypto/plonk/fiat_shamir.html) transform.
For this reason, it can be useful to visualize the high-level interactive protocol before the transformation:

```mermaid
sequenceDiagram
    participant Prover
    participant Verifier

    Note over Prover,Verifier: Prover produces commitments to secret polynomials

    Prover->>Verifier: public input & witness commitment

    Verifier->>Prover: beta & gamma
    Prover->>Verifier: permutation commitment

    opt lookup
        Prover->>Verifier: sorted
        Prover->>Verifier: aggreg
    end

    Note over Prover,Verifier: Prover produces commitment to quotient polynomial

    Verifier->>Prover: alpha
    Prover->>Verifier: quotient commitment

    Note over Prover,Verifier: Verifier produces an evaluation point

    Verifier->>Prover: zeta

    Note over Prover,Verifier: Prover provides helper evaluations

    Prover->>Verifier: the generic selector gen(zeta) & gen(zeta * omega)
    Prover->>Verifier: the poseidon selector pos(zeta) & pos(zeta * omega)
    Prover->>Verifier: negated public input p(zeta) & p(zeta * omega)

    Note over Prover,Verifier: Prover provides needed evaluations for the linearization

    Note over Verifier: change of verifier (change of sponge)

    Prover->>Verifier: permutation poly z(zeta) & z(zeta * omega)
    Prover->>Verifier: the 15 registers w_i(zeta) & w_i(zeta * omega)
    Prover->>Verifier: the 6 sigmas s_i(zeta) & s_i(zeta * omega)

    Prover->>Verifier: ft(zeta * omega)

    opt lookup
        Prover->>Verifier: sorted(zeta) & sorted(zeta * omega)
        Prover->>Verifier: aggreg(zeta) & aggreg(zeta * omega)
        Prover->>Verifier: table(zeta) & table(zeta * omega)
    end

    Note over Prover,Verifier: Batch verification of evaluation proofs

    Verifier->>Prover: u, v

    Note over Verifier: change of verifier (change of sponge)

    Prover->>Verifier: aggregated evaluation proof (involves more interaction)
```

The Fiat-Shamir transform simulates the verifier messages via a hash function that hashes the transcript of the protocol so far before outputing verifier messages.
You can find these operations under the [proof creation](#proof-creation) and [proof verification](#proof-verification) algorithms as absorption and squeezing of values with the sponge.

### Proof Structure

A proof consists of the following data structures:

{sections.proof}

The following sections specify how a prover creates a proof, and how a verifier validates a number of proofs.

### Proof Creation

To create a proof, the prover expects:

* A prover index, containing a representation of the circuit (and optionaly pre-computed values to be used in the proof creation).
* The (filled) registers table, representing parts of the execution trace of the circuit.

```admonish
The public input is expected to be passed in the first `Public` rows of the registers table.
```

The following constants are set:

* `EVAL_POINTS = 2`. This is the number of points that the prover has to evaluate their polynomials at.
($\zeta$ and $\zeta\omega$ where $\zeta$ will be deterministically generated.)
* `ZK_ROWS = 3`. This is the number of rows that will be randomized to provide zero-knowledgeness.
Note that it only needs to be greater or equal to the number of evaluations (2) in the protocol.
Yet, it contains one extra row to take into account the last constraint (final value of the permutation accumulator).
(TODO: treat the final constraint separately so that ZK_ROWS = 2)

The prover then follows the following steps to create the proof:

{sections.prover}

### Proof Verification

TODO: we talk about batch verification, but is there an actual batch operation? It seems like we're just verifying an aggregated opening proof

We define two helper algorithms below, used in the batch verification of proofs.

{sections.verifier}

## Optimizations

* `commit_evaluation`: TODO

## Security Considerations

TODO<|MERGE_RESOLUTION|>--- conflicted
+++ resolved
@@ -258,15 +258,13 @@
 
 {sections.varbasemul}
 
-<<<<<<< HEAD
+#### Range Check
+
+{sections.range_check}
+
 #### Foreign Field Multiplication
 
 {sections.foreign_field_mul}
-=======
-#### Range Check
-
-{sections.range_check}
->>>>>>> 26fcea0b
 
 ## Setup
 
