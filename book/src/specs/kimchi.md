--- conflicted
+++ resolved
@@ -1703,11 +1703,7 @@
 These pre-computations are optimizations, in the context of normal proofs, but they are necessary for recursion.
 
 ```rs
-<<<<<<< HEAD
-pub struct ProverIndex<const W: usize, G: KimchiCurve> {
-=======
-pub struct ProverIndex<G: KimchiCurve, OpeningProof: OpenProof<G>> {
->>>>>>> 7c17b1a5
+pub struct ProverIndex<const W: usize, G: KimchiCurve, OpeningProof: OpenProof<G>> {
     /// constraints system polynomials
     #[serde(bound = "ConstraintSystem<G::ScalarField>: Serialize + DeserializeOwned")]
     pub cs: ConstraintSystem<G::ScalarField>,
@@ -1733,11 +1729,7 @@
 
     /// The verifier index corresponding to this prover index
     #[serde(skip)]
-<<<<<<< HEAD
-    pub verifier_index: Option<VerifierIndex<W, G>>,
-=======
-    pub verifier_index: Option<VerifierIndex<G, OpeningProof>>,
->>>>>>> 7c17b1a5
+    pub verifier_index: Option<VerifierIndex<W, G, OpeningProof>>,
 
     /// The verifier index digest corresponding to this prover index
     #[serde_as(as = "Option<o1_utils::serialization::SerdeAs>")]
@@ -1775,11 +1767,7 @@
 
 #[serde_as]
 #[derive(Serialize, Deserialize, Debug, Clone)]
-<<<<<<< HEAD
-pub struct VerifierIndex<const W: usize, G: KimchiCurve> {
-=======
-pub struct VerifierIndex<G: KimchiCurve, OpeningProof: OpenProof<G>> {
->>>>>>> 7c17b1a5
+pub struct VerifierIndex<const W: usize, G: KimchiCurve, OpeningProof: OpenProof<G>> {
     /// evaluation domain
     #[serde_as(as = "o1_utils::serialization::SerdeAs")]
     pub domain: D<G::ScalarField>,
@@ -1975,13 +1963,9 @@
 /// - **Non chunked evaluations** `Field` is instantiated with a field, so they are single-sized#[serde_as]
 #[serde_as]
 #[derive(Debug, Clone, Serialize, Deserialize)]
-<<<<<<< HEAD
 pub struct ProofEvaluations<const W: usize, Evals> {
-=======
-pub struct ProofEvaluations<Evals> {
     /// public input polynomials
     pub public: Option<Evals>,
->>>>>>> 7c17b1a5
     /// witness polynomials
     pub w: Vec<Evals>,
     /// permutation polynomial
@@ -1990,13 +1974,7 @@
     /// (PERMUTS-1 evaluations because the last permutation is only used in commitment form)
     pub s: [Evals; PERMUTS - 1],
     /// coefficient polynomials
-<<<<<<< HEAD
     pub coefficients: Vec<Evals>,
-    /// lookup-related evaluations
-    pub lookup: Option<LookupEvaluations<Evals>>,
-=======
-    pub coefficients: [Evals; COLUMNS],
->>>>>>> 7c17b1a5
     /// evaluation of the generic selector polynomial
     pub generic_selector: Evals,
     /// evaluation of the poseidon selector polynomial
@@ -2079,11 +2057,7 @@
 #[serde_as]
 #[derive(Debug, Clone, Serialize, Deserialize)]
 #[serde(bound = "G: ark_serialize::CanonicalDeserialize + ark_serialize::CanonicalSerialize")]
-<<<<<<< HEAD
-pub struct ProverProof<const W: usize, G: AffineCurve> {
-=======
-pub struct ProverProof<G: AffineCurve, OpeningProof> {
->>>>>>> 7c17b1a5
+pub struct ProverProof<const W: usize, G: AffineCurve, OpeningProof> {
     /// All the polynomial commitments required in the proof
     pub commitments: ProverCommitments<W, G>,
 
