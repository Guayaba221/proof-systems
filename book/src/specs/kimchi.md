# Kimchi

* This document specifies *kimchi*, a zero-knowledge proof system that's a variant of PLONK.
* This document does not specify how circuits are created or executed, but only how to convert a circuit and its execution into a proof.

Table of content:

<!-- toc -->

## Overview

There are three main algorithms to kimchi:

* [Setup](#constraint-system-creation): takes a circuit and produces a prover index, and a verifier index.
* [Proof creation](#proof-creation): takes the prover index, and the execution trace of the circuit to produce a proof.
* [Proof verification](#proof-verification): takes the verifier index and a proof to verify.

As part of these algorithms, a number of tables are created (and then converted into polynomials) to create a proof.

### Tables used to describe a circuit

The following tables are created to describe the circuit:

**Gates**. A circuit is described by a series of gates, that we list in a table.
The columns of the tables list the gates, while the rows are the length of the circuit.
For each row, only a single gate can take a value $1$ while all other gates take the value $0$.

|  row  | Generic | Poseidon | CompleteAdd | VarBaseMul | EndoMul | EndoMulScalar | ChaCha0 | ChaCha1 | ChaCha2 | ChaChaFinal |
| :---: | :-----: | :------: | :---------: | :--------: | :-----: | :-----------: | :-----: | :-----: | :-----: | :---------: |
|   0   |    1    |    0     |      0      |     0      |    0    |       0       |    0    |    0    |    0    |      0      |
|   1   |    0    |    1     |      0      |     0      |    0    |       0       |    0    |    0    |    0    |      0      |

**Coefficients**. The coefficient table has 15 columns, and is used to tweak the gates.
Currently, only the [Generic](#double-generic-gate) and the [Poseidon](#poseidon) gates use it (refer to their own sections to see how).
All other gates set their values to $0$.

|  row  |   0   |   1   |   2   |   3   |   4   |   5   |   6   |   7   |   8   |   9   |  10   |  11   |  12   |  13   |  14   |
| :---: | :---: | :---: | :---: | :---: | :---: | :---: | :---: | :---: | :---: | :---: | :---: | :---: | :---: | :---: | :---: |
|   0   |   /   |   /   |   /   |   /   |   /   |   /   |   /   |   /   |   /   |   /   |   /   |   /   |   /   |   /   |   /   |

**Wiring (or Permutation, or sigmas)**. For gates to take the outputs of other gates as inputs, we use a wiring table to wire registers together.
To learn about registers, see the next section.
It is defined at every row, but only for the first $7$ registers.
Each cell specifies a `(row, column)` tuple that it should be wired to.  Cells that are not connected to another cell are wired to themselves.
Note that if three or more registers are wired together, they must form a cycle.
For example, if register `(0, 4)` is wired to both registers `(80, 6)` and `(90, 0)` then you would have the following table:

|  row  |    0    |   1   |   2   |   3   |    4     |   5   |    6     |
| :---: | :-----: | :---: | :---: | :---: | :------: | :---: | :------: |
|   0   |   0,0   |  0,1  |  0,2  |  0,3  | **80,6** |  0,5  |   0,6    |
|  ...  |         |       |       |       |          |       |          |
|  80   |  80,0   | 80,1  | 80,2  | 80,3  |   80,4   | 80,5  | **90,0** |
|  ...  |         |       |       |       |          |       |          |
|  90   | **0,4** | 90,1  | 90,2  | 90,3  |   90,4   | 90,5  |   90,6   |

The lookup feature is currently optional, as it can add some overhead to the protocol.
In the case where you would want to use lookups, the following tables would be needed:

**Lookup Tables**. The different [lookup tables](https://en.wikipedia.org/wiki/Lookup_table) that are used in the circuit. For example, the XOR lookup table:

| l   | r   | o   |
| --- | --- | --- |
| 1   | 0   | 1   |
| 0   | 1   | 1   |
| 1   | 1   | 0   |
| 0   | 0   | 0   |

**Lookup selectors**. A lookup selector is used to perform a number of queries in different lookup tables. Any gate can advertise its use of a lookup selector (so a lookup selector can be associated to several gates), and on which rows they want to use them (current and/or next). In cases where a gate need to use lookups in its current row only, and is the only one performing a specific combination of queries, then its gate selector can be used in place of a lookup selector. As with gates, lookup selectors (including gates used as lookup selectors) are mutually exclusives (only one can be used on a given row).

We currently have two lookup selectors:

|  row  | ChaChaQuery | ChaChaFinalQuery |
| :---: | :---------: | :--------------: |
|   0   |      0      |        0         |
|   1   |      1      |        0         |

Where each apply 4 queries. A query is a table describing which lookup table it queries, and the linear combination of the witness to use in the query.
For example, the following table describes a query into the XOR table made out of linear combinations of registers (checking that $r_0 \oplus r_2 = 2 \cdot r_1$):

| table_id |   l   |   r   |   o   |
| :------: | :---: | :---: | :---: |
|   XOR    | 1, r0 | 1, r2 | 2, r1 |

### Tables produced during proof creation

The following tables are created by the prover at runtime:

**Registers (or Witness)**. Registers are also defined at every row, and are split into two types: the *IO registers* from $0$ to $6$ usually contain input or output of the gates (note that a gate can output a value on the next row as well).
I/O registers can be wired to each other (they'll be forced to have the same value), no matter what row they're on (for example, the register at `row:0, col:4` can be wired to the register at `row:80, col:6`).
The rest of the registers, $7$ through $14$, are called *advice registers* as they can store values that useful only for the row's active gate.
Think of them as intermediary or temporary values needed in the computation when the prover executes a circuit.

|  row  |   0   |   1   |   2   |   3   |   4   |   5   |   6   |   7   |   8   |   9   |  10   |  11   |  12   |  13   |  14   |
| :---: | :---: | :---: | :---: | :---: | :---: | :---: | :---: | :---: | :---: | :---: | :---: | :---: | :---: | :---: | :---: |
|   0   |   /   |   /   |   /   |   /   |   /   |   /   |   /   |   /   |   /   |   /   |   /   |   /   |   /   |   /   |   /   |

**Wiring (Permutation) trace**. You can think of the permutation trace as an extra register that is used to enforce the wiring specified in the wiring table.
It is a single column that applies on all the rows as well, which the prover computes as part of a proof.

|  row  |  pt   |
| :---: | :---: |
|   0   |   /   |

**Queries trace**. These are the actual values made by queries, calculated by the prover at runtime, and used to construct the proof.

**Table trace**. Represents the concatenation of all the lookup tables, combined into a single column at runtime by both the prover and the verifier.

**Sorted trace**. Represents the processed (see the lookup section) concatenation of the queries trace and the table trace. It is produced at runtime by the prover. The sorted trace is long enough that it is split in several columns.

**Lookup (aggregation, or permutation) trace**. This is a one column table that is similar to the wiring (permutation) trace we talked above. It is produced at runtime by the prover.

## Dependencies

To specify kimchi, we rely on a number of primitives that are specified outside of this specification.
In this section we list these specifications, as well as the interfaces we make use of in this specification.

### Polynomial Commitments

Refer to the [specification on polynomial commitments](./poly-commitment.md).
We make use of the following functions from that specification:

- `PolyCom.non_hiding_commit(poly) -> PolyCom::NonHidingCommitment`
- `PolyCom.commit(poly) -> PolyCom::HidingCommitment`
- `PolyCom.evaluation_proof(poly, commitment, point) -> EvaluationProof`
- `PolyCom.verify(commitment, point, evaluation, evaluation_proof) -> bool`

### Poseidon hash function

Refer to the [specification on Poseidon](./poseidon.md).
We make use of the following functions from that specification:

- `Poseidon.init(params) -> FqSponge`
- `Poseidon.update(field_elem)`
- `Poseidon.finalize() -> FieldElem`

specify the following functions on top:

- `Poseidon.produce_challenge()` (TODO: uses the endomorphism)
- `Poseidon.to_fr_sponge() -> state_of_fq_sponge_before_eval, FrSponge`

With the current parameters:

* S-Box alpha: `7`
* Width: `3`
* Rate: `2`
* Full rounds: `55`
* Round constants: [`fp_kimchi`](https://github.com/o1-labs/proof-systems/blob/0b01f7575cdfa45541fcfcd88d59f73b015af56b/oracle/src/pasta/fp_kimchi.rs#L55), [`fq_kimchi`](https://github.com/o1-labs/proof-systems/blob/0b01f7575cdfa45541fcfcd88d59f73b015af56b/oracle/src/pasta/fq_kimchi.rs#L54)
* MDS matrix: [`fp_kimchi`](https://github.com/o1-labs/proof-systems/blob/0b01f7575cdfa45541fcfcd88d59f73b015af56b/oracle/src/pasta/fp_kimchi.rs#L10), [`fq_kimchi`](https://github.com/o1-labs/proof-systems/blob/0b01f7575cdfa45541fcfcd88d59f73b015af56b/oracle/src/pasta/fq_kimchi.rs#L10)

### Pasta

Kimchi is made to work on cycles of curves, so the protocol switch between two fields Fq and Fr, where Fq represents the base field and Fr represents the scalar field.

See the [Pasta curves specification](./pasta.md).

## Constraints

Kimchi enforces the correct execution of a circuit by creating a number of constraints and combining them together.
In this section, we describe all the constraints that make up the main polynomial $f$ once combined.

We define the following functions:

* `combine_constraints(range_alpha, constraints)`, which takes a range of contiguous powers of alpha and a number of constraints.
It returns the sum of all the constraints, where each constraint has been multiplied by a power of alpha.
In other words it returns:
$$ \sum_i \alpha^i \cdot \text{constraint}_i $$

The different ranges of alpha are described as follows:

<!-- generated using `cargo test -p kimchi --lib -- alphas::tests::get_alphas_for_spec --nocapture` -->
* **gates**. Offset starts at 0 and 21 powers of $\alpha$ are used
* **Permutation**. Offset starts at 21 and 3 powers of $\alpha$ are used

```admonish
As gates are mutually exclusive (a single gate is used on each row), we can reuse the same range of powers of alpha across all the gates.
```

TODO: linearization

### Permutation


The permutation constraints are the following 4 constraints:

The two sides of the coin (with $\text{shift}_0 = 1$):

$$\begin{align}
    & z(x) \cdot zkpm(x) \cdot \alpha^{PERM0} \cdot \\
    & (w_0(x) + \beta \cdot \text{shift}_0 x + \gamma) \cdot \\
    & (w_1(x) + \beta \cdot \text{shift}_1 x + \gamma) \cdot \\
    & (w_2(x) + \beta \cdot \text{shift}_2 x + \gamma) \cdot \\
    & (w_3(x) + \beta \cdot \text{shift}_3 x + \gamma) \cdot \\
    & (w_4(x) + \beta \cdot \text{shift}_4 x + \gamma) \cdot \\
    & (w_5(x) + \beta \cdot \text{shift}_5 x + \gamma) \cdot \\
    & (w_6(x) + \beta \cdot \text{shift}_6 x + \gamma)
\end{align}$$

and

$$\begin{align}
& -1 \cdot z(x \omega) \cdot zkpm(x) \cdot \alpha^{PERM0} \cdot \\
& (w_0(x) + \beta \cdot \sigma_0(x) + \gamma) \cdot \\
& (w_1(x) + \beta \cdot \sigma_1(x) + \gamma) \cdot \\
& (w_2(x) + \beta \cdot \sigma_2(x) + \gamma) \cdot \\
& (w_3(x) + \beta \cdot \sigma_3(x) + \gamma) \cdot \\
& (w_4(x) + \beta \cdot \sigma_4(x) + \gamma) \cdot \\
& (w_5(x) + \beta \cdot \sigma_5(x) + \gamma) \cdot \\
& (w_6(x) + \beta \cdot \sigma_6(x) + \gamma) \cdot
\end{align}$$

the initialization of the accumulator:

$$(z(x) - 1) L_1(x) \alpha^{PERM1}$$

and the accumulator's final value:

$$(z(x) - 1) L_{n-k}(x) \alpha^{PERM2}$$

You can read more about why it looks like that in [this post](https://minaprotocol.com/blog/a-more-efficient-approach-to-zero-knowledge-for-plonk).

The quotient contribution of the permutation is split into two parts $perm$ and $bnd$.
They will be used by the prover.

$$
\begin{align}
perm(x) =
    & \; a^{PERM0} \cdot zkpl(x) \cdot [ \\
    & \;\;   z(x) \cdot \\
    & \;\;   (w_0(x) + \gamma + x \cdot \beta \cdot \text{shift}_0) \cdot \\
    & \;\;   (w_1(x) + \gamma + x \cdot \beta \cdot \text{shift}_1) \cdot \\
    & \;\;   (w_2(x) + \gamma + x \cdot \beta \cdot \text{shift}_2) \cdot \\
    & \;\;   (w_3(x) + \gamma + x \cdot \beta \cdot \text{shift}_3) \cdot \\
    & \;\;   (w_4(x) + \gamma + x \cdot \beta \cdot \text{shift}_4) \cdot \\
    & \;\;   (w_5(x) + \gamma + x \cdot \beta \cdot \text{shift}_5) \cdot \\
    & \;\;   (w_6(x) + \gamma + x \cdot \beta \cdot \text{shift}_6) \cdot \\
    & \;   - \\
    & \;\;   z(x \cdot w) \cdot \\
    & \;\;   (w_0(x) + \gamma + \sigma_0 \cdot \beta) \cdot \\
    & \;\;   (w_1(x) + \gamma + \sigma_1 \cdot \beta) \cdot \\
    & \;\;   (w_2(x) + \gamma + \sigma_2 \cdot \beta) \cdot \\
    & \;\;   (w_3(x) + \gamma + \sigma_3 \cdot \beta) \cdot \\
    & \;\;   (w_4(x) + \gamma + \sigma_4 \cdot \beta) \cdot \\
    & \;\;   (w_5(x) + \gamma + \sigma_5 \cdot \beta) \cdot \\
    & \;\;   (w_6(x) + \gamma + \sigma_6 \cdot \beta) \cdot \\
    &]
\end{align}
$$

and `bnd`:

$$bnd(x) =
    a^{PERM1} \cdot \frac{z(x) - 1}{x - 1}
    +
    a^{PERM2} \cdot \frac{z(x) - 1}{x - sid[n-k]}
$$

The linearization:

$\text{scalar} \cdot \sigma_6(x)$

where $\text{scalar}$ is computed as:

$$
\begin{align}
z(\zeta \omega) \beta \alpha^{PERM0} zkpl(\zeta) \cdot \\
(\gamma + \beta \sigma_0(\zeta) + w_0(\zeta)) \cdot \\
(\gamma + \beta \sigma_1(\zeta) + w_1(\zeta)) \cdot \\
(\gamma + \beta \sigma_2(\zeta) + w_2(\zeta)) \cdot \\
(\gamma + \beta \sigma_3(\zeta) + w_3(\zeta)) \cdot \\
(\gamma + \beta \sigma_4(\zeta) + w_4(\zeta)) \cdot \\
(\gamma + \beta \sigma_5(\zeta) + w_5(\zeta)) \cdot \\
\end{align}
$$

To compute the permutation aggregation polynomial,
the prover interpolates the polynomial that has the following evaluations.
The first evaluation represents the initial value of the accumulator:
$$z(g^0) = 1$$
For $i = 0, \cdot, n - 4$, where $n$ is the size of the domain,
evaluations are computed as:

$$z(g^{i+1}) = z_1 / z_2$$

with

$$
\begin{align}
z_1 = &\ (w_0(g^i + sid(g^i) \cdot beta \cdot shift_0 + \gamma) \cdot \\
&\ (w_1(g^i) + sid(g^i) \cdot beta \cdot shift_1 + \gamma) \cdot \\
&\ (w_2(g^i) + sid(g^i) \cdot beta \cdot shift_2 + \gamma) \cdot \\
&\ (w_3(g^i) + sid(g^i) \cdot beta \cdot shift_3 + \gamma) \cdot \\
&\ (w_4(g^i) + sid(g^i) \cdot beta \cdot shift_4 + \gamma) \cdot \\
&\ (w_5(g^i) + sid(g^i) \cdot beta \cdot shift_5 + \gamma) \cdot \\
&\ (w_6(g^i) + sid(g^i) \cdot beta \cdot shift_6 + \gamma)
\end{align}
$$

and

$$
\begin{align}
z_2 = &\ (w_0(g^i) + \sigma_0 \cdot beta + \gamma) \cdot \\
&\ (w_1(g^i) + \sigma_1 \cdot beta + \gamma) \cdot \\
&\ (w_2(g^i) + \sigma_2 \cdot beta + \gamma) \cdot \\
&\ (w_3(g^i) + \sigma_3 \cdot beta + \gamma) \cdot \\
&\ (w_4(g^i) + \sigma_4 \cdot beta + \gamma) \cdot \\
&\ (w_5(g^i) + \sigma_5 \cdot beta + \gamma) \cdot \\
&\ (w_6(g^i) + \sigma_6 \cdot beta + \gamma)
\end{align}
$$


If computed correctly, we should have $z(g^{n-3}) = 1$.

Finally, randomize the last `EVAL_POINTS` evaluations $z(g^{n-2})$ and $z(g^{n-1})$,
in order to add zero-knowledge to the protocol.


### Lookup

Lookups in kimchi allows you to check if a single value, or a series of values, are part of a table.
The first case is useful to check for checking if a value belongs to a range (from 0 to 1,000, for example), whereas the second case is useful to check truth tables (for example, checking that three values can be found in the rows of an XOR table) or write and read from a memory vector (where one column is an index, and the other is the value stored at that index).

```admonish
Similarly to the generic gate, each values taking part in a lookup can be scaled with a fixed field element.
```

The lookup functionality is an opt-in feature of kimchi that can be used by custom gates.
From the user's perspective, not using any gates that make use of lookups means that the  feature will be disabled and there will be no overhead to the protocol.

```admonish
For now, the Chacha gates are the only gates making use of lookups.
```

Refer to the [lookup RFC](../rfcs/3-lookup.md) for an overview of the lookup feature.

In this section, we describe the tables kimchi supports, as well as the different lookup selectors (and their associated queries)

#### The Lookup Tables

Kimchi currently supports a single lookup table:

```rs
/// The table ID associated with the XOR lookup table.
pub const XOR_TABLE_ID: i32 = 0;

/// The range check table ID.
pub const RANGE_CHECK_TABLE_ID: i32 = 1;
```


**XOR**. The lookup table for 4-bit xor.
Note that it is constructed so that `(0, 0, 0)` is the last position in the table.

This is because tables are extended to the full size of a column (essentially)
by padding them with their final value. And, having the value `(0, 0, 0)` here means
that when we commit to this table and use the dummy value in the `lookup_sorted`
columns, those entries that have the dummy value of

$$0 = 0 + j * 0 + j^2 * 0$$

will translate into a scalar multiplication by 0, which is free.


#### The Lookup Selectors

**ChaChaSelector**. Performs 4 queries to the XOR lookup table.

|   l   |   r   |   o    | -   |   l   |   r   |   o    | -   |   l   |   r   |   o    | -   |   l   |   r    |   o    |
| :---: | :---: | :----: | --- | :---: | :---: | :----: | --- | :---: | :---: | :----: | --- | :---: | :----: | :----: |
| 1, r3 | 1, r7 | 1, r11 | -   | 1, r4 | 1, r8 | 1, r12 | -   | 1, r5 | 1, r9 | 1, r13 | -   | 1, r6 | 1, r10 | 1, r14 |

**ChaChaFinalSelector**. Performs 4 different queries to the XOR lookup table. (TODO: specify the layout)

#### Producing the sorted table as the prover


Because of our ZK-rows, we can't do the trick in the plookup paper of
wrapping around to enforce consistency between the sorted lookup columns.

Instead, we arrange the LookupSorted table into columns in a snake-shape.

Like so,

```
_   _
| | | | |
| | | | |
|_| |_| |
```

or, imagining the full sorted array is `[ s0, ..., s8 ]`, like

```
s0 s4 s4 s8
s1 s3 s5 s7
s2 s2 s6 s6
```

So the direction ("increasing" or "decreasing" (relative to LookupTable) is

```
if i % 2 = 0 { Increasing } else { Decreasing }
```

Then, for each `i < max_lookups_per_row`, if `i % 2 = 0`, we enforce that the
last element of `LookupSorted(i) = last element of LookupSorted(i + 1)`,
and if `i % 2 = 1`, we enforce that
the first element of `LookupSorted(i) = first element of LookupSorted(i + 1)`.



### Gates

A circuit is described as a series of gates.
In this section we describe the different gates currently supported by kimchi, the constraints associated to them, and the way the register table, coefficient table, and permutation can be used in conjunction.

TODO: for each gate describe how to create it?

#### Double Generic Gate

The double generic gate contains two generic gates.

A generic gate is simply the 2-fan in gate specified in the
vanilla PLONK protocol that allows us to do operations like:

* addition of two registers (into an output register)
* or multiplication of two registers
* equality of a register with a constant

More generally, the generic gate controls the coefficients $c_i$ in the equation:

$$c_0 \cdot l + c_1 \cdot r + c_2 \cdot o + c_3 \cdot (l \times r) + c_4$$

The layout of the gate is the following:

|  0 |  1 |  2 |  3 |  4 |  5 | 6 | 7 | 8 | 9 | 10 | 11 | 12 | 13 | 14 |
|:--:|:--:|:--:|:--:|:--:|:--:|:-:|:-:|:-:|:-:|:--:|:--:|:--:|:--:|:--:|
| l1 | r1 | o1 | l2 | r2 | o2 |   |   |   |   |    |    |    |    |    |

where l1, r1, and o1 (resp. l2, r2, o2)
are the left, right, and output registers
of the first (resp. second) generic gate.

The selectors are stored in the coefficient table as:

|  0 |  1 |  2 |  3 |  4 |  5 | 6  |  7 |  8 |  9 | 10 | 11 | 12 | 13 | 14 |
|:--:|:--:|:--:|:--:|:--:|:--:|:--:|:--:|:--:|:--:|:--:|:--:|:--:|:--:|:--:|
| l1 | r1 | o1 | m1 | c1 | l2 | r2 | o2 | m2 | c2 |    |    |    |    |    |

with m1 (resp. m2) the mul selector for the first (resp. second) gate,
and c1 (resp. c2) the constant selector for the first (resp. second) gate.

The constraints:

* $w_0 \cdot c_0 + w_1 \cdot c_1 + w_2 \cdot c_2 + w_0 \cdot w_1 \cdot c_3 + c_4$
* $w_3 \cdot c_5 + w_4 \cdot c_6 + w_5 \cdot c_7 + w_3 w_4 c_8 + c_9$

where the $c_i$ are the [coefficients]().


#### Poseidon

The poseidon gate encodes 5 rounds of the poseidon permutation.
A state is represents by 3 field elements. For example,
the first state is represented by `(s0, s0, s0)`,
and the next state, after permutation, is represented by `(s1, s1, s1)`.

Below is how we store each state in the register table:

|  0 |  1 |  2 |  3 |  4 |  5 |  6 |  7 |  8 |  9 | 10 | 11 | 12 | 13 | 14 |
|:--:|:--:|:--:|:--:|:--:|:--:|:--:|:--:|:--:|:--:|:--:|:--:|:--:|:--:|:--:|
| s0 | s0 | s0 | s4 | s4 | s4 | s1 | s1 | s1 | s2 | s2 | s2 | s3 | s3 | s3 |
| s5 | s5 | s5 |    |    |    |    |    |    |    |    |    |    |    |    |

The last state is stored on the next row. This last state is either used:

* with another Poseidon gate on that next row, representing the next 5 rounds.
* or with a Zero gate, and a permutation to use the output elsewhere in the circuit.
* or with another gate expecting an input of 3 field elements in its first registers.

```admonish
As some of the poseidon hash variants might not use $5k$ rounds (for some $k$),
the result of the 4-th round is stored directly after the initial state.
This makes that state accessible to the permutation.
```

We define $M_{r, c}$ as the MDS matrix at row $r$ and column $c$.

We define the S-box operation as $w^S$ for $S$ the `SPONGE_BOX` constant.

We store the 15 round constants $r_i$ required for the 5 rounds (3 per round) in the coefficient table:

|  0 |  1 |  2 |  3 |  4 |  5 |  6 |  7 |  8 |  9 | 10 | 11 | 12 | 13 | 14 |
|:--:|:--:|:--:|:--:|:--:|:--:|:--:|:--:|:--:|:--:|:--:|:--:|:--:|:--:|:--:|
| r0 | r1 | r2 | r3 | r4 | r5 | r6 | r7 | r8 | r9 | r10 | r11 | r12 | r13 | r14 |

The initial state, stored in the first three registers, are not constrained.
The following 4 states (of 3 field elements), including 1 in the next row,
are constrained to represent the 5 rounds of permutation.
Each of the associated 15 registers is associated to a constraint, calculated as:

first round:
* $w_6 - [r_0 + (M_{0, 0} w_0^S + M_{0, 1} w_1^S + M_{0, 2} w_2^S)]$
* $w_7 - [r_1 + (M_{1, 0} w_0^S + M_{1, 1} w_1^S + M_{1, 2} w_2^S)]$
* $w_8 - [r_2 + (M_{2, 0} w_0^S + M_{2, 1} w_1^S + M_{2, 2} w_2^S)]$

second round:
* $w_9 - [r_3 + (M_{0, 0} w_6^S + M_{0, 1} w_7^S + M_{0, 2} w_8^S)]$
* $w_{10} - [r_4 + (M_{1, 0} w_6^S + M_{1, 1} w_7^S + M_{1, 2} w_8^S)]$
* $w_{11} - [r_5 + (M_{2, 0} w_6^S + M_{2, 1} w_7^S + M_{2, 2} w_8^S)]$

third round:
* $w_{12} - [r_6 + (M_{0, 0} w_9^S + M_{0, 1} w_{10}^S + M_{0, 2} w_{11}^S)]$
* $w_{13} - [r_7 + (M_{1, 0} w_9^S + M_{1, 1} w_{10}^S + M_{1, 2} w_{11}^S)]$
* $w_{14} - [r_8 + (M_{2, 0} w_9^S + M_{2, 1} w_{10}^S + M_{2, 2} w_{11}^S)]$

fourth round:
* $w_3 - [r_9 + (M_{0, 0} w_{12}^S + M_{0, 1} w_{13}^S + M_{0, 2} w_{14}^S)]$
* $w_4 - [r_{10} + (M_{1, 0} w_{12}^S + M_{1, 1} w_{13}^S + M_{1, 2} w_{14}^S)]$
* $w_5 - [r_{11} + (M_{2, 0} w_{12}^S + M_{2, 1} w_{13}^S + M_{2, 2} w_{14}^S)]$

fifth round:
* $w_{0, next} - [r_{12} + (M_{0, 0} w_3^S + M_{0, 1} w_4^S + M_{0, 2} w_5^S)]$
* $w_{1, next} - [r_{13} + (M_{1, 0} w_3^S + M_{1, 1} w_4^S + M_{1, 2} w_5^S)]$
* $w_{2, next} - [r_{14} + (M_{2, 0} w_3^S + M_{2, 1} w_4^S + M_{2, 2} w_5^S)]$

where $w_{i, next}$ is the polynomial $w_i(\omega x)$ which points to the next row.


#### Chacha

There are four chacha constraint types, corresponding to the four lines in each quarter round.

```
a += b; d ^= a; d <<<= 16;
c += d; b ^= c; b <<<= 12;
a += b; d ^= a; d <<<= 8;
c += d; b ^= c; b <<<= 7;
```

or, written without mutation, (and where `+` is mod $2^32$),

```
a'  = a + b ; d' = (d ⊕ a') <<< 16;
c'  = c + d'; b' = (b ⊕ c') <<< 12;
a'' = a' + b'; d'' = (d' ⊕ a') <<< 8;
c'' = c' + d''; b'' = (c'' ⊕ b') <<< 7;
```

We lay each line as two rows.

Each line has the form

```
x += z; y ^= x; y <<<= k
```

or without mutation,

```
x' = x + z; y' = (y ⊕ x') <<< k
```

which we abbreviate as

L(x, x', y, y', z, k)

In general, such a line will be laid out as the two rows


| 0 | 1 | 2 | 3 | 4 | 5 | 6 | 7 | 8 | 9 | 10 | 11 | 12 | 13 | 14 |
|---|---|---|---|---|---|---|---|---|---|----|----|----|----|----|
| x | y | z | (y^x')_0 | (y^x')_1 | (y^x')_2 | (y^x')_3 | (x+z)_0 | (x+z)_1 | (x+z)_2 | (x+z)_3 | y_0 | y_1 | y_2 | y_3 |
| x' | y' | (x+z)_8 | (y^x')_4 | (y^x')_5 | (y^x')_6 | (y^x')_7 | (x+z)_4 | (x+z)_5 | (x+z)_6 | (x+z)_7 | y_4 | y_5 | y_6 | y_7 |

where A_i indicates the i^th nybble (four-bit chunk) of the value A.

$(x+z)_8$ is special, since we know it is actually at most 1 bit (representing the overflow bit of x + z).

So the first line `L(a, a', d, d', b, 8)` for example becomes the two rows

| 0 | 1 | 2 | 3 | 4 | 5 | 6 | 7 | 8 | 9 | 10 | 11 | 12 | 13 | 14 |
|---|---|---|---|---|---|---|---|---|---|----|----|----|----|----|
| a | d | b | (d^a')_0 | (d^a')_1 | (d^a')_2 | (d^a')_3 | (a+b)_0 | (a+b)_1 | (a+b)_2 | (a+b)_3 | d_0 | d_1 | d_2 | d_3 |
| a' | d' | (a+b)_8 | (d^a')_4 | (d^a')_5 | (d^a')_6 | (d^a')_7 | (a+b)_4 | (a+b)_5 | (a+b)_6 | (a+b)_7 | d_4 | d_5 | d_6 | d_7 |

along with the equations

* $(a+b)_8^2 = (a+b)_8$ (booleanity check)
* $a' = \sum_{i = 0}^7 (2^4)^i (a+b)_i$
* $a + b = 2^{32} (a+b)_8 + a'$
* $d = \sum_{i = 0}^7 (2^4)^i d_i$
* $d' = \sum_{i = 0}^7 (2^4)^{(i + 4) \mod 8} (a+b)_i$

The $(i + 4) \mod 8$ rotates the nybbles left by 4, which means bit-rotating by $4 \times 4 = 16$ as desired.

The final line is a bit more complicated as we have to rotate by 7, which is not a multiple of 4.
We accomplish this as follows.

Let's say we want to rotate the nybbles $A_0, \cdots, A_7$ left by 7.
First we'll rotate left by 4 to get

$$A_7, A_0, A_1, \cdots, A_6$$

Rename these as
$$B_0, \cdots, B_7$$

We now want to left-rotate each $B_i$ by 3.

Let $b_i$ be the low bit of $B_i$.
Then, the low 3 bits of $B_i$ are
$(B_i - b_i) / 2$.

The result will thus be

* $2^3 b_0 + (B_7 - b_7)/2$
* $2^3 b_1 + (B_0 - b_0)/2$
* $2^3 b_2 + (B_1 - b_1)/2$
* $\cdots$
* $2^3 b_7 + (B_6 - b_6)/2$

or re-writing in terms of our original nybbles $A_i$,

* $2^3 a_7 + (A_6 - a_6)/2$
* $2^3 a_0 + (A_7 - a_7)/2$
* $2^3 a_1 + (A_0 - a_0)/2$
* $2^3 a_2 + (A_1 - a_1)/2$
* $2^3 a_3 + (A_2 - a_2)/2$
* $2^3 a_4 + (A_3 - a_3)/2$
* $2^3 a_5 + (A_4 - a_4)/2$
* $2^3 a_6 + (A_5 - a_5)/2$

For neatness, letting $(x, y, z) = (c', b', d'')$, the first 2 rows for the final line will be:

| 0 | 1 | 2 | 3 | 4 | 5 | 6 | 7 | 8 | 9 | 10 | 11 | 12 | 13 | 14 |
|---|---|---|---|---|---|---|---|---|---|----|----|----|----|----|
| x | y | z | (y^x')_0 | (y^x')_1 | (y^x')_2 | (y^x')_3 | (x+z)_0 | (x+z)_1 | (x+z)_2 | (x+z)_3 | y_0 | y_1 | y_2 | y_3 |
| x' | _ | (x+z)_8 | (y^x')_4 | (y^x')_5 | (y^x')_6 | (y^x')_7 | (x+z)_4 | (x+z)_5 | (x+z)_6 | (x+z)_7 | y_4 | y_5 | y_6 | y_7 |

but then we also need to perform the bit-rotate by 1.

For this we'll add an additional 2 rows. It's probably possible to do it with just 1,
but I think we'd have to change our plookup setup somehow, or maybe expand the number of columns,
or allow access to the previous row.

Let $lo(n)$ be the low bit of the nybble n. The 2 rows will be

| 0 | 1 | 2 | 3 | 4 | 5 | 6 | 7 | 8 | 9 | 10 | 11 | 12 | 13 | 14 |
|---|---|---|---|---|---|---|---|---|---|----|----|----|----|----|
| y' | (y^x')_0 | (y^x')_1 | (y^x')_2 | (y^x')_3 | lo((y^x')_0) | lo((y^x')_1) | lo((y^x')_2) | lo((y^x')_3) |
| _ | (y^x')_4 | (y^x')_5 | (y^x')_6 | (y^x')_7 | lo((y^x')_4) | lo((y^x')_5) | lo((y^x')_6) | lo((y^x')_7) |

On each of them we'll do the plookups

```
((cols[1] - cols[5])/2, (cols[1] - cols[5])/2, 0) in XOR
((cols[2] - cols[6])/2, (cols[2] - cols[6])/2, 0) in XOR
((cols[3] - cols[7])/2, (cols[3] - cols[7])/2, 0) in XOR
((cols[4] - cols[8])/2, (cols[4] - cols[8])/2, 0) in XOR
```

which checks that $(y^{x'})_i - lo((y^{x'})_i)$ is a nybble,
which guarantees that the low bit is computed correctly.

There is no need to check nybbleness of $(y^x')_i$ because those will be constrained to
be equal to the copies of those values from previous rows, which have already been
constrained for nybbleness (by the lookup in the XOR table).

And we'll check that y' is the sum of the shifted nybbles.



#### Elliptic Curve Addition

The layout is

|  0 |  1 |  2 |  3 |  4 |  5 |  6  |    7   | 8 |   9   |    10   |
|:--:|:--:|:--:|:--:|:--:|:--:|:---:|:------:|:-:|:-----:|:-------:|
| x1 | y1 | x2 | y2 | x3 | y3 | inf | same_x | s | inf_z | x21_inv |

where
- `(x1, y1), (x2, y2)` are the inputs and `(x3, y3)` the output.
- `inf` is a boolean that is true iff the result (x3, y3) is the point at infinity.

The rest of the values are inaccessible from the permutation argument, but
- `same_x` is a boolean that is true iff `x1 == x2`.

The following constraints are generated:

constraint 1:
* $x_{0} = w_{2} - w_{0}$
* $(w_{10} \cdot x_{0} - \mathbb{F}(1) - w_{7})$

constraint 2:

* $x_{0} = w_{2} - w_{0}$
* $w_{7} \cdot x_{0}$

constraint 3:

* $x_{0} = w_{2} - w_{0}$
* $x_{1} = w_{3} - w_{1}$
* $x_{2} = w_{0} \cdot w_{0}$
* $w_{7} \cdot (2 \cdot w_{8} \cdot w_{1} - 2 \cdot x_{2} - x_{2}) + (\mathbb{F}(1) - w_{7}) \cdot (x_{0} \cdot w_{8} - x_{1})$

constraint 4:

* $w_{0} + w_{2} + w_{4} - w_{8} \cdot w_{8}$

constraint 5:

* $w_{8} \cdot (w_{0} - w_{4}) - w_{1} - w_{5}$

constraint 6:

* $x_{1} = w_{3} - w_{1}$
* $x_{1} \cdot (w_{7} - w_{6})$

constraint 7:

* $x_{1} = w_{3} - w_{1}$
* $x_{1} \cdot w_{9} - w_{6}$



#### Endo Scalar

We give constraints for the endomul scalar computation.

Each row corresponds to 8 iterations of the inner loop in "Algorithm 2" on page 29 of
[the Halo paper](https://eprint.iacr.org/2019/1021.pdf).

The state of the algorithm that's updated across iterations of the loop is `(a, b)`.
It's clear from that description of the algorithm that an iteration of the loop can
be written as

```ignore
(a, b, i) ->
  ( 2 * a + c_func(r_{2 * i}, r_{2 * i + 1}),
    2 * b + d_func(r_{2 * i}, r_{2 * i + 1}) )
```

for some functions `c_func` and `d_func`. If one works out what these functions are on
every input (thinking of a two-bit input as a number in $\{0, 1, 2, 3\}$), one finds they
are given by

`c_func(x)`, defined by
- `c_func(0) = 0`
- `c_func(1) = 0`
- `c_func(2) = -1`
- `c_func(3) = 1`

`d_func(x)`, defined by
- `d_func(0) = -1`
- `d_func(1) = 1`
- `d_func(2) = 0`
- `d_func(3) = 0`

One can then interpolate to find polynomials that implement these functions on $\{0, 1, 2, 3\}$.

You can use [`sage`](https://www.sagemath.org/), as
```ignore
R = PolynomialRing(QQ, 'x')
c_func = R.lagrange_polynomial([(0, 0), (1, 0), (2, -1), (3, 1)])
d_func = R.lagrange_polynomial([(0, -1), (1, 1), (2, 0), (3, 0)])
```

Then, `c_func` is given by

```ignore
2/3 * x^3 - 5/2 * x^2 + 11/6 * x
```

and `d_func` is given by
```ignore
2/3 * x^3 - 7/2 * x^2 + 29/6 * x - 1 <=> c_func + (-x^2 + 3x - 1)
```

We lay it out the witness as

|  0 |  1 |  2 |  3 |  4 |  5 |  6 |  7 |  8 |  9 | 10 | 11 | 12 | 13 | 14 | Type |
|----|----|----|----|----|----|----|----|----|----|----|----|----|----|----|------|
| n0 | n8 | a0 | b0 | a8 | b8 | x0 | x1 | x2 | x3 | x4 | x5 | x6 | x7 |    | ENDO |

where each `xi` is a two-bit "crumb".

We also use a polynomial to check that each `xi` is indeed in $\{0, 1, 2, 3\}$,
which can be done by checking that each $x_i$ is a root of the polyunomial below:

```ignore
crumb(x)
= x (x - 1) (x - 2) (x - 3)
= x^4 - 6*x^3 + 11*x^2 - 6*x
= x *(x^3 - 6*x^2 + 11*x - 6)
```
Each iteration performs the following computations

* Update $n$: $\quad n_{i+1} = 2 \cdot n_{i} + x_i$
* Update $a$: $\quad a_{i+1} = 2 \cdot a_{i} + c_i$
* Update $b$: $\quad b_{i+1} = 2 \cdot b_{i} + d_i$

Then, after the 8 iterations, we compute expected values of the above operations as:

* `expected_n8 := 2 * ( 2 * ( 2 * ( 2 * ( 2 * ( 2 * ( 2 * (2 * n0 + x0) + x1 ) + x2 ) + x3 ) + x4 ) + x5 ) + x6 ) + x7`
* `expected_a8 := 2 * ( 2 * ( 2 * ( 2 * ( 2 * ( 2 * ( 2 * (2 * a0 + c0) + c1 ) + c2 ) + c3 ) + c4 ) + c5 ) + c6 ) + c7`
* `expected_b8 := 2 * ( 2 * ( 2 * ( 2 * ( 2 * ( 2 * ( 2 * (2 * b0 + d0) + d1 ) + d2 ) + d3 ) + d4 ) + d5 ) + d6 ) + d7`

Putting together all of the above, these are the 11 constraints for this gate

* Checking values after the 8 iterations:
  * Constrain $n$: ` 0 = expected_n8 - n8`
  * Constrain $a$: ` 0 = expected_a8 - a8`
  * Constrain $b$: ` 0 = expected_b8 - b8`
* Checking the crumbs, meaning each $x$ is indeed in the range $\{0, 1, 2, 3\}$:
  * Constrain $x_0$: `0 = x0 * ( x0^3 - 6 * x0^2 + 11 * x0 - 6 )`
  * Constrain $x_1$: `0 = x1 * ( x1^3 - 6 * x1^2 + 11 * x1 - 6 )`
  * Constrain $x_2$: `0 = x2 * ( x2^3 - 6 * x2^2 + 11 * x2 - 6 )`
  * Constrain $x_3$: `0 = x3 * ( x3^3 - 6 * x3^2 + 11 * x3 - 6 )`
  * Constrain $x_4$: `0 = x4 * ( x4^3 - 6 * x4^2 + 11 * x4 - 6 )`
  * Constrain $x_5$: `0 = x5 * ( x5^3 - 6 * x5^2 + 11 * x5 - 6 )`
  * Constrain $x_6$: `0 = x6 * ( x6^3 - 6 * x6^2 + 11 * x6 - 6 )`
  * Constrain $x_7$: `0 = x7 * ( x7^3 - 6 * x7^2 + 11 * x7 - 6 )`



#### Endo Scalar Multiplication

We implement custom gate constraints for short Weierstrass curve
endomorphism optimised variable base scalar multiplication.

Given a finite field $\mathbb{F}_q$ of order $q$, if the order is not a multiple of 2 nor 3, then an
elliptic curve over $\mathbb{F}_q$ in short Weierstrass form is represented by the set of points $(x,y)$
that satisfy the following equation with $a,b\in\mathbb{F}_q$ and $4a^3+27b^2\neq_{\mathbb{F}_q} 0$:
$$E(\mathbb{F}_q): y^2 = x^3 + a x + b$$
If $P=(x_p, y_p)$ and $T=(x_t, y_t)$ are two points in the curve $E(\mathbb{F}_q)$, the goal of this
operation is to perform the operation $2P±T$ efficiently as $(P±T)+P$.

`S = (P + (b ? T : −T)) + P`

The same algorithm can be used to perform other scalar multiplications, meaning it is
not restricted to the case $2\cdot P$, but it can be used for any arbitrary $k\cdot P$. This is done
by decomposing the scalar $k$ into its binary representation.
Moreover, for every step, there will be a one-bit constraint meant to differentiate between addition and subtraction
for the operation $(P±T)+P$:

In particular, the constraints of this gate take care of 4 bits of the scalar within a single EVBSM row.
When the scalar is longer (which will usually be the case), multiple EVBSM rows will be concatenated.

|  Row  |  0 |  1 |  2 |  3 |  4 |  5 |  6 |   7 |   8 |   9 |  10 |  11 |  12 |  13 |  14 |  Type |
|-------|----|----|----|----|----|----|----|-----|-----|-----|-----|-----|-----|-----|-----|-------|
|     i | xT | yT |  Ø |  Ø | xP | yP | n  |  xR |  yR |  s1 | s3  | b1  |  b2 |  b3 |  b4 | EVBSM |
|   i+1 |  = |  = |    |    | xS | yS | n' | xR' | yR' | s1' | s3' | b1' | b2' | b3' | b4' | EVBSM |

The layout of this gate (and the next row) allows for this chained behavior where the output point
of the current row $S$ gets accumulated as one of the inputs of the following row, becoming $P$ in
the next constraints. Similarly, the scalar is decomposed into binary form and $n$ ($n'$ respectively)
will store the current accumulated value and the next one for the check.

For readability, we define the following variables for the constraints:

  * `endo` $:=$ `EndoCoefficient`
  * `xq1` $:= (1 + ($`endo`$ - 1)\cdot b_1) \cdot x_t$
  * `xq2` $:= (1 + ($`endo`$ - 1)\cdot b_3) \cdot x_t$
  * `yq1` $:= (2\cdot b_2 - 1) \cdot y_t$
  * `yq2` $:= (2\cdot b_4 - 1) \cdot y_t$

These are the 11 constraints that correspond to each EVBSM gate,
which take care of 4 bits of the scalar within a single EVBSM row:

* First block:
  * `(xq1 - xp) * s1 = yq1 - yp`
  * `(2 * xp – s1^2 + xq1) * ((xp – xr) * s1 + yr + yp) = (xp – xr) * 2 * yp`
  * `(yr + yp)^2 = (xp – xr)^2 * (s1^2 – xq1 + xr)`
* Second block:
  * `(xq2 - xr) * s3 = yq2 - yr`
  * `(2*xr – s3^2 + xq2) * ((xr – xs) * s3 + ys + yr) = (xr – xs) * 2 * yr`
  * `(ys + yr)^2 = (xr – xs)^2 * (s3^2 – xq2 + xs)`
* Booleanity checks:
  * Bit flag $b_1$: `0 = b1 * (b1 - 1)`
  * Bit flag $b_2$: `0 = b2 * (b2 - 1)`
  * Bit flag $b_3$: `0 = b3 * (b3 - 1)`
  * Bit flag $b_4$: `0 = b4 * (b4 - 1)`
* Binary decomposition:
  * Accumulated scalar: `n_next = 16 * n + 8 * b1 + 4 * b2 + 2 * b3 + b4`

The constraints above are derived from the following EC Affine arithmetic equations:

* (1) => $(x_{q_1} - x_p) \cdot s_1 = y_{q_1} - y_p$
* (2&3) => $(x_p – x_r) \cdot s_2 = y_r + y_p$
* (2) => $(2 \cdot x_p + x_{q_1} – s_1^2) \cdot (s_1 + s_2) = 2 \cdot y_p$
    * <=> $(2 \cdot x_p – s_1^2 + x_{q_1}) \cdot ((x_p – x_r) \cdot s_1 + y_r + y_p) = (x_p – x_r) \cdot 2 \cdot y_p$
* (3) => $s_1^2 - s_2^2 = x_{q_1} - x_r$
    * <=> $(y_r + y_p)^2 = (x_p – x_r)^2 \cdot (s_1^2 – x_{q_1} + x_r)$
*
* (4) => $(x_{q_2} - x_r) \cdot s_3 = y_{q_2} - y_r$
* (5&6) => $(x_r – x_s) \cdot s_4 = y_s + y_r$
* (5) => $(2 \cdot x_r + x_{q_2} – s_3^2) \cdot (s_3 + s_4) = 2 \cdot y_r$
    * <=> $(2 \cdot x_r – s_3^2 + x_{q_2}) \cdot ((x_r – x_s) \cdot s_3 + y_s + y_r) = (x_r – x_s) \cdot 2 \cdot y_r$
* (6) => $s_3^2 – s_4^2 = x_{q_2} - x_s$
    * <=> $(y_s + y_r)^2 = (x_r – x_s)^2 \cdot (s_3^2 – x_{q_2} + x_s)$

Defining $s_2$ and $s_4$ as

* $s_2 := \frac{2 \cdot y_P}{2 * x_P + x_T - s_1^2} - s_1$
* $s_4 := \frac{2 \cdot y_R}{2 * x_R + x_T - s_3^2} - s_3$

Gives the following equations when substituting the values of $s_2$ and $s_4$:

1. `(xq1 - xp) * s1 = (2 * b1 - 1) * yt - yp`
2. `(2 * xp – s1^2 + xq1) * ((xp – xr) * s1 + yr + yp) = (xp – xr) * 2 * yp`
3. `(yr + yp)^2 = (xp – xr)^2 * (s1^2 – xq1 + xr)`
-
4. `(xq2 - xr) * s3 = (2 * b2 - 1) * yt - yr`
5. `(2 * xr – s3^2 + xq2) * ((xr – xs) * s3 + ys + yr) = (xr – xs) * 2 * yr`
6. `(ys + yr)^2 = (xr – xs)^2 * (s3^2 – xq2 + xs)`



#### Scalar Multiplication

We implement custom Plonk constraints for short Weierstrass curve variable base scalar multiplication.

Given a finite field $\mathbb{F}_q$ of order $q$, if the order is not a multiple of 2 nor 3, then an
elliptic curve over $\mathbb{F}_q$ in short Weierstrass form is represented by the set of points $(x,y)$
that satisfy the following equation with $a,b\in\mathbb{F}_q$ and $4a^3+27b^2\neq_{\mathbb{F}_q} 0$:
$$E(\mathbb{F}_q): y^2 = x^3 + a x + b$$
If $P=(x_p, y_p)$ and $Q=(x_q, y_q)$ are two points in the curve $E(\mathbb{F}_q)$, the algorithm we
represent here computes the operation $2P+Q$ (point doubling and point addition) as $(P+Q)+Q$.

```admonish info
Point $Q=(x_q, y_q)$ has nothing to do with the order $q$ of the field $\mathbb{F}_q$.
```

The original algorithm that is being used can be found in the Section 3.1 of <https://arxiv.org/pdf/math/0208038.pdf>,
which can perform the above operation using 1 multiplication, 2 squarings and 2 divisions (one more squaring)
if $P=Q$), thanks to the fact that computing the $Y$-coordinate of the intermediate addition is not required.
This is more efficient to the standard algorithm that requires 1 more multiplication, 3 squarings in total and 2 divisions.

Moreover, this algorithm can be applied not only to the operation $2P+Q$, but any other scalar multiplication $kP$.
This can be done by expressing the scalar $k$ in biwise form and performing a double-and-add approach.
Nonetheless, this requires conditionals to differentiate $2P$ from $2P+Q$. For that reason, we will implement
the following pseudocode from <https://github.com/zcash/zcash/issues/3924> (where instead, they give a variant
of the above efficient algorithm for Montgomery curves $b\cdot y^2 = x^3 + a \cdot x^2 + x$).

```ignore
Acc := [2]T
for i = n-1 ... 0:
   Q := (r_i == 1) ? T : -T
   Acc := Acc + (Q + Acc)
return (d_0 == 0) ? Q - P : Q
```


The layout of the witness requires 2 rows.
The i-th row will be a `VBSM` gate whereas the next row will be a `ZERO` gate.

|  Row  |  0 |  1 |  2 |  3 |  4 |  5 |  6 |  7 |  8 |  9 | 10 | 11 | 12 | 13 | 14 | Type |
|-------|----|----|----|----|----|----|----|----|----|----|----|----|----|----|----|------|
|     i | xT | yT | x0 | y0 |  n | n' |    | x1 | y1 | x2 | y2 | x3 | y3 | x4 | y4 | VBSM |
|   i+1 | x5 | y5 | b0 | b1 | b2 | b3 | b4 | s0 | s1 | s2 | s3 | s4 |    |    |    | ZERO |

The gate constraints take care of 5 bits of the scalar multiplication.
Each single bit consists of 4 constraints.
There is one additional constraint imposed on the final number.
Thus, the `VarBaseMul` gate argument requires 21 constraints.

For every bit, there will be one constraint meant to differentiate between addition and subtraction
for the operation $(P±T)+P$:

`S = (P + (b ? T : −T)) + P`

We follow this criteria:
- If the bit is positive, the sign should be a subtraction
- If the bit is negative, the sign should be an addition

Then, paraphrasing the above, we will represent this behavior as:

`S = (P - (2 * b - 1) * T ) + P`

Let us call `Input` the point with coordinates `(xI, yI)` and
`Target` is the point being added with coordinates `(xT, yT)`.
Then `Output` will be the point with coordinates `(xO, yO)` resulting from `O = ( I ± T ) + I`

```admonish info
Do not confuse our `Output` point `(xO, yO)` with the point at infinity that is normally represented as $\mathcal{O}$.
```

In each step of the algorithm, we consider the following elliptic curves affine arithmetic equations:

* $s_1 := \frac{y_i - (2\cdot b - 1) \cdot y_t}{x_i - x_t}$
* $s_2 := \frac{2 \cdot y_i}{2 * x_i + x_t - s_1^2} - s_1$
* $x_o := x_t + s_2^2 - s_1^2$
* $y_o := s_2 \cdot (x_i - x_o) - y_i$

For readability, we define the following 3 variables
in such a way that $s_2$ can be expressed as `u / t`:

  * `rx` $:= s_1^2 - x_i - x_t$
  * `t` $:= x_i - $ `rx` $ \iff 2 \cdot x_i - s_1^2 + x_t$
  * `u` $:= 2 \cdot y_i - $ `t` $\cdot s_1 \iff 2 \cdot y_i - s_1 \cdot (2\cdot x_i - s^2_1 + x_t)$

Next, for each bit in the algorithm, we create the following 4 constraints that derive from the above:

* Booleanity check on the bit $b$:
`0 = b * b - b`
* Constrain $s_1$:
`(xI - xT) * s1 = yI – (2b - 1) * yT`
* Constrain `Output` $X$-coordinate $x_o$ and $s_2$:
`0 = u^2 - t^2 * (xO - xT + s1^2)`
* Constrain `Output` $Y$-coordinate $y_o$ and $s_2$:
`0 = (yO + yI) * t - (xI - xO) * u`

When applied to the 5 bits, the value of the `Target` point `(xT, yT)` is maintained,
whereas the values for the `Input` and `Output` points form the chain:

`[(x0, y0) -> (x1, y1) -> (x2, y2) -> (x3, y3) -> (x4, y4) -> (x5, y5)]`

Similarly, 5 different `s0..s4` are required, just like the 5 bits `b0..b4`.

Finally, the additional constraint makes sure that the scalar is being correctly expressed
into its binary form (using the double-and-add decomposition) as:
$$ n' = 2^5 \cdot n + 2^4 \cdot b_0 + 2^3 \cdot b_1 + 2^2 \cdot b_2 + 2^1 \cdot b_3 + b_4$$
This equation is translated as the constraint:
* Binary decomposition:
`0 = n' - (b4 + 2 * (b3 + 2 * (b2 + 2 * (b1 + 2 * (b0 + 2*n)))))`



## Setup

In this section we specify the setup that goes into creating two indexes from a circuit:

* A [*prover index*](#prover-index), necessary for the prover to to create proofs.
* A [*verifier index*](#verifier-index), necessary for the verifier to verify proofs.

```admonish
The circuit creation part is not specified in this document. It might be specified in a separate document, or we might want to specify how to create the circuit description tables.
```

As such, the transformation of a circuit into these two indexes can be seen as a compilation step. Note that the prover still needs access to the original circuit to create proofs, as they need to execute it to create the witness (register table).

### Common Index

In this section we describe data that both the prover and the verifier index share.

**`URS` (Uniform Reference String)** The URS is a set of parameters that is generated once, and shared between the prover and the verifier.
It is used for polynomial commitments, so refer to the [poly-commitment specification](./poly-commitment.md) for more details.

```admonish
Kimchi currently generates the URS based on the circuit, and attach it to the index. So each circuit can potentially be accompanied with a different URS. On the other hand, Mina reuses the same URS for multiple circuits ([see zkapps for more details](https://minaprotocol.com/blog/what-are-zkapps)).
```

**`Domain`**. A domain large enough to contain the circuit and the zero-knowledge rows (used to provide zero-knowledge to the protocol). Specifically, the smallest subgroup in our field that has order greater or equal to `n + ZK_ROWS`, with `n` is the number of gates in the circuit.
TODO: what if the domain is larger than the URS?

```admonish warning "Ordering of elements in the domain"
Note that in this specification we always assume that the first element of a domain is $1$.
```

**`Shifts`**. As part of the permutation, we need to create `PERMUTS` shifts.
To do that, the following logic is followed (in pseudo code):
(TODO: move shift creation within the permutation section?)

```python
shifts[0] = 1 # first shift is identity

for i in 0..7: # generate 7 shifts
    i = 7
    shift, i = sample(domain, i)
    while shifts.contains(shift) do:
        shift, i = sample(domain, i)
    shift[i] = shift

def sample(domain, i):
    i += 1
    shift = Field(Blake2b512(to_be_bytes(i)))
    while is_not_quadratic_non_residue(shift) || domain.contains(shift):
        i += 1
        shift = Field(Blake2b512(to_be_bytes(i)))
    return shift, i
```

**`Public`**. This variable simply contains the number of public inputs. (TODO: actually, it's not contained in the verifier index)

The compilation steps to create the common index are as follow:

1. If the circuit is less than 2 gates, abort.
2. Create a domain for the circuit. That is,
   compute the smallest subgroup of the field that
   has order greater or equal to `n + ZK_ROWS` elements.
3. Pad the circuit: add zero gates to reach the domain size.
4. sample the `PERMUTS` shifts.


### Lookup Index

If lookup is used, the following values are added to the common index:

**`LookupSelectors`**. The list of lookup selectors used. In practice, this tells you which lookup tables are used.

**`TableIds`**. This is a list of table ids used by the Lookup gate.

**`MaxJointSize`**. This is the maximum number of columns appearing in the lookup tables used by the lookup selectors. For example, the XOR lookup has 3 columns.

To create the index, follow these steps:

1. If no lookup is used in the circuit, do not create a lookup index
2. Get the lookup selectors and lookup tables (TODO: how?)
3. Concatenate runtime lookup tables with the ones used by gates
4. Get the highest number of columns `max_table_width`
   that a lookup table can have.
5. Create the concatenated table of all the fixed lookup tables.
   It will be of height the size of the domain,
   and of width the maximum width of any of the lookup tables.
   In addition, create an additional column to store all the tables' table IDs.

   For example, if you have a table with ID 0

   |       |       |       |
   | :---: | :---: | :---: |
   |   1   |   2   |   3   |
   |   5   |   6   |   7   |
   |   0   |   0   |   0   |

   and another table with ID 1

   |       |       |
   | :---: | :---: |
   |   8   |   9   |

   the concatenated table in a domain of size 5 looks like this:

   |       |       |       |
   | :---: | :---: | :---: |
   |   1   |   2   |   3   |
   |   5   |   6   |   7   |
   |   0   |   0   |   0   |
   |   8   |   9   |   0   |
   |   0   |   0   |   0   |

   with the table id vector:

   | table id |
   | :------: |
   |    0     |
   |    0     |
   |    0     |
   |    1     |
   |    0     |

   To do this, for each table:

	- Update the corresponding entries in a table id vector (of size the domain as well)
   with the table ID of the table.
	- Copy the entries from the table to new rows in the corresponding columns of the concatenated table.
	- Fill in any unused columns with 0 (to match the dummy value)
6. Pad the end of the concatened table with the dummy value.
7. Pad the end of the table id vector with 0s.
8. pre-compute polynomial and evaluation form for the look up tables
9. pre-compute polynomial and evaluation form for the table IDs,
   only if a table with an ID different from zero was used.


### Prover Index

Both the prover and the verifier index, besides the common parts described above, are made out of pre-computations which can be used to speed up the protocol.
These pre-computations are optimizations, in the context of normal proofs, but they are necessary for recursion.

```rs
pub struct ProverIndex<G: CommitmentCurve> {
    /// constraints system polynomials
    #[serde(bound = "ConstraintSystem<G::ScalarField>: Serialize + DeserializeOwned")]
    pub cs: ConstraintSystem<G::ScalarField>,

    /// The symbolic linearization of our circuit, which can compile to concrete types once certain values are learned in the protocol.
    #[serde(skip)]
    pub linearization: Linearization<Vec<PolishToken<G::ScalarField>>>,

    /// The mapping between powers of alpha and constraints
    #[serde(skip)]
    pub powers_of_alpha: Alphas<G::ScalarField>,

    /// polynomial commitment keys
    #[serde(skip)]
    pub srs: Arc<SRS<G>>,

    /// maximal size of polynomial section
    pub max_poly_size: usize,

    /// maximal size of the quotient polynomial according to the supported constraints
    pub max_quot_size: usize,

    /// random oracle argument parameters
    #[serde(skip)]
    pub fq_sponge_params: ArithmeticSpongeParams<G::BaseField>,
}
```


### Verifier Index

Same as the prover index, we have a number of pre-computations as part of the verifier index.

```rs
#[serde_as]
#[derive(Serialize, Deserialize)]
pub struct LookupVerifierIndex<G: CommitmentCurve> {
    pub lookup_used: LookupsUsed,
    #[serde(bound = "PolyComm<G>: Serialize + DeserializeOwned")]
    pub lookup_table: Vec<PolyComm<G>>,
    #[serde(bound = "PolyComm<G>: Serialize + DeserializeOwned")]
    pub lookup_selectors: LookupSelectors<PolyComm<G>>,

    /// Table IDs for the lookup values.
    /// This may be `None` if all lookups originate from table 0.
    #[serde(bound = "PolyComm<G>: Serialize + DeserializeOwned")]
    pub table_ids: Option<PolyComm<G>>,

    /// The maximum joint size of any joint lookup in a constraint in `kinds`. This can be computed from `kinds`.
    pub max_joint_size: u32,

    /// An optional selector polynomial for runtime tables
    #[serde(bound = "PolyComm<G>: Serialize + DeserializeOwned")]
    pub runtime_tables_selector: Option<PolyComm<G>>,
}

#[serde_as]
#[derive(Serialize, Deserialize)]
pub struct VerifierIndex<G: CommitmentCurve> {
    /// evaluation domain
    #[serde_as(as = "o1_utils::serialization::SerdeAs")]
    pub domain: D<G::ScalarField>,
    /// maximal size of polynomial section
    pub max_poly_size: usize,
    /// maximal size of the quotient polynomial according to the supported constraints
    pub max_quot_size: usize,
    /// polynomial commitment keys
    #[serde(skip)]
    pub srs: OnceCell<Arc<SRS<G>>>,

    // index polynomial commitments
    /// permutation commitment array
    #[serde(bound = "PolyComm<G>: Serialize + DeserializeOwned")]
    pub sigma_comm: [PolyComm<G>; PERMUTS],
    /// coefficient commitment array
    #[serde(bound = "PolyComm<G>: Serialize + DeserializeOwned")]
    pub coefficients_comm: [PolyComm<G>; COLUMNS],
    /// coefficient commitment array
    #[serde(bound = "PolyComm<G>: Serialize + DeserializeOwned")]
    pub generic_comm: PolyComm<G>,

    // poseidon polynomial commitments
    /// poseidon constraint selector polynomial commitment
    #[serde(bound = "PolyComm<G>: Serialize + DeserializeOwned")]
    pub psm_comm: PolyComm<G>,

    // ECC arithmetic polynomial commitments
    /// EC addition selector polynomial commitment
    #[serde(bound = "PolyComm<G>: Serialize + DeserializeOwned")]
    pub complete_add_comm: PolyComm<G>,
    /// EC variable base scalar multiplication selector polynomial commitment
    #[serde(bound = "PolyComm<G>: Serialize + DeserializeOwned")]
    pub mul_comm: PolyComm<G>,
    /// endoscalar multiplication selector polynomial commitment
    #[serde(bound = "PolyComm<G>: Serialize + DeserializeOwned")]
    pub emul_comm: PolyComm<G>,
    /// endoscalar multiplication scalar computation selector polynomial commitment
    #[serde(bound = "PolyComm<G>: Serialize + DeserializeOwned")]
    pub endomul_scalar_comm: PolyComm<G>,

    /// Chacha polynomial commitments
    #[serde(bound = "PolyComm<G>: Serialize + DeserializeOwned")]
    pub chacha_comm: Option<[PolyComm<G>; 4]>,

    // Range check gates polynomial commitments
    #[serde(bound = "Vec<PolyComm<G>>: Serialize + DeserializeOwned")]
    pub range_check_comm: Vec<PolyComm<G>>,

    /// wire coordinate shifts
    #[serde_as(as = "[o1_utils::serialization::SerdeAs; PERMUTS]")]
    pub shift: [G::ScalarField; PERMUTS],
    /// zero-knowledge polynomial
    #[serde(skip)]
    pub zkpm: OnceCell<DensePolynomial<G::ScalarField>>,
    // TODO(mimoo): isn't this redundant with domain.d1.group_gen ?
    /// domain offset for zero-knowledge
    #[serde(skip)]
    pub w: OnceCell<G::ScalarField>,
    /// endoscalar coefficient
    #[serde(skip)]
    pub endo: G::ScalarField,

    #[serde(bound = "PolyComm<G>: Serialize + DeserializeOwned")]
    pub lookup_index: Option<LookupVerifierIndex<G>>,

    #[serde(skip)]
    pub linearization: Linearization<Vec<PolishToken<G::ScalarField>>>,
    /// The mapping between powers of alpha and constraints
    #[serde(skip)]
    pub powers_of_alpha: Alphas<G::ScalarField>,

    // random oracle argument parameters
    #[serde(skip)]
    pub fr_sponge_params: ArithmeticSpongeParams<G::ScalarField>,
    #[serde(skip)]
    pub fq_sponge_params: ArithmeticSpongeParams<G::BaseField>,
}
```


## Proof Construction & Verification

Originally, kimchi is based on an interactive protocol that was transformed into a non-interactive one using the [Fiat-Shamir](https://o1-labs.github.io/mina-book/crypto/plonk/fiat_shamir.html) transform.
For this reason, it can be useful to visualize the high-level interactive protocol before the transformation:

```mermaid
sequenceDiagram
    participant Prover
    participant Verifier

    Note over Prover,Verifier: Prover produces commitments to secret polynomials

    Prover->>Verifier: public input & witness commitment

    Verifier->>Prover: beta & gamma
    Prover->>Verifier: permutation commitment

    opt lookup
        Prover->>Verifier: sorted
        Prover->>Verifier: aggreg
    end

    Note over Prover,Verifier: Prover produces commitment to quotient polynomial

    Verifier->>Prover: alpha
    Prover->>Verifier: quotient commitment

    Note over Prover,Verifier: Verifier produces an evaluation point

    Verifier->>Prover: zeta

    Note over Prover,Verifier: Prover provides helper evaluations

    Prover->>Verifier: the generic selector gen(zeta) & gen(zeta * omega)
    Prover->>Verifier: the poseidon selector pos(zeta) & pos(zeta * omega)
    Prover->>Verifier: negated public input p(zeta) & p(zeta * omega)

    Note over Prover,Verifier: Prover provides needed evaluations for the linearization

    Note over Verifier: change of verifier (change of sponge)

    Prover->>Verifier: permutation poly z(zeta) & z(zeta * omega)
    Prover->>Verifier: the 15 registers w_i(zeta) & w_i(zeta * omega)
    Prover->>Verifier: the 6 sigmas s_i(zeta) & s_i(zeta * omega)

    Prover->>Verifier: ft(zeta * omega)

    opt lookup
        Prover->>Verifier: sorted(zeta) & sorted(zeta * omega)
        Prover->>Verifier: aggreg(zeta) & aggreg(zeta * omega)
        Prover->>Verifier: table(zeta) & table(zeta * omega)
    end

    Note over Prover,Verifier: Batch verification of evaluation proofs

    Verifier->>Prover: u, v

    Note over Verifier: change of verifier (change of sponge)

    Prover->>Verifier: aggregated evaluation proof (involves more interaction)
```

The Fiat-Shamir transform simulates the verifier messages via a hash function that hashes the transcript of the protocol so far before outputing verifier messages.
You can find these operations under the [proof creation](#proof-creation) and [proof verification](#proof-verification) algorithms as absorption and squeezing of values with the sponge.

### Proof Structure

A proof consists of the following data structures:

```rs
/// Evaluations of lookup polynomials
#[serde_as]
#[derive(Clone, Serialize, Deserialize)]
#[serde(bound(
    serialize = "Vec<o1_utils::serialization::SerdeAs>: serde_with::SerializeAs<Field>",
    deserialize = "Vec<o1_utils::serialization::SerdeAs>: serde_with::DeserializeAs<'de, Field>"
))]
pub struct LookupEvaluations<Field> {
    /// sorted lookup table polynomial
    #[serde_as(as = "Vec<Vec<o1_utils::serialization::SerdeAs>>")]
    pub sorted: Vec<Field>,
    /// lookup aggregation polynomial
    #[serde_as(as = "Vec<o1_utils::serialization::SerdeAs>")]
    pub aggreg: Field,
    // TODO: May be possible to optimize this away?
    /// lookup table polynomial
    #[serde_as(as = "Vec<o1_utils::serialization::SerdeAs>")]
    pub table: Field,

    /// Optionally, a runtime table polynomial.
    #[serde_as(as = "Option<Vec<o1_utils::serialization::SerdeAs>>")]
    pub runtime: Option<Field>,
}

// TODO: this should really be vectors here, perhaps create another type for chunked evaluations?
/// Polynomial evaluations contained in a `ProverProof`.
/// - **Chunked evaluations** `Field` is instantiated with vectors with a length that equals the length of the chunk
/// - **Non chunked evaluations** `Field` is instantiated with a field, so they are single-sized#[serde_as]
#[serde_as]
#[derive(Clone, Serialize, Deserialize)]
#[serde(bound(
    serialize = "Vec<o1_utils::serialization::SerdeAs>: serde_with::SerializeAs<Field>",
    deserialize = "Vec<o1_utils::serialization::SerdeAs>: serde_with::DeserializeAs<'de, Field>"
))]
pub struct ProofEvaluations<Field> {
    /// witness polynomials
    #[serde_as(as = "[Vec<o1_utils::serialization::SerdeAs>; COLUMNS]")]
    pub w: [Field; COLUMNS],
    /// permutation polynomial
    #[serde_as(as = "Vec<o1_utils::serialization::SerdeAs>")]
    pub z: Field,
    /// permutation polynomials
    /// (PERMUTS-1 evaluations because the last permutation is only used in commitment form)
    #[serde_as(as = "[Vec<o1_utils::serialization::SerdeAs>; PERMUTS - 1]")]
    pub s: [Field; PERMUTS - 1],
    /// lookup-related evaluations
    pub lookup: Option<LookupEvaluations<Field>>,
    /// evaluation of the generic selector polynomial
    #[serde_as(as = "Vec<o1_utils::serialization::SerdeAs>")]
    pub generic_selector: Field,
    /// evaluation of the poseidon selector polynomial
    #[serde_as(as = "Vec<o1_utils::serialization::SerdeAs>")]
    pub poseidon_selector: Field,
}

/// Commitments linked to the lookup feature
#[serde_as]
#[derive(Clone, Serialize, Deserialize)]
#[serde(bound = "G: ark_serialize::CanonicalDeserialize + ark_serialize::CanonicalSerialize")]
pub struct LookupCommitments<G: AffineCurve> {
    /// Commitments to the sorted lookup table polynomial (may have chunks)
    pub sorted: Vec<PolyComm<G>>,
    /// Commitment to the lookup aggregation polynomial
    pub aggreg: PolyComm<G>,
    /// Optional commitment to concatenated runtime tables
    pub runtime: Option<PolyComm<G>>,
}

/// All the commitments that the prover creates as part of the proof.
#[serde_as]
#[derive(Clone, Serialize, Deserialize)]
#[serde(bound = "G: ark_serialize::CanonicalDeserialize + ark_serialize::CanonicalSerialize")]
pub struct ProverCommitments<G: AffineCurve> {
    /// The commitments to the witness (execution trace)
    pub w_comm: [PolyComm<G>; COLUMNS],
    /// The commitment to the permutation polynomial
    pub z_comm: PolyComm<G>,
    /// The commitment to the quotient polynomial
    pub t_comm: PolyComm<G>,
    /// Commitments related to the lookup argument
    pub lookup: Option<LookupCommitments<G>>,
}

/// The proof that the prover creates from a [ProverIndex](super::prover_index::ProverIndex) and a `witness`.
#[serde_as]
#[derive(Clone, Serialize, Deserialize)]
#[serde(bound = "G: ark_serialize::CanonicalDeserialize + ark_serialize::CanonicalSerialize")]
pub struct ProverProof<G: AffineCurve> {
    /// All the polynomial commitments required in the proof
    pub commitments: ProverCommitments<G>,

    /// batched commitment opening proof
    pub proof: OpeningProof<G>,

    /// Two evaluations over a number of committed polynomials
<<<<<<< HEAD
    pub evals: ConsecutiveEvals<G>,
=======
    // TODO(mimoo): that really should be a type Evals { z: PE, zw: PE }
    pub evals: [ProofEvaluations<Vec<G::ScalarField>>; 2],
>>>>>>> 517b7a83

    /// Required evaluation for [Maller's optimization](https://o1-labs.github.io/mina-book/crypto/plonk/maller_15.html#the-evaluation-of-l)
    #[serde_as(as = "o1_utils::serialization::SerdeAs")]
    pub ft_eval1: G::ScalarField,

    /// The public input
    #[serde_as(as = "Vec<o1_utils::serialization::SerdeAs>")]
    pub public: Vec<G::ScalarField>,

    /// The challenges underlying the optional polynomials folded into the proof
    pub prev_challenges: Vec<RecursionChallenge<G>>,
}

/// A struct to store the current and next evaluations inside a `ProverProof`
#[serde_as]
#[derive(Clone, Deserialize, Serialize)]
#[serde(bound = "G: ark_serialize::CanonicalDeserialize + ark_serialize::CanonicalSerialize")]
pub struct ConsecutiveEvals<G>
where
    G: AffineCurve,
{
    /// evaluations of zeta, correspond to current row
    pub z: ProofEvaluations<Vec<ScalarField<G>>>,
    /// evaluations of omega · zeta, correspond to next row
    pub zw: ProofEvaluations<Vec<ScalarField<G>>>,
}

/// A struct to store the challenges inside a `ProverProof`
#[serde_as]
#[derive(Clone, Deserialize, Serialize)]
#[serde(bound = "G: ark_serialize::CanonicalDeserialize + ark_serialize::CanonicalSerialize")]
pub struct RecursionChallenge<G>
where
    G: AffineCurve,
{
    /// Vector of scalar field elements
    #[serde_as(as = "Vec<o1_utils::serialization::SerdeAs>")]
    pub chals: Vec<G::ScalarField>,
    /// Polynomial commitment
    pub comm: PolyComm<G>,
}

```


The following sections specify how a prover creates a proof, and how a verifier validates a number of proofs.

### Proof Creation

To create a proof, the prover expects:

* A prover index, containing a representation of the circuit (and optionaly pre-computed values to be used in the proof creation).
* The (filled) registers table, representing parts of the execution trace of the circuit.

```admonish
The public input is expected to be passed in the first `Public` rows of the registers table.
```

The following constants are set:

* `EVAL_POINTS = 2`. This is the number of points that the prover has to evaluate their polynomials at.
($\zeta$ and $\zeta\omega$ where $\zeta$ will be deterministically generated.)
* `ZK_ROWS = 3`. This is the number of rows that will be randomized to provide zero-knowledgeness.
Note that it only needs to be greater or equal to the number of evaluations (2) in the protocol.
Yet, it contains one extra row to take into account the last constraint (final value of the permutation accumulator).
(TODO: treat the final constraint separately so that ZK_ROWS = 2)

The prover then follows the following steps to create the proof:

1. Ensure we have room in the witness for the zero-knowledge rows.
   We currently expect the witness not to be of the same length as the domain,
   but instead be of the length of the (smaller) circuit.
   If we cannot add `ZK_ROWS` rows to the columns of the witness before reaching
   the size of the domain, abort.
1. Pad the witness columns with Zero gates to make them the same length as the domain.
   Then, randomize the last `ZK_ROWS` of each columns.
1. Setup the Fq-Sponge.
1. Compute the negated public input polynomial as
   the polynomial that evaluates to $-p_i$ for the first `public_input_size` values of the domain,
   and $0$ for the rest.
1. Commit (non-hiding) to the negated public input polynomial.
1. Absorb the commitment to the public polynomial with the Fq-Sponge.

   Note: unlike the original PLONK protocol,
   the prover also provides evaluations of the public polynomial to help the verifier circuit.
   This is why we need to absorb the commitment to the public polynomial at this point.
1. Commit to the witness columns by creating `COLUMNS` hidding commitments.

   Note: since the witness is in evaluation form,
   we can use the `commit_evaluation` optimization.
1. Absorb the witness commitments with the Fq-Sponge.
1. Compute the witness polynomials by interpolating each `COLUMNS` of the witness.
   TODO: why not do this first, and then commit? Why commit from evaluation directly?
1. If using lookup:
	- If queries involve a lookup table with multiple columns
	  then squeeze the Fq-Sponge to obtain the joint combiner challenge $j'$,
	  otherwise set the joint combiner challenge $j'$ to $0$.
	- Derive the scalar joint combiner $j$ from $j'$ using the endomorphism (TOOD: specify)
	- If multiple lookup tables are involved,
	  set the `table_id_combiner` as the $j^i$ with $i$ the maximum width of any used table.
	  Essentially, this is to add a last column of table ids to the concatenated lookup tables.
	- Compute the dummy lookup value as the combination of the last entry of the XOR table (so `(0, 0, 0)`).
	  Warning: This assumes that we always use the XOR table when using lookups.
	- Compute the lookup table values as the combination of the lookup table entries.
	- Compute the sorted evaluations.
	- Randomize the last `EVALS` rows in each of the sorted polynomials
	  in order to add zero-knowledge to the protocol.
	- Commit each of the sorted polynomials.
	- Absorb each commitments to the sorted polynomials.
1. Sample $\beta$ with the Fq-Sponge.
1. Sample $\gamma$ with the Fq-Sponge.
1. If using lookup:
	- Compute the lookup aggregation polynomial.
	- Commit to the aggregation polynomial.
	- Absorb the commitment to the aggregation polynomial with the Fq-Sponge.
1. Compute the permutation aggregation polynomial $z$.
1. Commit (hidding) to the permutation aggregation polynomial $z$.
1. Absorb the permutation aggregation polynomial $z$ with the Fq-Sponge.
1. Sample $\alpha'$ with the Fq-Sponge.
1. Derive $\alpha$ from $\alpha'$ using the endomorphism (TODO: details)
1. TODO: instantiate alpha?
1. Compute the quotient polynomial (the $t$ in $f = Z_H \cdot t$).
   The quotient polynomial is computed by adding all these polynomials together:
	- the combined constraints for all the gates
	- the combined constraints for the permutation
	- TODO: lookup
	- the negated public polynomial
   and by then dividing the resulting polynomial with the vanishing polynomial $Z_H$.
   TODO: specify the split of the permutation polynomial into perm and bnd?
1. commit (hiding) to the quotient polynomial $t$
   TODO: specify the dummies
1. Absorb the the commitment of the quotient polynomial with the Fq-Sponge.
1. Sample $\zeta'$ with the Fq-Sponge.
1. Derive $\zeta$ from $\zeta'$ using the endomorphism (TODO: specify)
1. If lookup is used, evaluate the following polynomials at $\zeta$ and $\zeta \omega$:
	- the aggregation polynomial
	- the sorted polynomials
	- the table polynonial
1. Chunk evaluate the following polynomials at both $\zeta$ and $\zeta \omega$:
	- $s_i$
	- $w_i$
	- $z$
	- lookup (TODO)
	- generic selector
	- poseidon selector

   By "chunk evaluate" we mean that the evaluation of each polynomial can potentially be a vector of values.
   This is because the index's `max_poly_size` parameter dictates the maximum size of a polynomial in the protocol.
   If a polynomial $f$ exceeds this size, it must be split into several polynomials like so:
   $$f(x) = f_0(x) + x^n f_1(x) + x^{2n} f_2(x) + \cdots$$

   And the evaluation of such a polynomial is the following list for $x \in {\zeta, \zeta\omega}$:

   $$(f_0(x), f_1(x), f_2(x), \ldots)$$

   TODO: do we want to specify more on that? It seems unecessary except for the t polynomial (or if for some reason someone sets that to a low value)
1. Evaluate the same polynomials without chunking them
   (so that each polynomial should correspond to a single value this time).
1. Compute the ft polynomial.
   This is to implement [Maller's optimization](https://o1-labs.github.io/mina-book/crypto/plonk/maller_15.html).
1. construct the blinding part of the ft polynomial commitment
   see https://o1-labs.github.io/mina-book/crypto/plonk/maller_15.html#evaluation-proof-and-blinding-factors
1. Evaluate the ft polynomial at $\zeta\omega$ only.
1. Setup the Fr-Sponge
1. Squeeze the Fq-sponge and absorb the result with the Fr-Sponge.
1. Evaluate the negated public polynomial (if present) at $\zeta$ and $\zeta\omega$.
1. Absorb all the polynomial evaluations in $\zeta$ and $\zeta\omega$:
	- the public polynomial
	- z
	- generic selector
	- poseidon selector
	- the 15 register/witness
	- 6 sigmas evaluations (the last one is not evaluated)
1. Absorb the unique evaluation of ft: $ft(\zeta\omega)$.
1. Sample $v'$ with the Fr-Sponge
1. Derive $v$ from $v'$ using the endomorphism (TODO: specify)
1. Sample $u'$ with the Fr-Sponge
1. Derive $u$ from $u'$ using the endomorphism (TODO: specify)
1. Create a list of all polynomials that will require evaluations
   (and evaluation proofs) in the protocol.
   First, include the previous challenges, in case we are in a recursive prover.
1. Then, include:
	- the negated public polynomial
	- the ft polynomial
	- the permutation aggregation polynomial z polynomial
	- the generic selector
	- the poseidon selector
	- the 15 registers/witness columns
	- the 6 sigmas
	- optionally, the runtime table
1. Create an aggregated evaluation proof for all of these polynomials at $\zeta$ and $\zeta\omega$ using $u$ and $v$.


### Proof Verification

TODO: we talk about batch verification, but is there an actual batch operation? It seems like we're just verifying an aggregated opening proof

We define two helper algorithms below, used in the batch verification of proofs.


#### Fiat-Shamir argument

We run the following algorithm:

1. Setup the Fq-Sponge.
1. Absorb the commitment of the public input polynomial with the Fq-Sponge.
1. Absorb the commitments to the registers / witness columns with the Fq-Sponge.
1. If lookup is used:
	- If it involves queries to a multiple-column lookup table,
	  then squeeze the Fq-Sponge to obtain the joint combiner challenge $j'$,
	  otherwise set the joint combiner challenge $j'$ to $0$.
	- Derive the scalar joint combiner challenge $j$ from $j'$ using the endomorphism.
	  (TODO: specify endomorphism)
	- absorb the commitments to the sorted polynomials.
1. Sample $\beta$ with the Fq-Sponge.
1. Sample $\gamma$ with the Fq-Sponge.
1. If using lookup, absorb the commitment to the aggregation lookup polynomial.
1. Absorb the commitment to the permutation trace with the Fq-Sponge.
1. Sample $\alpha'$ with the Fq-Sponge.
1. Derive $\alpha$ from $\alpha'$ using the endomorphism (TODO: details).
1. Enforce that the length of the $t$ commitment is of size `PERMUTS`.
1. Absorb the commitment to the quotient polynomial $t$ into the argument.
1. Sample $\zeta'$ with the Fq-Sponge.
1. Derive $\zeta$ from $\zeta'$ using the endomorphism (TODO: specify).
1. Setup the Fr-Sponge.
1. Squeeze the Fq-sponge and absorb the result with the Fr-Sponge.
1. Evaluate the negated public polynomial (if present) at $\zeta$ and $\zeta\omega$.

   NOTE: this works only in the case when the poly segment size is not smaller than that of the domain.
1. Absorb all the polynomial evaluations in $\zeta$ and $\zeta\omega$:
	- the public polynomial
	- z
	- generic selector
	- poseidon selector
	- the 15 register/witness
	- 6 sigmas evaluations (the last one is not evaluated)
1. Absorb the unique evaluation of ft: $ft(\zeta\omega)$.
1. Sample $v'$ with the Fr-Sponge.
1. Derive $v$ from $v'$ using the endomorphism (TODO: specify).
1. Sample $u'$ with the Fr-Sponge.
1. Derive $u$ from $u'$ using the endomorphism (TODO: specify).
1. Create a list of all polynomials that have an evaluation proof.
1. Compute the evaluation of $ft(\zeta)$.

#### Partial verification

For every proof we want to verify, we defer the proof opening to the very end.
This allows us to potentially batch verify a number of partially verified proofs.
Essentially, this steps verifies that $f(\zeta) = t(\zeta) * Z_H(\zeta)$.

1. Commit to the negated public input polynomial.
1. Run the [Fiat-Shamir argument](#fiat-shamir-argument).
1. Combine the chunked polynomials' evaluations
   (TODO: most likely only the quotient polynomial is chunked)
   with the right powers of $\zeta^n$ and $(\zeta * \omega)^n$.
4. Compute the commitment to the linearized polynomial $f$.
   To do this, add the constraints of all of the gates, of the permutation,
   and optionally of the lookup.
   (See the separate sections in the [constraints](#constraints) section.)
   Any polynomial should be replaced by its associated commitment,
   contained in the verifier index or in the proof,
   unless a polynomial has its evaluation provided by the proof
   in which case the evaluation should be used in place of the commitment.
1. Compute the (chuncked) commitment of $ft$
   (see [Maller's optimization](../crypto/plonk/maller_15.html)).
1. List the polynomial commitments, and their associated evaluations,
   that are associated to the aggregated evaluation proof in the proof:
	- recursion
	- public input commitment
	- ft commitment (chunks of it)
	- permutation commitment
	- index commitments that use the coefficients
	- witness commitments
	- sigma commitments
	- lookup commitments
#### Batch verification of proofs

Below, we define the steps to verify a number of proofs
(each associated to a [verifier index](#verifier-index)).
You can, of course, use it to verify a single proof.

1. If there's no proof to verify, the proof validates trivially.
1. Ensure that all the proof's verifier index have a URS of the same length. (TODO: do they have to be the same URS though? should we check for that?)
1. Validate each proof separately following the [partial verification](#partial-verification) steps.
1. Use the [`PolyCom.verify`](#polynomial-commitments) to verify the partially evaluated proofs.


## Optimizations

* `commit_evaluation`: TODO

## Security Considerations

TODO<|MERGE_RESOLUTION|>--- conflicted
+++ resolved
@@ -1474,12 +1474,7 @@
     pub proof: OpeningProof<G>,
 
     /// Two evaluations over a number of committed polynomials
-<<<<<<< HEAD
-    pub evals: ConsecutiveEvals<G>,
-=======
-    // TODO(mimoo): that really should be a type Evals { z: PE, zw: PE }
-    pub evals: [ProofEvaluations<Vec<G::ScalarField>>; 2],
->>>>>>> 517b7a83
+    pub evals: ConsecutiveEvals<G::ScalarField>,
 
     /// Required evaluation for [Maller's optimization](https://o1-labs.github.io/mina-book/crypto/plonk/maller_15.html#the-evaluation-of-l)
     #[serde_as(as = "o1_utils::serialization::SerdeAs")]
@@ -1496,15 +1491,12 @@
 /// A struct to store the current and next evaluations inside a `ProverProof`
 #[serde_as]
 #[derive(Clone, Deserialize, Serialize)]
-#[serde(bound = "G: ark_serialize::CanonicalDeserialize + ark_serialize::CanonicalSerialize")]
-pub struct ConsecutiveEvals<G>
-where
-    G: AffineCurve,
-{
+#[serde(bound = "F: ark_serialize::CanonicalDeserialize + ark_serialize::CanonicalSerialize")]
+pub struct ConsecutiveEvals<F> {
     /// evaluations of zeta, correspond to current row
-    pub z: ProofEvaluations<Vec<ScalarField<G>>>,
+    pub z: ProofEvaluations<Vec<F>>,
     /// evaluations of omega · zeta, correspond to next row
-    pub zw: ProofEvaluations<Vec<ScalarField<G>>>,
+    pub zw: ProofEvaluations<Vec<F>>,
 }
 
 /// A struct to store the challenges inside a `ProverProof`
