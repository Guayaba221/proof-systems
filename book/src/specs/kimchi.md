--- conflicted
+++ resolved
@@ -1379,44 +1379,7 @@
 A proof consists of the following data structures:
 
 ```rs
-<<<<<<< HEAD
-
 /// Evaluations of lookup polynomials
-#[serde_as]
-#[derive(Clone, Deserialize, Serialize)]
-pub struct LookupEvaluations<F: CanonicalSerialize + CanonicalDeserialize> {
-    /// sorted lookup table polynomial
-    #[serde_as(as = "Vec<Vec<o1_utils::serialization::SerdeAs>>")]
-    pub sorted: Vec<Vec<F>>,
-    /// lookup aggregation polynomial
-    #[serde_as(as = "Vec<o1_utils::serialization::SerdeAs>")]
-    pub aggreg: Vec<F>,
-    // TODO: May be possible to optimize this away?
-    /// lookup table polynomial
-    #[serde_as(as = "Vec<o1_utils::serialization::SerdeAs>")]
-    pub table: Vec<F>,
-    /// Optionally, a runtime table polynomial.
-    #[serde_as(as = "Option<Vec<o1_utils::serialization::SerdeAs>>")]
-    pub runtime: Option<Vec<F>>,
-}
-
-/// Polynomial evaluations contained in a `ProverProof`.
-/// - **Chunked evaluations** use vectors with a length that equals the length of the chunk
-/// - **Non chunked evaluations** use single-sized vectors, so the single evaluation appears in the first position of each field of the struct
-#[serde_as]
-#[derive(Clone, Deserialize, Serialize)]
-pub struct ProofEvaluations<F: CanonicalSerialize + CanonicalDeserialize> {
-    /// witness polynomials
-    #[serde_as(as = "[Vec<o1_utils::serialization::SerdeAs>; COLUMNS]")]
-    pub w: [Vec<F>; COLUMNS],
-    /// permutation polynomial evaluation (one per chunk)
-    #[serde_as(as = "Vec<o1_utils::serialization::SerdeAs>")]
-    pub z: Vec<F>,
-    /// permutation polynomials
-    /// (PERMUTS-1 evaluations because the last permutation is only used in commitment form)
-    #[serde_as(as = "[Vec<o1_utils::serialization::SerdeAs>; PERMUTS - 1]")]
-    pub s: [Vec<F>; PERMUTS - 1],
-=======
 #[serde_as]
 #[derive(Clone, Serialize, Deserialize)]
 #[serde(bound(
@@ -1441,6 +1404,9 @@
 }
 
 // TODO: this should really be vectors here, perhaps create another type for chunked evaluations?
+/// Polynomial evaluations contained in a `ProverProof`.
+/// - **Chunked evaluations** `Field` is instantiated with vectors with a length that equals the length of the chunk
+/// - **Non chunked evaluations** `Field` is instantiated with a field, so they are single-sized#[serde_as]
 #[serde_as]
 #[derive(Clone, Serialize, Deserialize)]
 #[serde(bound(
@@ -1458,33 +1424,21 @@
     /// (PERMUTS-1 evaluations because the last permutation is only used in commitment form)
     #[serde_as(as = "[Vec<o1_utils::serialization::SerdeAs>; PERMUTS - 1]")]
     pub s: [Field; PERMUTS - 1],
->>>>>>> 3bae9501
     /// lookup-related evaluations
-    #[serde(bound = "LookupEvaluations<F>: Serialize")]
-    pub lookup: Option<LookupEvaluations<F>>,
+    #[serde(bound = "LookupEvaluations<Field>: Serialize")]
+    pub lookup: Option<LookupEvaluations<Field>>,
     /// evaluation of the generic selector polynomial
     #[serde_as(as = "Vec<o1_utils::serialization::SerdeAs>")]
-<<<<<<< HEAD
-    pub generic_selector: Vec<F>,
-    /// evaluation of the poseidon selector polynomial
-    #[serde_as(as = "Vec<o1_utils::serialization::SerdeAs>")]
-    pub poseidon_selector: Vec<F>,
-=======
     pub generic_selector: Field,
     /// evaluation of the poseidon selector polynomial
     #[serde_as(as = "Vec<o1_utils::serialization::SerdeAs>")]
     pub poseidon_selector: Field,
->>>>>>> 3bae9501
 }
 
 /// Commitments linked to the lookup feature
 #[serde_as]
-<<<<<<< HEAD
-#[derive(Clone, Deserialize, Serialize)]
-=======
 #[derive(Clone, Serialize, Deserialize)]
 #[serde(bound = "G: ark_serialize::CanonicalDeserialize + ark_serialize::CanonicalSerialize")]
->>>>>>> 3bae9501
 pub struct LookupCommitments<G: AffineCurve> {
     /// Commitments to the sorted lookup table polynomial (may have chunks)
     #[serde(bound = "PolyComm<G>: Serialize + DeserializeOwned")]
@@ -1499,12 +1453,8 @@
 
 /// All the commitments that the prover creates as part of the proof.
 #[serde_as]
-<<<<<<< HEAD
-#[derive(Clone, Deserialize, Serialize)]
-=======
 #[derive(Clone, Serialize, Deserialize)]
 #[serde(bound = "G: ark_serialize::CanonicalDeserialize + ark_serialize::CanonicalSerialize")]
->>>>>>> 3bae9501
 pub struct ProverCommitments<G: AffineCurve> {
     /// The commitments to the witness (execution trace)
     #[serde(bound = "PolyComm<G>: Serialize + DeserializeOwned")]
@@ -1522,17 +1472,9 @@
 
 /// The proof that the prover creates from a [ProverIndex](super::prover_index::ProverIndex) and a `witness`.
 #[serde_as]
-<<<<<<< HEAD
-#[derive(Clone, Deserialize, Serialize)]
-pub struct ProverProof<G>
-where
-    G: AffineCurve,
-{
-=======
 #[derive(Clone, Serialize, Deserialize)]
 #[serde(bound = "G: ark_serialize::CanonicalDeserialize + ark_serialize::CanonicalSerialize")]
 pub struct ProverProof<G: AffineCurve> {
->>>>>>> 3bae9501
     /// All the polynomial commitments required in the proof
     #[serde(bound = "ProverCommitments<G>: Serialize + DeserializeOwned")]
     pub commitments: ProverCommitments<G>,
@@ -1543,8 +1485,8 @@
 
     /// Two evaluations over a number of committed polynomials
     // TODO(mimoo): that really should be a type Evals { z: PE, zw: PE }
-    #[serde(bound = "ProofEvaluations<ScalarField<G>>: Serialize + DeserializeOwned")]
-    pub evals: [ProofEvaluations<ScalarField<G>>; 2],
+    #[serde(bound = "ProofEvaluations<Vec<ScalarField<G>>>: Serialize + DeserializeOwned")]
+    pub evals: [ProofEvaluations<Vec<ScalarField<G>>>; 2],
 
     /// Required evaluation for [Maller's optimization](https://o1-labs.github.io/mina-book/crypto/plonk/maller_15.html#the-evaluation-of-l)
     #[serde_as(as = "o1_utils::serialization::SerdeAs")]
@@ -1555,7 +1497,6 @@
     pub public: Vec<ScalarField<G>>,
 
     /// The challenges underlying the optional polynomials folded into the proof
-<<<<<<< HEAD
     #[serde(bound = "RecursionChallenge<G>: Serialize + DeserializeOwned")]
     pub prev_challenges: Vec<RecursionChallenge<G>>,
 }
@@ -1573,10 +1514,6 @@
     /// Polynomial commitment
     #[serde(bound = "PolyComm<G>: Serialize + DeserializeOwned")]
     pub comm: PolyComm<G>,
-=======
-    #[serde_as(as = "Vec<(Vec<o1_utils::serialization::SerdeAs>, serde_with::Same)>")]
-    pub prev_challenges: Vec<(Vec<ScalarField<G>>, PolyComm<G>)>,
->>>>>>> 3bae9501
 }
 
 ```
@@ -1630,106 +1567,6 @@
 1. Absorb the witness commitments with the Fq-Sponge.
 1. Compute the witness polynomials by interpolating each `COLUMNS` of the witness.
    TODO: why not do this first, and then commit? Why commit from evaluation directly?
-<<<<<<< HEAD
-10. If using lookup:
-    - If queries involve a lookup table with multiple columns
-    then squeeze the Fq-Sponge to obtain the joint combiner challenge $j'$,
-    otherwise set the joint combiner challenge $j'$ to $0$.
-    - Derive the scalar joint combiner $j$ from $j'$ using the endomorphism (TOOD: specify)
-    - If multiple lookup tables are involved,
-     set the `table_id_combiner` as the $j^i$ with $i$ the maximum width of any used table.
-     Essentially, this is to add a last column of table ids to the concatenated lookup tables.
-    - Compute the dummy lookup value as the combination of the last entry of the XOR table (so `(0, 0, 0)`).
-     Warning: This assumes that we always use the XOR table when using lookups.
-    - Compute the lookup table values as the combination of the lookup table entries.
-     - Compute the sorted evaluations.
-     - Randomize the last `EVALS` rows in each of the sorted polynomials
-      in order to add zero-knowledge to the protocol.
-     - Commit each of the sorted polynomials.
-     - Absorb each commitments to the sorted polynomials.
-11. Sample $\beta$ with the Fq-Sponge.
-12. Sample $\gamma$ with the Fq-Sponge.
-13. If using lookup:
-    - Compute the lookup aggregation polynomial.
-    - Commit to the aggregation polynomial.
-    - Absorb the commitment to the aggregation polynomial with the Fq-Sponge.
-14. Compute the permutation aggregation polynomial $z$.
-15. Commit (hidding) to the permutation aggregation polynomial $z$.
-16. Absorb the permutation aggregation polynomial $z$ with the Fq-Sponge.
-17. Sample $\alpha'$ with the Fq-Sponge.
-18. Derive $\alpha$ from $\alpha'$ using the endomorphism (TODO: details)
-19. TODO: instantiate alpha?
-20. Compute the quotient polynomial (the $t$ in $f = Z_H \cdot t$).
-    The quotient polynomial is computed by adding all these polynomials together:
-    - the combined constraints for all the gates
-    - the combined constraints for the permutation
-    - TODO: lookup
-    - the negated public polynomial
-    and by then dividing the resulting polynomial with the vanishing polynomial $Z_H$.
-    TODO: specify the split of the permutation polynomial into perm and bnd?
-21. commit (hiding) to the quotient polynomial $t$
-    TODO: specify the dummies
-22. Absorb the the commitment of the quotient polynomial with the Fq-Sponge.
-23. Sample $\zeta'$ with the Fq-Sponge.
-24. Derive $\zeta$ from $\zeta'$ using the endomorphism (TODO: specify)
-25. If lookup is used, evaluate the following polynomials at $\zeta$ and $\zeta \omega$:
-    - the aggregation polynomial
-    - the sorted polynomials
-26. Chunk evaluate the following polynomials at both $\zeta$ and $\zeta \omega$:
-    * $s_i$
-    * $w_i$
-    * $z$
-    * lookup (TODO)
-    * generic selector
-    * poseidon selector
-
-    By "chunk evaluate" we mean that the evaluation of each polynomial can potentially be a vector of values.
-    This is because the index's `max_poly_size` parameter dictates the maximum size of a polynomial in the protocol.
-    If a polynomial $f$ exceeds this size, it must be split into several polynomials like so:
-    $$f(x) = f_0(x) + x^n f_1(x) + x^{2n} f_2(x) + \cdots$$
-
-    And the evaluation of such a polynomial is the following list for $x \in {\zeta, \zeta\omega}$:
-
-    $$(f_0(x), f_1(x), f_2(x), \ldots)$$
-
-     TODO: do we want to specify more on that? It seems unecessary except for the t polynomial (or if for some reason someone sets that to a low value)
-27. Evaluate the same polynomials without chunking them
-    (so that each polynomial should correspond to a single value this time).
-    (each ProofEvaluation will correspond to single-sized vectors)
-28. Compute the ft polynomial.
-    This is to implement [Maller's optimization](https://o1-labs.github.io/mina-book/crypto/plonk/maller_15.html).
-29. construct the blinding part of the ft polynomial commitment
-    see https://o1-labs.github.io/mina-book/crypto/plonk/maller_15.html#evaluation-proof-and-blinding-factors
-30. Evaluate the ft polynomial at $\zeta\omega$ only.
-31. Setup the Fr-Sponge
-32. Squeeze the Fq-sponge and absorb the result with the Fr-Sponge.
-33. Evaluate the negated public polynomial (if present) at $\zeta$ and $\zeta\omega$.
-34. Absorb all the polynomial evaluations in $\zeta$ and $\zeta\omega$:
-    - the public polynomial
-    - z
-    - generic selector
-    - poseidon selector
-    - the 15 register/witness
-    - 6 sigmas evaluations (the last one is not evaluated)
-35. Absorb the unique evaluation of ft: $ft(\zeta\omega)$.
-36. Sample $v'$ with the Fr-Sponge
-37. Derive $v$ from $v'$ using the endomorphism (TODO: specify)
-38. Sample $u'$ with the Fr-Sponge
-39. Derive $u$ from $u'$ using the endomorphism (TODO: specify)
-40. Create a list of all polynomials that will require evaluations
-    (and evaluation proofs) in the protocol.
-    First, include the previous challenges, in case we are in a recursive prover.
-41. Then, include:
-    - the negated public polynomial
-    - the ft polynomial
-    - the permutation aggregation polynomial z polynomial
-    - the generic selector
-    - the poseidon selector
-    - the 15 registers/witness columns
-    - the 6 sigmas
-    - optionally, the runtime table
-42. Create an aggregated evaluation proof for all of these polynomials at $\zeta$ and $\zeta\omega$ using $u$ and $v$.
-=======
 1. If using lookup:
 	- If queries involve a lookup table with multiple columns
 	  then squeeze the Fq-Sponge to obtain the joint combiner challenge $j'$,
@@ -1828,7 +1665,6 @@
 	- the 6 sigmas
 	- optionally, the runtime table
 1. Create an aggregated evaluation proof for all of these polynomials at $\zeta$ and $\zeta\omega$ using $u$ and $v$.
->>>>>>> 3bae9501
 
 
 ### Proof Verification
