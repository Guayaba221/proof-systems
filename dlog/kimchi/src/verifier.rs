//! This module implements zk-proof batch verifier functionality.

use crate::{
    alphas::{Alphas, ConstraintType},
    index::VerifierIndex,
    plonk_sponge::FrSponge,
    prover::ProverProof,
};
use ark_ec::AffineCurve;
use ark_ff::{Field, One, PrimeField, Zero};
use ark_poly::{EvaluationDomain, Polynomial};
use commitment_dlog::commitment::{
    b_poly, b_poly_coefficients, combined_inner_product, CommitmentCurve, CommitmentField, PolyComm,
};
use kimchi_circuits::{
    expr::{Column, Constants, PolishToken},
    gate::{GateType, LookupsUsed},
    gates::generic::{CONSTANT_COEFF, MUL_COEFF},
    nolookup::{constraints::ConstraintSystem, scalars::RandomOracles},
    wires::*,
};
use oracle::{rndoracle::ProofError, sponge::ScalarChallenge, FqSponge};
use rand::thread_rng;

type Fr<G> = <G as AffineCurve>::ScalarField;
type Fq<G> = <G as AffineCurve>::BaseField;

/// The result of running the oracle protocol
pub struct OraclesResult<G, EFqSponge>
where
    G: CommitmentCurve,
    EFqSponge: Clone + FqSponge<Fq<G>, G, Fr<G>>,
{
    /// A sponge that acts on the base field of a curve
    pub fq_sponge: EFqSponge,
    /// the last evaluation of the Fq-Sponge in this protocol
    pub digest: Fr<G>,
    /// the challenges produced in the protocol
    pub oracles: RandomOracles<Fr<G>>,
    /// the computed powers of alpha
    pub all_alphas: Alphas<Fr<G>>,
    /// public polynomial evaluations
    pub p_eval: [Vec<Fr<G>>; 2],
    /// zeta^n and (zeta * omega)^n
    pub powers_of_eval_points_for_chunks: [Fr<G>; 2],
    /// ?
    #[allow(clippy::type_complexity)]
    pub polys: Vec<(PolyComm<G>, Vec<Vec<Fr<G>>>)>,
    /// pre-computed zeta^n
    pub zeta1: Fr<G>,
    /// The evaluation f(zeta) - t(zeta) * Z_H(zeta)
    pub ft_eval0: Fr<G>,
    /// ?
    pub combined_inner_product: Fr<G>,
}

impl<G: CommitmentCurve> ProverProof<G>
where
    G::ScalarField: CommitmentField,
    G::BaseField: PrimeField,
{
    pub fn prev_chal_evals(
        &self,
        index: &VerifierIndex<G>,
        evaluation_points: &[Fr<G>],
        powers_of_eval_points_for_chunks: &[Fr<G>],
    ) -> Vec<Vec<Vec<Fr<G>>>> {
        self.prev_challenges
            .iter()
            .map(|(chals, _poly)| {
                // No need to check the correctness of poly explicitly. Its correctness is assured by the
                // checking of the inner product argument.
                let b_len = 1 << chals.len();
                let mut b: Option<Vec<Fr<G>>> = None;

                (0..2)
                    .map(|i| {
                        let full = b_poly(chals, evaluation_points[i]);
                        if index.max_poly_size == b_len {
                            return vec![full];
                        }
                        let mut betaacc = Fr::<G>::one();
                        let diff = (index.max_poly_size..b_len)
                            .map(|j| {
                                let b_j = match &b {
                                    None => {
                                        let t = b_poly_coefficients(chals);
                                        let res = t[j];
                                        b = Some(t);
                                        res
                                    }
                                    Some(b) => b[j],
                                };

                                let ret = betaacc * b_j;
                                betaacc *= &evaluation_points[i];
                                ret
                            })
                            .fold(Fr::<G>::zero(), |x, y| x + y);
                        vec![full - (diff * powers_of_eval_points_for_chunks[i]), diff]
                    })
                    .collect()
            })
            .collect()
    }

    /// This function runs the random oracle argument
    pub fn oracles<EFqSponge: Clone + FqSponge<Fq<G>, G, Fr<G>>, EFrSponge: FrSponge<Fr<G>>>(
        &self,
        index: &VerifierIndex<G>,
        p_comm: &PolyComm<G>,
    ) -> OraclesResult<G, EFqSponge> {
        let n = index.domain.size;

        // Run random oracle argument to sample verifier oracles
        let mut fq_sponge = EFqSponge::new(index.fq_sponge_params.clone());

        // absorb the public input, l, r, o polycommitments into the argument
        fq_sponge.absorb_g(&p_comm.unshifted);
        self.commitments
            .w_comm
            .iter()
            .for_each(|c| fq_sponge.absorb_g(&c.unshifted));

        let joint_combiner = {
            let s = match index.lookup_used.as_ref() {
                None | Some(LookupsUsed::Single) => ScalarChallenge(Fr::<G>::zero()),
                Some(LookupsUsed::Joint) => ScalarChallenge(fq_sponge.challenge()),
            };
            (s, s.to_field(&index.srs.endo_r))
        };

        self.commitments.lookup.iter().for_each(|l| {
            l.sorted
                .iter()
                .for_each(|c| fq_sponge.absorb_g(&c.unshifted));
        });

        // sample beta, gamma oracles
        let beta = fq_sponge.challenge();
        let gamma = fq_sponge.challenge();

        self.commitments.lookup.iter().for_each(|l| {
            fq_sponge.absorb_g(&l.aggreg.unshifted);
        });

        // absorb the z commitment into the argument and query alpha
        fq_sponge.absorb_g(&self.commitments.z_comm.unshifted);
        let alpha_chal = ScalarChallenge(fq_sponge.challenge());
        let alpha = alpha_chal.to_field(&index.srs.endo_r);

        // absorb the polycommitments into the argument and sample zeta
        let expected_t_size = PERMUTS;
        assert_eq!(expected_t_size, self.commitments.t_comm.unshifted.len());
        fq_sponge.absorb_g(&self.commitments.t_comm.unshifted);

        let zeta_chal = ScalarChallenge(fq_sponge.challenge());
        let zeta = zeta_chal.to_field(&index.srs.endo_r);
        let digest = fq_sponge.clone().digest();
        let mut fr_sponge = {
            let mut s = EFrSponge::new(index.fr_sponge_params.clone());
            s.absorb(&digest);
            s
        };

        // prepare some often used values
        let zeta1 = zeta.pow(&[n]);
<<<<<<< HEAD
        let zetaw = zeta * &index.domain.group_gen;
        let all_alphas = Alphas::new(alpha, &index.powers_of_alpha);
=======
        let zetaw = zeta * index.domain.group_gen;
        let alphas = range::alpha_powers(alpha);
>>>>>>> fddad2a6

        // compute Lagrange base evaluation denominators
        let w = (0..self.public.len())
            .zip(index.domain.elements())
            .map(|(_, w)| w)
            .collect::<Vec<_>>();
        let mut lagrange = w.iter().map(|w| zeta - w).collect::<Vec<_>>();
        (0..self.public.len())
            .zip(w.iter())
            .for_each(|(_, w)| lagrange.push(zetaw - w));
        ark_ff::fields::batch_inversion::<Fr<G>>(&mut lagrange);

        // evaluate public input polynomials
        // NOTE: this works only in the case when the poly segment size is not smaller than that of the domain
        let p_eval = if !self.public.is_empty() {
            [
                vec![
                    (self
                        .public
                        .iter()
                        .zip(lagrange.iter())
                        .zip(index.domain.elements())
                        .map(|((p, l), w)| -*l * p * w)
                        .fold(Fr::<G>::zero(), |x, y| x + y))
                        * (zeta1 - Fr::<G>::one())
                        * index.domain.size_inv,
                ],
                vec![
                    (self
                        .public
                        .iter()
                        .zip(lagrange[self.public.len()..].iter())
                        .zip(index.domain.elements())
                        .map(|((p, l), w)| -*l * p * w)
                        .fold(Fr::<G>::zero(), |x, y| x + y))
                        * index.domain.size_inv
                        * (zetaw.pow(&[n as u64]) - Fr::<G>::one()),
                ],
            ]
        } else {
            [Vec::<Fr<G>>::new(), Vec::<Fr<G>>::new()]
        };
        for (p, e) in p_eval.iter().zip(&self.evals) {
            fr_sponge.absorb_evaluations(p, e);
        }
        fr_sponge.absorb(&self.ft_eval1);

        // query opening scalar challenges
        let v_chal = fr_sponge.challenge();
        let v = v_chal.to_field(&index.srs.endo_r);
        let u_chal = fr_sponge.challenge();
        let u = u_chal.to_field(&index.srs.endo_r);

        let ep = [zeta, zetaw];

        let powers_of_eval_points_for_chunks = [
            zeta.pow(&[index.max_poly_size as u64]),
            zetaw.pow(&[index.max_poly_size as u64]),
        ];

        let polys: Vec<(PolyComm<G>, _)> = self
            .prev_challenges
            .iter()
            .zip(self.prev_chal_evals(index, &ep, &powers_of_eval_points_for_chunks))
            .map(|(c, e)| (c.1.clone(), e))
            .collect();

        let evals = vec![
            self.evals[0].combine(powers_of_eval_points_for_chunks[0]),
            self.evals[1].combine(powers_of_eval_points_for_chunks[1]),
        ];

        // compute evaluation of ft(zeta)
        let ft_eval0 = {
            let zkp = index.zkpm.evaluate(&zeta);
            let zeta1m1 = zeta1 - Fr::<G>::one();

            let mut alpha_powers = all_alphas.get_alphas(ConstraintType::Permutation, 3);
            let alpha0 = alpha_powers
                .next()
                .expect("missing power of alpha for permutation");
            let alpha1 = alpha_powers
                .next()
                .expect("missing power of alpha for permutation");
            let alpha2 = alpha_powers
                .next()
                .expect("missing power of alpha for permutation");

            let init = (evals[0].w[PERMUTS - 1] + gamma) * evals[1].z * alpha0 * zkp;
            let mut ft_eval0 = evals[0]
                .w
                .iter()
                .zip(evals[0].s.iter())
                .map(|(w, s)| (beta * s) + w + gamma)
<<<<<<< HEAD
                .fold(init, |x, y| x * y);
=======
                .fold(
                    (evals[0].w[PERMUTS - 1] + gamma) * evals[1].z * alphas[range::PERM][0] * zkp,
                    |x, y| x * y,
                );
>>>>>>> fddad2a6

            ft_eval0 -= if !p_eval[0].is_empty() {
                p_eval[0][0]
            } else {
                Fr::<G>::zero()
            };

            ft_eval0 -= evals[0]
                .w
                .iter()
                .zip(index.shift.iter())
                .map(|(w, s)| gamma + (beta * zeta * s) + w)
<<<<<<< HEAD
                .fold(alpha0 * zkp * evals[0].z, |x, y| x * y);

            let nominator = ((zeta1m1 * alpha1 * (zeta - &index.w))
                + (zeta1m1 * alpha2 * (zeta - Fr::<G>::one())))
                * &(Fr::<G>::one() - evals[0].z);
=======
                .fold(alphas[range::PERM][0] * zkp * evals[0].z, |x, y| x * y);

            let nominator = ((zeta1m1 * alphas[range::PERM][1] * (zeta - index.w))
                + (zeta1m1 * alphas[range::PERM][2] * (zeta - Fr::<G>::one())))
                * (Fr::<G>::one() - evals[0].z);
>>>>>>> fddad2a6

            let denominator = (zeta - index.w) * (zeta - Fr::<G>::one());
            let denominator = denominator.inverse().expect("negligible probability");

            ft_eval0 += nominator * denominator;

            let cs = Constants {
                alpha,
                beta,
                gamma,
                joint_combiner: joint_combiner.1,
                endo_coefficient: index.endo,
                mds: index.fr_sponge_params.mds.clone(),
            };
            ft_eval0 -= PolishToken::evaluate(
                &index.linearization.constant_term,
                index.domain,
                zeta,
                &evals,
                &cs,
            )
            .unwrap();

            ft_eval0
        };

        let combined_inner_product = {
            let ft_eval0 = vec![ft_eval0];
            let ft_eval1 = vec![self.ft_eval1];

            #[allow(clippy::type_complexity)]
            let mut es: Vec<(Vec<&Vec<Fr<G>>>, Option<usize>)> = polys
                .iter()
                .map(|(_, e)| (e.iter().collect(), None))
                .collect();
            es.push((p_eval.iter().collect::<Vec<_>>(), None));
            es.push((vec![&ft_eval0, &ft_eval1], None));
            es.push((self.evals.iter().map(|e| &e.z).collect::<Vec<_>>(), None));
            es.push((
                self.evals
                    .iter()
                    .map(|e| &e.generic_selector)
                    .collect::<Vec<_>>(),
                None,
            ));
            es.push((
                self.evals
                    .iter()
                    .map(|e| &e.poseidon_selector)
                    .collect::<Vec<_>>(),
                None,
            ));
            es.extend(
                (0..COLUMNS)
                    .map(|c| (self.evals.iter().map(|e| &e.w[c]).collect::<Vec<_>>(), None))
                    .collect::<Vec<_>>(),
            );
            es.extend(
                (0..PERMUTS - 1)
                    .map(|c| (self.evals.iter().map(|e| &e.s[c]).collect::<Vec<_>>(), None))
                    .collect::<Vec<_>>(),
            );

            combined_inner_product::<G>(&ep, &v, &u, &es, index.srs.g.len())
        };

        let oracles = RandomOracles {
            beta,
            gamma,
            alpha_chal,
            alpha,
            zeta,
            v,
            u,
            zeta_chal,
            v_chal,
            u_chal,
            joint_combiner,
        };

        OraclesResult {
            fq_sponge,
            digest,
            oracles,
            all_alphas,
            p_eval,
            powers_of_eval_points_for_chunks,
            polys,
            zeta1,
            ft_eval0,
            combined_inner_product,
        }
    }

    /// This function verifies the batch of zk-proofs
    ///     proofs: vector of Plonk proofs
    ///     index: VerifierIndex
    ///     RETURN: verification status
    #[allow(clippy::type_complexity)]
    pub fn verify<EFqSponge: Clone + FqSponge<Fq<G>, G, Fr<G>>, EFrSponge: FrSponge<Fr<G>>>(
        group_map: &G::Map,
<<<<<<< HEAD
        proofs: &Vec<(&VerifierIndex<G>, &Vec<PolyComm<G>>, &ProverProof<G>)>,
=======
        proofs: &[(&Index<G>, &Vec<PolyComm<G>>, &ProverProof<G>)],
>>>>>>> fddad2a6
    ) -> Result<bool, ProofError> {
        // if there's no proof to verify, return early
        if proofs.is_empty() {
            return Ok(true);
        }

        // TODO: Account for the different SRS lengths
        let srs = &proofs[0].0.srs;
        for (index, _, _) in proofs.iter() {
            assert_eq!(index.srs.g.len(), srs.g.len());
        }

        // Validate each proof separately (f(zeta) = t(zeta) * Z_H(zeta))
        // + build objects required to batch verify all the evaluation proofs
        let mut params = vec![];
        for (index, lgr_comm, proof) in proofs {
            // commit to public input polynomial
            let com: Vec<_> = lgr_comm.iter().take(proof.public.len()).collect();
            let elm: Vec<_> = proof.public.iter().map(|s| -*s).collect();
            let p_comm = PolyComm::<G>::multi_scalar_mul(&com, &elm);

            // run the oracles argument
            let OraclesResult {
                fq_sponge,
                oracles,
                all_alphas,
                p_eval,
                powers_of_eval_points_for_chunks,
                polys,
                zeta1: zeta_to_domain_size,
                ft_eval0,
                ..
            } = proof.oracles::<EFqSponge, EFrSponge>(index, &p_comm);

            // combine the committed chunked polynomials
            // with the right powers of zeta^n or (zeta * omega)^n
            let evals = vec![
                proof.evals[0].combine(powers_of_eval_points_for_chunks[0]),
                proof.evals[1].combine(powers_of_eval_points_for_chunks[1]),
            ];

            //
            // compute the commitment to the linearized polynomial f
            //

            let f_comm = {
                // permutation
                let zkp = index.zkpm.evaluate(&oracles.zeta);
                let mut commitments_part = vec![&index.sigma_comm[PERMUTS - 1]];
                let alphas = all_alphas.get_alphas(ConstraintType::Permutation, 3);
                let mut scalars_part = vec![ConstraintSystem::perm_scalars(
                    &evals,
                    oracles.beta,
                    oracles.gamma,
                    alphas,
                    zkp,
                )];

                // generic
                commitments_part.push(&index.coefficients_comm[MUL_COEFF]);
                commitments_part.extend(
                    index
                        .coefficients_comm
                        .iter()
                        .take(GENERICS)
                        .collect::<Vec<_>>(),
                );
                let alphas = all_alphas.get_alphas(ConstraintType::Gate, 1);
                let (scalars, _) =
                    &ConstraintSystem::gnrc_scalars(alphas, &evals[0].w, evals[0].generic_selector);
                scalars_part.extend(scalars);

                commitments_part.push(&index.coefficients_comm[CONSTANT_COEFF]);
                scalars_part.push(evals[0].generic_selector);

                // other gates are implemented using the expression framework
                {
                    // TODO: Reuse constants from oracles function
                    let constants = Constants {
                        alpha: oracles.alpha,
                        beta: oracles.beta,
                        gamma: oracles.gamma,
                        joint_combiner: oracles.joint_combiner.1,
                        endo_coefficient: index.endo,
                        mds: index.fr_sponge_params.mds.clone(),
                    };

<<<<<<< HEAD
                    let scalars = &mut scalars_part;
                    let commitments = &mut commitments_part;
                    for (col, tokens) in &index.linearization.index_terms {
                        let scalar = PolishToken::evaluate(
                            tokens,
=======
                    for (c, e) in &index.linearization.index_terms {
                        let e = PolishToken::evaluate(
                            e,
>>>>>>> fddad2a6
                            index.domain,
                            oracles.zeta,
                            &evals,
                            &constants,
                        )
                        .expect("should evaluate");
                        let l = proof.commitments.lookup.as_ref();
                        use Column::*;
                        match col {
                            Witness(i) => {
<<<<<<< HEAD
                                scalars.push(scalar);
                                commitments.push(&proof.commitments.w_comm[*i])
                            }
                            Coefficient(i) => {
                                scalars.push(scalar);
                                commitments.push(&index.coefficients_comm[*i])
                            }
                            Z => {
                                scalars.push(scalar);
                                commitments.push(&proof.commitments.z_comm);
                            }
                            LookupSorted(i) => {
                                scalars.push(scalar);
                                commitments.push(&l.unwrap().sorted[*i])
                            }
                            LookupAggreg => {
                                scalars.push(scalar);
                                commitments.push(&l.unwrap().aggreg)
                            }
                            LookupKindIndex(i) => {
                                scalars.push(scalar);
                                commitments.push(&index.lookup_selectors[*i]);
                            }
                            LookupTable => {
                                let mut j = Fr::<G>::one();
                                scalars.push(scalar);
                                commitments.push(&index.lookup_tables[0][0]);
                                for t in index.lookup_tables[0].iter().skip(1) {
                                    j *= constants.joint_combiner;
                                    scalars.push(scalar * j);
                                    commitments.push(t);
=======
                                scalars_part.push(e);
                                commitments_part.push(&proof.commitments.w_comm[*i])
                            }
                            Coefficient(i) => {
                                scalars_part.push(e);
                                commitments_part.push(&index.coefficients_comm[*i])
                            }
                            Z => {
                                scalars_part.push(e);
                                commitments_part.push(&proof.commitments.z_comm);
                            }
                            LookupSorted(i) => {
                                scalars_part.push(e);
                                commitments_part.push(&l.unwrap().sorted[*i])
                            }
                            LookupAggreg => {
                                scalars_part.push(e);
                                commitments_part.push(&l.unwrap().aggreg)
                            }
                            LookupKindIndex(i) => {
                                scalars_part.push(e);
                                commitments_part.push(&index.lookup_selectors[*i]);
                            }
                            LookupTable => {
                                let mut j = Fr::<G>::one();
                                scalars_part.push(e);
                                commitments_part.push(&index.lookup_tables[0][0]);
                                for t in index.lookup_tables[0].iter().skip(1) {
                                    j *= constants.joint_combiner;
                                    scalars_part.push(e * j);
                                    commitments_part.push(t);
>>>>>>> fddad2a6
                                }
                            }
                            Index(t) => {
                                use GateType::*;
                                let c = match t {
                                    Zero | Generic => panic!("Selector for {:?} not defined", t),
                                    CompleteAdd => &index.complete_add_comm,
                                    VarBaseMul => &index.mul_comm,
                                    EndoMul => &index.emul_comm,
                                    EndoMulScalar => &index.endomul_scalar_comm,
                                    Poseidon => &index.psm_comm,
                                    ChaCha0 => &index.chacha_comm.as_ref().unwrap()[0],
                                    ChaCha1 => &index.chacha_comm.as_ref().unwrap()[1],
                                    ChaCha2 => &index.chacha_comm.as_ref().unwrap()[2],
                                    ChaChaFinal => &index.chacha_comm.as_ref().unwrap()[3],
                                };
<<<<<<< HEAD
                                scalars.push(scalar);
                                commitments.push(c);
=======
                                scalars_part.push(e);
                                commitments_part.push(c);
>>>>>>> fddad2a6
                            }
                        }
                    }
                }

                // MSM
                PolyComm::multi_scalar_mul(&commitments_part, &scalars_part)
            };

            let zeta_to_srs_len = oracles.zeta.pow(&[index.max_poly_size as u64]);
            // Maller's optimization (see https://o1-labs.github.io/mina-book/crypto/plonk/maller_15.html)
            let chunked_f_comm = f_comm.chunk_commitment(zeta_to_srs_len);
            let chunked_t_comm = &proof.commitments.t_comm.chunk_commitment(zeta_to_srs_len);
            let ft_comm =
                &chunked_f_comm - &chunked_t_comm.scale(zeta_to_domain_size - Fr::<G>::one());

            params.push((
                p_eval,
                p_comm,
                ft_comm,
                fq_sponge,
                oracles,
                vec![ft_eval0],
                vec![proof.ft_eval1],
                polys,
            ));
        }

        // batch verify all the evaluation proofs
        let mut batch = vec![];
        for (proof, params) in proofs.iter().zip(params.iter()) {
            let (index, _lgr_comm, proof) = proof;
            let (p_eval, p_comm, ft_comm, fq_sponge, oracles, ft_eval0, ft_eval1, polys) = params;

            // recursion stuff
            let mut polynomials = polys
                .iter()
                .map(|(comm, evals)| (comm, evals.iter().collect(), None))
                .collect::<Vec<(&PolyComm<G>, Vec<&Vec<Fr<G>>>, Option<usize>)>>();

            // public input commitment
            polynomials.push((p_comm, p_eval.iter().collect::<Vec<_>>(), None));

            // ft commitment (chunks of it)
            polynomials.push((ft_comm, vec![ft_eval0, ft_eval1], None));

            // permutation commitment
            polynomials.push((
                &proof.commitments.z_comm,
                proof.evals.iter().map(|e| &e.z).collect::<Vec<_>>(),
                None,
            ));

            // index commitments that use the coefficients
            polynomials.push((
                &index.generic_comm,
                proof
                    .evals
                    .iter()
                    .map(|e| &e.generic_selector)
                    .collect::<Vec<_>>(),
                None,
            ));
            polynomials.push((
                &index.psm_comm,
                proof
                    .evals
                    .iter()
                    .map(|e| &e.poseidon_selector)
                    .collect::<Vec<_>>(),
                None,
            ));

            // witness commitments
            polynomials.extend(
                proof
                    .commitments
                    .w_comm
                    .iter()
                    .zip(
                        (0..COLUMNS)
                            .map(|i| proof.evals.iter().map(|e| &e.w[i]).collect::<Vec<_>>())
                            .collect::<Vec<_>>()
                            .iter(),
                    )
                    .map(|(c, e)| (c, e.clone(), None))
                    .collect::<Vec<_>>(),
            );

            // sigma commitments
            polynomials.extend(
                index
                    .sigma_comm
                    .iter()
                    .zip(
                        (0..PERMUTS - 1)
                            .map(|i| proof.evals.iter().map(|e| &e.s[i]).collect::<Vec<_>>())
                            .collect::<Vec<_>>()
                            .iter(),
                    )
                    .map(|(c, e)| (c, e.clone(), None))
                    .collect::<Vec<_>>(),
            );

            // prepare for the opening proof verification
            let omega = index.domain.group_gen;
            batch.push((
                fq_sponge.clone(),
                vec![oracles.zeta, oracles.zeta * omega],
                oracles.v,
                oracles.u,
                polynomials,
                &proof.proof,
            ));
        }

        // final check to verify the evaluation proofs
        match srs.verify::<EFqSponge, _>(group_map, &mut batch, &mut thread_rng()) {
            false => Err(ProofError::OpenProof),
            true => Ok(true),
        }
    }
}<|MERGE_RESOLUTION|>--- conflicted
+++ resolved
@@ -165,13 +165,8 @@
 
         // prepare some often used values
         let zeta1 = zeta.pow(&[n]);
-<<<<<<< HEAD
         let zetaw = zeta * &index.domain.group_gen;
         let all_alphas = Alphas::new(alpha, &index.powers_of_alpha);
-=======
-        let zetaw = zeta * index.domain.group_gen;
-        let alphas = range::alpha_powers(alpha);
->>>>>>> fddad2a6
 
         // compute Lagrange base evaluation denominators
         let w = (0..self.public.len())
@@ -266,14 +261,10 @@
                 .iter()
                 .zip(evals[0].s.iter())
                 .map(|(w, s)| (beta * s) + w + gamma)
-<<<<<<< HEAD
-                .fold(init, |x, y| x * y);
-=======
                 .fold(
-                    (evals[0].w[PERMUTS - 1] + gamma) * evals[1].z * alphas[range::PERM][0] * zkp,
+                    (evals[0].w[PERMUTS - 1] + gamma) * evals[1].z * alpha0 * zkp,
                     |x, y| x * y,
                 );
->>>>>>> fddad2a6
 
             ft_eval0 -= if !p_eval[0].is_empty() {
                 p_eval[0][0]
@@ -286,19 +277,11 @@
                 .iter()
                 .zip(index.shift.iter())
                 .map(|(w, s)| gamma + (beta * zeta * s) + w)
-<<<<<<< HEAD
                 .fold(alpha0 * zkp * evals[0].z, |x, y| x * y);
 
-            let nominator = ((zeta1m1 * alpha1 * (zeta - &index.w))
+            let nominator = ((zeta1m1 * alpha1 * (zeta - index.w))
                 + (zeta1m1 * alpha2 * (zeta - Fr::<G>::one())))
-                * &(Fr::<G>::one() - evals[0].z);
-=======
-                .fold(alphas[range::PERM][0] * zkp * evals[0].z, |x, y| x * y);
-
-            let nominator = ((zeta1m1 * alphas[range::PERM][1] * (zeta - index.w))
-                + (zeta1m1 * alphas[range::PERM][2] * (zeta - Fr::<G>::one())))
                 * (Fr::<G>::one() - evals[0].z);
->>>>>>> fddad2a6
 
             let denominator = (zeta - index.w) * (zeta - Fr::<G>::one());
             let denominator = denominator.inverse().expect("negligible probability");
@@ -400,11 +383,7 @@
     #[allow(clippy::type_complexity)]
     pub fn verify<EFqSponge: Clone + FqSponge<Fq<G>, G, Fr<G>>, EFrSponge: FrSponge<Fr<G>>>(
         group_map: &G::Map,
-<<<<<<< HEAD
-        proofs: &Vec<(&VerifierIndex<G>, &Vec<PolyComm<G>>, &ProverProof<G>)>,
-=======
-        proofs: &[(&Index<G>, &Vec<PolyComm<G>>, &ProverProof<G>)],
->>>>>>> fddad2a6
+        proofs: &[(&VerifierIndex<G>, &Vec<PolyComm<G>>, &ProverProof<G>)],
     ) -> Result<bool, ProofError> {
         // if there's no proof to verify, return early
         if proofs.is_empty() {
@@ -492,17 +471,11 @@
                         mds: index.fr_sponge_params.mds.clone(),
                     };
 
-<<<<<<< HEAD
                     let scalars = &mut scalars_part;
                     let commitments = &mut commitments_part;
                     for (col, tokens) in &index.linearization.index_terms {
                         let scalar = PolishToken::evaluate(
                             tokens,
-=======
-                    for (c, e) in &index.linearization.index_terms {
-                        let e = PolishToken::evaluate(
-                            e,
->>>>>>> fddad2a6
                             index.domain,
                             oracles.zeta,
                             &evals,
@@ -513,7 +486,6 @@
                         use Column::*;
                         match col {
                             Witness(i) => {
-<<<<<<< HEAD
                                 scalars.push(scalar);
                                 commitments.push(&proof.commitments.w_comm[*i])
                             }
@@ -545,39 +517,6 @@
                                     j *= constants.joint_combiner;
                                     scalars.push(scalar * j);
                                     commitments.push(t);
-=======
-                                scalars_part.push(e);
-                                commitments_part.push(&proof.commitments.w_comm[*i])
-                            }
-                            Coefficient(i) => {
-                                scalars_part.push(e);
-                                commitments_part.push(&index.coefficients_comm[*i])
-                            }
-                            Z => {
-                                scalars_part.push(e);
-                                commitments_part.push(&proof.commitments.z_comm);
-                            }
-                            LookupSorted(i) => {
-                                scalars_part.push(e);
-                                commitments_part.push(&l.unwrap().sorted[*i])
-                            }
-                            LookupAggreg => {
-                                scalars_part.push(e);
-                                commitments_part.push(&l.unwrap().aggreg)
-                            }
-                            LookupKindIndex(i) => {
-                                scalars_part.push(e);
-                                commitments_part.push(&index.lookup_selectors[*i]);
-                            }
-                            LookupTable => {
-                                let mut j = Fr::<G>::one();
-                                scalars_part.push(e);
-                                commitments_part.push(&index.lookup_tables[0][0]);
-                                for t in index.lookup_tables[0].iter().skip(1) {
-                                    j *= constants.joint_combiner;
-                                    scalars_part.push(e * j);
-                                    commitments_part.push(t);
->>>>>>> fddad2a6
                                 }
                             }
                             Index(t) => {
@@ -594,13 +533,8 @@
                                     ChaCha2 => &index.chacha_comm.as_ref().unwrap()[2],
                                     ChaChaFinal => &index.chacha_comm.as_ref().unwrap()[3],
                                 };
-<<<<<<< HEAD
                                 scalars.push(scalar);
                                 commitments.push(c);
-=======
-                                scalars_part.push(e);
-                                commitments_part.push(c);
->>>>>>> fddad2a6
                             }
                         }
                     }
