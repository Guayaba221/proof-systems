[package]
name = "commitment_dlog"
version = "0.1.0"
edition = "2018"

[lib]
path = "src/lib.rs"

[dependencies]
<<<<<<< HEAD
algebra = { git = "https://github.com/o1-labs/zexe/", features = [ "parallel" ] }
groupmap = { git = "https://github.com/o1-labs/zexe/" }
ff-fft = { git = "https://github.com/o1-labs/zexe/" }
=======
algebra = { git = "https://github.com/o1-labs/zexe/", branch = "dlog-only-clean-cargo", features = [ "asm", "parallel", "bn_382", "tweedle" ] }
groupmap = { git = "https://github.com/o1-labs/zexe/", branch = "dlog-only-clean-cargo" }
ff-fft = { git = "https://github.com/o1-labs/zexe/", branch = "dlog-only-clean-cargo" }
>>>>>>> 5ead8d26
oracle = { path = "../../oracle" }
rand_core = { version = "0.5" }
colored = "1.9.2"
rand = "0.7.3"
rayon = { version = "1" }
blake2 = "0.7"
itertools = "0.8.2"<|MERGE_RESOLUTION|>--- conflicted
+++ resolved
@@ -7,15 +7,9 @@
 path = "src/lib.rs"
 
 [dependencies]
-<<<<<<< HEAD
-algebra = { git = "https://github.com/o1-labs/zexe/", features = [ "parallel" ] }
+algebra = { git = "https://github.com/o1-labs/zexe/", features = [ "asm", "parallel", "bn_382", "tweedle" ] }
 groupmap = { git = "https://github.com/o1-labs/zexe/" }
 ff-fft = { git = "https://github.com/o1-labs/zexe/" }
-=======
-algebra = { git = "https://github.com/o1-labs/zexe/", branch = "dlog-only-clean-cargo", features = [ "asm", "parallel", "bn_382", "tweedle" ] }
-groupmap = { git = "https://github.com/o1-labs/zexe/", branch = "dlog-only-clean-cargo" }
-ff-fft = { git = "https://github.com/o1-labs/zexe/", branch = "dlog-only-clean-cargo" }
->>>>>>> 5ead8d26
 oracle = { path = "../../oracle" }
 rand_core = { version = "0.5" }
 colored = "1.9.2"
