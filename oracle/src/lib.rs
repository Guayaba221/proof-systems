--- conflicted
+++ resolved
@@ -1,16 +1,7 @@
-<<<<<<< HEAD
-pub mod bn_382;
-=======
->>>>>>> c3883db4
 pub mod pasta;
 pub mod poseidon;
 pub mod rndoracle;
 pub mod sponge;
-<<<<<<< HEAD
-pub mod sponge_5_wires;
-pub mod tweedle;
-=======
->>>>>>> c3883db4
 pub mod utils;
 
 use ark_ff::Field;
