--- conflicted
+++ resolved
@@ -21,7 +21,6 @@
 path = "src/serialization/main.rs"
 
 [dependencies]
-<<<<<<< HEAD
 ark-bn254.workspace = true
 ark-serialize.workspace = true
 o1-utils.workspace = true
@@ -40,24 +39,4 @@
 ark-ec.workspace = true
 rand.workspace = true
 rayon.workspace = true
-=======
-ark-bn254 = { version = "0.3.0" }
-ark-serialize = "0.3.0"
-o1-utils = { path = "../utils" }
-kimchi = { path = "../kimchi", version = "0.1.0", features = [ "bn254" ] }
-poly-commitment = { path = "../poly-commitment", version = "0.1.0" }
-groupmap = { path = "../groupmap", version = "0.1.0" }
-mina-curves = { path = "../curves", version = "0.1.0" }
-mina-poseidon = { path = "../poseidon", version = "0.1.0" }
-num-bigint = { version = "0.4.3", features = ["rand"] }
-rmp-serde = "1.1.1"
-serde_json = "1.0.91"
-serde = "1.0.130"
-serde_with = "1.10.0"
-ark-poly = { version = "0.3.0", features = [ "parallel" ] }
-ark-ff = { version = "0.3.0", features = [ "parallel" ] }
-ark-ec = { version = "0.3.0", features = [ "parallel" ] }
-rand = "0.8.5"
-rayon = "1.5.0"
-thiserror.workspace = true
->>>>>>> ae1d3527
+thiserror.workspace = true