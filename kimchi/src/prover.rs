//! This module implements prover's zk-proof primitive.

use crate::{
    circuits::{
        argument::{Argument, ArgumentType},
        expr::{self, l0_1, Constants, Environment, LookupEnvironment},
        gate::GateType,
        lookup::{self, runtime_tables::RuntimeTable, tables::combine_table_entry},
        polynomials::{
            complete_add::CompleteAdd,
            endomul_scalar::EndomulScalar,
            endosclmul::EndosclMul,
            foreign_field_add::circuitgates::ForeignFieldAdd,
            foreign_field_mul::{self, circuitgates::ForeignFieldMul},
            generic, permutation,
            permutation::ZK_ROWS,
            poseidon::Poseidon,
            range_check::circuitgates::{RangeCheck0, RangeCheck1},
            rot::Rot64,
            varbasemul::VarbaseMul,
            xor::Xor16,
        },
        wires::{COLUMNS, PERMUTS},
    },
    curve::KimchiCurve,
    error::ProverError,
    lagrange_basis_evaluations::LagrangeBasisEvaluations,
    plonk_sponge::FrSponge,
    proof::{
        LookupCommitments, PointEvaluations, ProofEvaluations, ProverCommitments, ProverProof,
        RecursionChallenge,
    },
    prover_index::ProverIndex,
};
use ark_ec::CurveGroup;
use ark_ff::{FftField, Field, One, PrimeField, UniformRand, Zero};
use ark_poly::{
    univariate::DensePolynomial, DenseUVPolynomial, EvaluationDomain, Evaluations, Polynomial,
    Radix2EvaluationDomain as D,
};
use itertools::Itertools;
use mina_poseidon::{sponge::ScalarChallenge, FqSponge};
use o1_utils::ExtendedDensePolynomial as _;
use poly_commitment::{
    commitment::{
        absorb_commitment, b_poly_coefficients, BlindedCommitment, CommitmentCurve, PolyComm,
    },
    evaluation_proof::DensePolynomialOrEvaluations,
};
use rayon::prelude::*;
use std::array;
use std::collections::HashMap;

/// The result of a proof creation or verification.
type Result<T> = std::result::Result<T, ProverError>;

/// Helper to quickly test if a witness satisfies a constraint
macro_rules! check_constraint {
    ($index:expr, $evaluation:expr) => {{
        check_constraint!($index, stringify!($evaluation), $evaluation);
    }};
    ($index:expr, $label:expr, $evaluation:expr) => {{
        if cfg!(debug_assertions) {
            let (_, res) = $evaluation
                .interpolate_by_ref()
                .divide_by_vanishing_poly($index.cs.domain.d1)
                .unwrap();
            if !res.is_zero() {
                panic!("couldn't divide by vanishing polynomial: {}", $label);
            }
        }
    }};
}

/// Contains variables needed for lookup in the prover algorithm.
#[derive(Default)]
struct LookupContext<G, F>
where
    G: CommitmentCurve,
    F: FftField,
{
    /// The joint combiner used to join the columns of lookup tables
    joint_combiner: Option<F>,

    /// The power of the joint_combiner that can be used to add a table_id column
    /// to the concatenated lookup tables.
    table_id_combiner: Option<F>,

    /// The combined lookup entry that can be used as dummy value
    dummy_lookup_value: Option<F>,

    /// The combined lookup table
    joint_lookup_table: Option<DensePolynomial<F>>,
    joint_lookup_table_d8: Option<Evaluations<F, D<F>>>,

    /// The sorted polynomials `s` in different forms
    sorted: Option<Vec<Evaluations<F, D<F>>>>,
    sorted_coeffs: Option<Vec<DensePolynomial<F>>>,
    sorted_comms: Option<Vec<BlindedCommitment<G>>>,
    sorted8: Option<Vec<Evaluations<F, D<F>>>>,

    /// The aggregation polynomial in different forms
    aggreg_coeffs: Option<DensePolynomial<F>>,
    aggreg_comm: Option<BlindedCommitment<G>>,
    aggreg8: Option<Evaluations<F, D<F>>>,

    // lookup-related evaluations
    /// evaluation of lookup aggregation polynomial
    pub lookup_aggregation_eval: Option<PointEvaluations<Vec<F>>>,
    /// evaluation of lookup table polynomial
    pub lookup_table_eval: Option<PointEvaluations<Vec<F>>>,
    /// evaluation of lookup sorted polynomials
    pub lookup_sorted_eval: [Option<PointEvaluations<Vec<F>>>; 5],
    /// evaluation of runtime lookup table polynomial
    pub runtime_lookup_table_eval: Option<PointEvaluations<Vec<F>>>,

    /// Runtime table
    runtime_table: Option<DensePolynomial<F>>,
    runtime_table_d8: Option<Evaluations<F, D<F>>>,
    runtime_table_comm: Option<BlindedCommitment<G>>,
    runtime_second_col_d8: Option<Evaluations<F, D<F>>>,
}

impl<G: KimchiCurve> ProverProof<G>
where
    G::BaseField: PrimeField,
{
    /// This function constructs prover's zk-proof from the witness & the `ProverIndex` against SRS instance
    ///
    /// # Errors
    ///
    /// Will give error if `create_recursive` process fails.
    pub fn create<
        EFqSponge: Clone + FqSponge<G::BaseField, G, G::ScalarField>,
        EFrSponge: FrSponge<G::ScalarField>,
    >(
        groupmap: &G::Map,
        witness: [Vec<G::ScalarField>; COLUMNS],
        runtime_tables: &[RuntimeTable<G::ScalarField>],
        index: &ProverIndex<G>,
    ) -> Result<Self> {
        Self::create_recursive::<EFqSponge, EFrSponge>(
            groupmap,
            witness,
            runtime_tables,
            index,
            Vec::new(),
            None,
        )
    }

    /// This function constructs prover's recursive zk-proof from the witness & the `ProverIndex` against SRS instance
    ///
    /// # Errors
    ///
    /// Will give error if inputs(like `lookup_context.joint_lookup_table_d8`) are None.
    ///
    /// # Panics
    ///
    /// Will panic if `lookup_context.joint_lookup_table_d8` is None.
    pub fn create_recursive<
        EFqSponge: Clone + FqSponge<G::BaseField, G, G::ScalarField>,
        EFrSponge: FrSponge<G::ScalarField>,
    >(
        group_map: &G::Map,
        mut witness: [Vec<G::ScalarField>; COLUMNS],
        runtime_tables: &[RuntimeTable<G::ScalarField>],
        index: &ProverIndex<G>,
        prev_challenges: Vec<RecursionChallenge<G>>,
        blinders: Option<[Option<PolyComm<G::ScalarField>>; COLUMNS]>,
    ) -> Result<Self> {
        // make sure that the SRS is not smaller than the domain size
        let d1_size = index.cs.domain.d1.size();
        if index.srs.max_degree() < d1_size {
            return Err(ProverError::SRSTooSmall);
        }

        let (_, endo_r) = G::endos();

        // TODO: rng should be passed as arg
        let rng = &mut rand::rngs::OsRng;

        // Verify the circuit satisfiability by the computed witness (baring plookup constraints)
        // Catch mistakes before proof generation.
        if cfg!(debug_assertions) && !index.cs.disable_gates_checks {
            let public = witness[0][0..index.cs.public].to_vec();
            index.verify(&witness, &public).expect("incorrect witness");
        }

        //~ 1. Ensure we have room in the witness for the zero-knowledge rows.
        //~    We currently expect the witness not to be of the same length as the domain,
        //~    but instead be of the length of the (smaller) circuit.
        //~    If we cannot add `ZK_ROWS` rows to the columns of the witness before reaching
        //~    the size of the domain, abort.
        let length_witness = witness[0].len();
        let length_padding = d1_size
            .checked_sub(length_witness)
            .ok_or(ProverError::NoRoomForZkInWitness)?;

        if length_padding < ZK_ROWS as usize {
            return Err(ProverError::NoRoomForZkInWitness);
        }

        //~ 1. Pad the witness columns with Zero gates to make them the same length as the domain.
        //~    Then, randomize the last `ZK_ROWS` of each columns.
        for w in &mut witness {
            if w.len() != length_witness {
                return Err(ProverError::WitnessCsInconsistent);
            }

            // padding
            w.extend(std::iter::repeat(G::ScalarField::zero()).take(length_padding));

            // zk-rows
            for row in w.iter_mut().rev().take(ZK_ROWS as usize) {
                *row = <G::ScalarField as UniformRand>::rand(rng);
            }
        }

        //~ 1. Setup the Fq-Sponge.
        let mut fq_sponge = EFqSponge::new(G::OtherCurve::sponge_params());

        //~ 1. Absorb the digest of the VerifierIndex.
        let verifier_index_digest = index.verifier_index_digest::<EFqSponge>();
        fq_sponge.absorb_fq(&[verifier_index_digest]);

        //~ 1. Absorb the commitments of the previous challenges with the Fq-sponge.
        for RecursionChallenge { comm, .. } in &prev_challenges {
            absorb_commitment(&mut fq_sponge, comm)
        }

        //~ 1. Compute the negated public input polynomial as
        //~    the polynomial that evaluates to $-p_i$ for the first `public_input_size` values of the domain,
        //~    and $0$ for the rest.
        let public = witness[0][0..index.cs.public].to_vec();
        let public_poly = -Evaluations::<G::ScalarField, D<G::ScalarField>>::from_vec_and_domain(
            public,
            index.cs.domain.d1,
        )
        .interpolate();

        //~ 1. Commit (non-hiding) to the negated public input polynomial.
        let public_comm = index.srs.commit_non_hiding(&public_poly, None);
        let public_comm = {
            index
                .srs
                .mask_custom(
                    public_comm.clone(),
                    &public_comm.map(|_| G::ScalarField::one()),
                )
                .unwrap()
                .commitment
        };

        //~ 1. Absorb the commitment to the public polynomial with the Fq-Sponge.
        //~
        //~    Note: unlike the original PLONK protocol,
        //~    the prover also provides evaluations of the public polynomial to help the verifier circuit.
        //~    This is why we need to absorb the commitment to the public polynomial at this point.
        absorb_commitment(&mut fq_sponge, &public_comm);

        //~ 1. Commit to the witness columns by creating `COLUMNS` hidding commitments.
        //~
        //~    Note: since the witness is in evaluation form,
        //~    we can use the `commit_evaluation` optimization.
        let mut w_comm = vec![];
        for col in 0..COLUMNS {
            // witness coeff -> witness eval
            let witness_eval =
                Evaluations::<G::ScalarField, D<G::ScalarField>>::from_vec_and_domain(
                    witness[col].clone(),
                    index.cs.domain.d1,
                );

            let com = match blinders.as_ref().and_then(|b| b[col].as_ref()) {
                // no blinders: blind the witness
                None => index
                    .srs
                    .commit_evaluations(index.cs.domain.d1, &witness_eval, rng),
                // blinders: blind the witness with them
                Some(blinder) => {
                    // TODO: make this a function rather no? mask_with_custom()
                    let witness_com = index
                        .srs
                        .commit_evaluations_non_hiding(index.cs.domain.d1, &witness_eval);
                    index
                        .srs
                        .mask_custom(witness_com, blinder)
                        .map_err(ProverError::WrongBlinders)?
                }
            };

            w_comm.push(com);
        }

        let w_comm: [BlindedCommitment<G>; COLUMNS] = w_comm
            .try_into()
            .expect("previous loop is of the correct length");

        //~ 1. Absorb the witness commitments with the Fq-Sponge.
        w_comm
            .iter()
            .for_each(|c| absorb_commitment(&mut fq_sponge, &c.commitment));

        //~ 1. Compute the witness polynomials by interpolating each `COLUMNS` of the witness.
        //~    As mentioned above, we commit using the evaluations form rather than the coefficients
        //~    form so we can take advantage of the sparsity of the evaluations (i.e., there are many
        //~    0 entries and entries that have less-than-full-size field elemnts.)
        let witness_poly: [DensePolynomial<G::ScalarField>; COLUMNS] = array::from_fn(|i| {
            Evaluations::<G::ScalarField, D<G::ScalarField>>::from_vec_and_domain(
                witness[i].clone(),
                index.cs.domain.d1,
            )
            .interpolate()
        });

        let mut lookup_context = LookupContext::default();

        //~ 1. If using lookup:
        if let Some(lcs) = &index.cs.lookup_constraint_system {
            //~~ * if using runtime table:
            if let Some(cfg_runtime_tables) = &lcs.runtime_tables {
                //~~~ * check that all the provided runtime tables have length and IDs that match the runtime table configuration of the index
                //~~~   we expect the given runtime tables to be sorted as configured, this makes it easier afterwards
                let expected_runtime: Vec<_> = cfg_runtime_tables
                    .iter()
                    .map(|rt| (rt.id, rt.len))
                    .collect();
                let runtime: Vec<_> = runtime_tables
                    .iter()
                    .map(|rt| (rt.id, rt.data.len()))
                    .collect();
                if expected_runtime != runtime {
                    return Err(ProverError::RuntimeTablesInconsistent);
                }

                //~~~ * calculate the contribution to the second column of the lookup table
                //~~~   (the runtime vector)
                let (runtime_table_contribution, runtime_table_contribution_d8) = {
                    let mut offset = lcs
                        .runtime_table_offset
                        .expect("runtime configuration missing offset");

                    let mut evals = vec![G::ScalarField::zero(); d1_size];
                    for rt in runtime_tables {
                        let range = offset..(offset + rt.data.len());
                        evals[range].copy_from_slice(&rt.data);
                        offset += rt.data.len();
                    }

                    // zero-knowledge
                    for e in evals.iter_mut().rev().take(ZK_ROWS as usize) {
                        *e = <G::ScalarField as UniformRand>::rand(rng);
                    }

                    // get coeff and evaluation form
                    let runtime_table_contribution =
                        Evaluations::from_vec_and_domain(evals, index.cs.domain.d1).interpolate();

                    let runtime_table_contribution_d8 =
                        runtime_table_contribution.evaluate_over_domain_by_ref(index.cs.domain.d8);

                    (runtime_table_contribution, runtime_table_contribution_d8)
                };

                // commit the runtime polynomial
                // (and save it to the proof)
                let runtime_table_comm = index.srs.commit(&runtime_table_contribution, None, rng);

                // absorb the commitment
                absorb_commitment(&mut fq_sponge, &runtime_table_comm.commitment);

                // pre-compute the updated second column of the lookup table
                let mut second_column_d8 = runtime_table_contribution_d8.clone();
                second_column_d8
                    .evals
                    .par_iter_mut()
                    .enumerate()
                    .for_each(|(row, e)| {
                        *e += lcs.lookup_table8[1][row];
                    });

                lookup_context.runtime_table = Some(runtime_table_contribution);
                lookup_context.runtime_table_d8 = Some(runtime_table_contribution_d8);
                lookup_context.runtime_table_comm = Some(runtime_table_comm);
                lookup_context.runtime_second_col_d8 = Some(second_column_d8);
            }

            //~~ * If queries involve a lookup table with multiple columns
            //~~   then squeeze the Fq-Sponge to obtain the joint combiner challenge $j'$,
            //~~   otherwise set the joint combiner challenge $j'$ to $0$.
            let joint_combiner = if lcs.configuration.lookup_info.features.joint_lookup_used {
                fq_sponge.challenge()
            } else {
                G::ScalarField::zero()
            };

            //~~ * Derive the scalar joint combiner $j$ from $j'$ using the endomorphism (TOOD: specify)
            let joint_combiner: G::ScalarField = ScalarChallenge(joint_combiner).to_field(endo_r);

            //~~ * If multiple lookup tables are involved,
            //~~   set the `table_id_combiner` as the $j^i$ with $i$ the maximum width of any used table.
            //~~   Essentially, this is to add a last column of table ids to the concatenated lookup tables.
            let table_id_combiner: G::ScalarField = if lcs.table_ids8.as_ref().is_some() {
                joint_combiner.pow([lcs.configuration.lookup_info.max_joint_size as u64])
            } else {
                // TODO: just set this to None in case multiple tables are not used
                G::ScalarField::zero()
            };
            lookup_context.table_id_combiner = Some(table_id_combiner);

            //~~ * Compute the dummy lookup value as the combination of the last entry of the XOR table (so `(0, 0, 0)`).
            //~~   Warning: This assumes that we always use the XOR table when using lookups.
            let dummy_lookup_value = lcs
                .configuration
                .dummy_lookup
                .evaluate(&joint_combiner, &table_id_combiner);
            lookup_context.dummy_lookup_value = Some(dummy_lookup_value);

            //~~ * Compute the lookup table values as the combination of the lookup table entries.
            let joint_lookup_table_d8 = {
                let mut evals = Vec::with_capacity(d1_size);

                for idx in 0..(d1_size * 8) {
                    let table_id = match lcs.table_ids8.as_ref() {
                        Some(table_ids8) => table_ids8.evals[idx],
                        None =>
                        // If there is no `table_ids8` in the constraint system,
                        // every table ID is identically 0.
                        {
                            G::ScalarField::zero()
                        }
                    };

                    let combined_entry =
                        if !lcs.configuration.lookup_info.features.uses_runtime_tables {
                            let table_row = lcs.lookup_table8.iter().map(|e| &e.evals[idx]);

                            combine_table_entry(
                                &joint_combiner,
                                &table_id_combiner,
                                table_row,
                                &table_id,
                            )
                        } else {
                            // if runtime table are used, the second row is modified
                            let second_col = lookup_context.runtime_second_col_d8.as_ref().unwrap();

                            let table_row = lcs.lookup_table8.iter().enumerate().map(|(col, e)| {
                                if col == 1 {
                                    &second_col.evals[idx]
                                } else {
                                    &e.evals[idx]
                                }
                            });

                            combine_table_entry(
                                &joint_combiner,
                                &table_id_combiner,
                                table_row,
                                &table_id,
                            )
                        };
                    evals.push(combined_entry);
                }

                Evaluations::from_vec_and_domain(evals, index.cs.domain.d8)
            };

            // TODO: This interpolation is avoidable.
            let joint_lookup_table = joint_lookup_table_d8.interpolate_by_ref();

            //~~ * Compute the sorted evaluations.
            // TODO: Once we switch to committing using lagrange commitments,
            // `witness` will be consumed when we interpolate, so interpolation will
            // have to moved below this.
            let sorted: Vec<_> = lookup::constraints::sorted(
                dummy_lookup_value,
                &joint_lookup_table_d8,
                index.cs.domain.d1,
                &index.cs.gates,
                &witness,
                joint_combiner,
                table_id_combiner,
                &lcs.configuration.lookup_info,
            )?;

            //~~ * Randomize the last `EVALS` rows in each of the sorted polynomials
            //~~   in order to add zero-knowledge to the protocol.
            let sorted: Vec<_> = sorted
                .into_iter()
                .map(|chunk| lookup::constraints::zk_patch(chunk, index.cs.domain.d1, rng))
                .collect();

            //~~ * Commit each of the sorted polynomials.
            let sorted_comms: Vec<_> = sorted
                .iter()
                .map(|v| index.srs.commit_evaluations(index.cs.domain.d1, v, rng))
                .collect();

            //~~ * Absorb each commitments to the sorted polynomials.
            sorted_comms
                .iter()
                .for_each(|c| absorb_commitment(&mut fq_sponge, &c.commitment));

            // precompute different forms of the sorted polynomials for later
            // TODO: We can avoid storing these coefficients.
            let sorted_coeffs: Vec<_> = sorted.iter().map(|e| e.clone().interpolate()).collect();
            let sorted8: Vec<_> = sorted_coeffs
                .iter()
                .map(|v| v.evaluate_over_domain_by_ref(index.cs.domain.d8))
                .collect();

            lookup_context.joint_combiner = Some(joint_combiner);
            lookup_context.sorted = Some(sorted);
            lookup_context.sorted_coeffs = Some(sorted_coeffs);
            lookup_context.sorted_comms = Some(sorted_comms);
            lookup_context.sorted8 = Some(sorted8);
            lookup_context.joint_lookup_table_d8 = Some(joint_lookup_table_d8);
            lookup_context.joint_lookup_table = Some(joint_lookup_table);
        }

        //~ 1. Sample $\beta$ with the Fq-Sponge.
        let beta = fq_sponge.challenge();

        //~ 1. Sample $\gamma$ with the Fq-Sponge.
        let gamma = fq_sponge.challenge();

        //~ 1. If using lookup:
        if let Some(lcs) = &index.cs.lookup_constraint_system {
            //~~ * Compute the lookup aggregation polynomial.
            let joint_lookup_table_d8 = lookup_context.joint_lookup_table_d8.as_ref().unwrap();

            let aggreg = lookup::constraints::aggregation::<_, G::ScalarField>(
                lookup_context.dummy_lookup_value.unwrap(),
                joint_lookup_table_d8,
                index.cs.domain.d1,
                &index.cs.gates,
                &witness,
                &lookup_context.joint_combiner.unwrap(),
                &lookup_context.table_id_combiner.unwrap(),
                beta,
                gamma,
                lookup_context.sorted.as_ref().unwrap(),
                rng,
                &lcs.configuration.lookup_info,
            )?;

            //~~ * Commit to the aggregation polynomial.
            let aggreg_comm = index
                .srs
                .commit_evaluations(index.cs.domain.d1, &aggreg, rng);

            //~~ * Absorb the commitment to the aggregation polynomial with the Fq-Sponge.
            absorb_commitment(&mut fq_sponge, &aggreg_comm.commitment);

            // precompute different forms of the aggregation polynomial for later
            let aggreg_coeffs = aggreg.interpolate();
            // TODO: There's probably a clever way to expand the domain without
            // interpolating
            let aggreg8 = aggreg_coeffs.evaluate_over_domain_by_ref(index.cs.domain.d8);

            lookup_context.aggreg_comm = Some(aggreg_comm);
            lookup_context.aggreg_coeffs = Some(aggreg_coeffs);
            lookup_context.aggreg8 = Some(aggreg8);
        }

        //~ 1. Compute the permutation aggregation polynomial $z$.
        let z_poly = index.perm_aggreg(&witness, &beta, &gamma, rng)?;

        //~ 1. Commit (hidding) to the permutation aggregation polynomial $z$.
        let z_comm = index.srs.commit(&z_poly, None, rng);

        //~ 1. Absorb the permutation aggregation polynomial $z$ with the Fq-Sponge.
        absorb_commitment(&mut fq_sponge, &z_comm.commitment);

        //~ 1. Sample $\alpha'$ with the Fq-Sponge.
        let alpha_chal = ScalarChallenge(fq_sponge.challenge());

        //~ 1. Derive $\alpha$ from $\alpha'$ using the endomorphism (TODO: details)
        let alpha: G::ScalarField = alpha_chal.to_field(endo_r);

        //~ 1. TODO: instantiate alpha?
        let mut all_alphas = index.powers_of_alpha.clone();
        all_alphas.instantiate(alpha);

        //~ 1. Compute the quotient polynomial (the $t$ in $f = Z_H \cdot t$).
        //~    The quotient polynomial is computed by adding all these polynomials together:
        //~~ * the combined constraints for all the gates
        //~~ * the combined constraints for the permutation
        //~~ * TODO: lookup
        //~~ * the negated public polynomial
        //~    and by then dividing the resulting polynomial with the vanishing polynomial $Z_H$.
        //~    TODO: specify the split of the permutation polynomial into perm and bnd?
        let lookup_env = if let Some(lcs) = &index.cs.lookup_constraint_system {
            let joint_lookup_table_d8 = lookup_context.joint_lookup_table_d8.as_ref().unwrap();

            Some(LookupEnvironment {
                aggreg: lookup_context.aggreg8.as_ref().unwrap(),
                sorted: lookup_context.sorted8.as_ref().unwrap(),
                selectors: &lcs.lookup_selectors,
                table: joint_lookup_table_d8,
                runtime_selector: lcs.runtime_selector.as_ref(),
                runtime_table: lookup_context.runtime_table_d8.as_ref(),
            })
        } else {
            None
        };

        let lagrange = index.cs.evaluate(&witness_poly, &z_poly);
        let env = {
            let mut index_evals = HashMap::new();
            use GateType::*;
            index_evals.insert(Generic, &index.column_evaluations.generic_selector4);
            index_evals.insert(Poseidon, &index.column_evaluations.poseidon_selector8);
            index_evals.insert(
                CompleteAdd,
                &index.column_evaluations.complete_add_selector4,
            );
            index_evals.insert(VarBaseMul, &index.column_evaluations.mul_selector8);
            index_evals.insert(EndoMul, &index.column_evaluations.emul_selector8);
            index_evals.insert(
                EndoMulScalar,
                &index.column_evaluations.endomul_scalar_selector8,
            );

            if let Some(selector) = &index.column_evaluations.range_check0_selector8.as_ref() {
                index_evals.insert(GateType::RangeCheck0, selector);
            }

            if let Some(selector) = &index.column_evaluations.range_check1_selector8.as_ref() {
                index_evals.insert(GateType::RangeCheck1, selector);
            }

            if let Some(selector) = index
                .column_evaluations
                .foreign_field_add_selector8
                .as_ref()
            {
                index_evals.insert(GateType::ForeignFieldAdd, selector);
            }

            if let Some(selector) = index
                .column_evaluations
                .foreign_field_mul_selector8
                .as_ref()
            {
                index_evals.extend(
                    foreign_field_mul::gadget::circuit_gates()
                        .iter()
                        .enumerate()
                        .map(|(_, gate_type)| (*gate_type, selector)),
                );
            }

            if let Some(selector) = index.column_evaluations.xor_selector8.as_ref() {
                index_evals.insert(GateType::Xor16, selector);
            }

            if let Some(selector) = index.column_evaluations.rot_selector8.as_ref() {
                index_evals.insert(GateType::Rot64, selector);
            }

            let mds = &G::sponge_params().mds;
            Environment {
                constants: Constants {
                    alpha,
                    beta,
                    gamma,
                    joint_combiner: lookup_context.joint_combiner,
                    endo_coefficient: index.cs.endo,
                    mds,
                },
                witness: &lagrange.d8.this.w,
                coefficient: &index.column_evaluations.coefficients8,
                vanishes_on_last_4_rows: &index.cs.precomputations().vanishes_on_last_4_rows,
                z: &lagrange.d8.this.z,
                l0_1: l0_1(index.cs.domain.d1),
                domain: index.cs.domain,
                index: index_evals,
                lookup: lookup_env,
            }
        };

        let mut cache = expr::Cache::default();

        let quotient_poly = {
            // generic
            let mut t4 = {
                let generic_constraint =
                    generic::Generic::combined_constraints(&all_alphas, &mut cache);
                let generic4 = generic_constraint.evaluations(&env);

                if cfg!(debug_assertions) {
                    let p4 = public_poly.evaluate_over_domain_by_ref(index.cs.domain.d4);
                    let gen_minus_pub = &generic4 + &p4;

                    check_constraint!(index, gen_minus_pub);
                }

                generic4
            };
            // permutation
            let (mut t8, bnd) = {
                let alphas =
                    all_alphas.get_alphas(ArgumentType::Permutation, permutation::CONSTRAINTS);
                let (perm, bnd) = index.perm_quot(&lagrange, beta, gamma, &z_poly, alphas)?;

                check_constraint!(index, perm);

                (perm, bnd)
            };

            {
                use crate::circuits::argument::DynArgument;

                let range_check0_enabled =
                    index.column_evaluations.range_check0_selector8.is_some();
                let range_check1_enabled =
                    index.column_evaluations.range_check1_selector8.is_some();
                let foreign_field_addition_enabled = index
                    .column_evaluations
                    .foreign_field_add_selector8
                    .is_some();
                let foreign_field_multiplication_enabled = index
                    .column_evaluations
                    .foreign_field_mul_selector8
                    .is_some();
                let xor_enabled = index.column_evaluations.xor_selector8.is_some();
                let rot_enabled = index.column_evaluations.rot_selector8.is_some();

                for gate in [
                    (
                        (&CompleteAdd::default() as &dyn DynArgument<G::ScalarField>),
                        true,
                    ),
                    (&VarbaseMul::default(), true),
                    (&EndosclMul::default(), true),
                    (&EndomulScalar::default(), true),
                    (&Poseidon::default(), true),
                    // Range check gates
                    (&RangeCheck0::default(), range_check0_enabled),
                    (&RangeCheck1::default(), range_check1_enabled),
                    // Foreign field addition gate
                    (&ForeignFieldAdd::default(), foreign_field_addition_enabled),
                    // Foreign field multiplication gate
                    (
                        &ForeignFieldMul::default(),
                        foreign_field_multiplication_enabled,
                    ),
                    // Xor gate
                    (&Xor16::default(), xor_enabled),
                    // Rot gate
                    (&Rot64::default(), rot_enabled),
                ]
                .into_iter()
                .filter_map(|(gate, is_enabled)| if is_enabled { Some(gate) } else { None })
                {
                    let constraint = gate.combined_constraints(&all_alphas, &mut cache);
                    let eval = constraint.evaluations(&env);
                    if eval.domain().size == t4.domain().size {
                        t4 += &eval;
                    } else if eval.domain().size == t8.domain().size {
                        t8 += &eval;
                    } else {
                        panic!("Bad evaluation")
                    }
                    check_constraint!(index, format!("{:?}", gate.argument_type()), eval);
                }
            };

            // lookup
            {
                if let Some(lcs) = index.cs.lookup_constraint_system.as_ref() {
                    let constraints = lookup::constraints::constraints(&lcs.configuration, false);
                    let constraints_len = u32::try_from(constraints.len())
                        .expect("not expecting a large amount of constraints");
                    let lookup_alphas =
                        all_alphas.get_alphas(ArgumentType::Lookup, constraints_len);

                    // as lookup constraints are computed with the expression framework,
                    // each of them can result in Evaluations of different domains
                    for (ii, (constraint, alpha_pow)) in
                        constraints.into_iter().zip_eq(lookup_alphas).enumerate()
                    {
                        let mut eval = constraint.evaluations(&env);
                        eval.evals.par_iter_mut().for_each(|x| *x *= alpha_pow);

                        if eval.domain().size == t4.domain().size {
                            t4 += &eval;
                        } else if eval.domain().size == t8.domain().size {
                            t8 += &eval;
                        } else if eval.evals.iter().all(|x| x.is_zero()) {
                            // Skip any 0-valued evaluations
                        } else {
                            panic!("Bad evaluation")
                        }

                        check_constraint!(index, format!("lookup constraint #{ii}"), eval);
                    }
                }
            }

            // public polynomial
            let mut f = t4.interpolate() + t8.interpolate();
            f += &public_poly;

            // divide contributions with vanishing polynomial
            let (mut quotient, res) = f
                .divide_by_vanishing_poly(index.cs.domain.d1)
                .ok_or(ProverError::Prover("division by vanishing polynomial"))?;
            if !res.is_zero() {
                return Err(ProverError::Prover(
                    "rest of division by vanishing polynomial",
                ));
            }

            quotient += &bnd; // already divided by Z_H
            quotient
        };

        //~ 1. commit (hiding) to the quotient polynomial $t$
        //~    TODO: specify the dummies
        let t_comm = {
            let mut t_comm = index.srs.commit(&quotient_poly, None, rng);

            let expected_t_size = PERMUTS;
            let dummies = expected_t_size - t_comm.commitment.unshifted.len();
            // Add `dummies` many hiding commitments to the 0 polynomial, since if the
            // number of commitments in `t_comm` is less than the max size, it means that
            // the higher degree coefficients of `t` are 0.
            for _ in 0..dummies {
                let w = <G::ScalarField as UniformRand>::rand(rng);
                t_comm
                    .commitment
                    .unshifted
                    .push(index.srs.h.mul(w).into_affine());
                t_comm.blinders.unshifted.push(w);
            }
            t_comm
        };

        //~ 1. Absorb the the commitment of the quotient polynomial with the Fq-Sponge.
        absorb_commitment(&mut fq_sponge, &t_comm.commitment);

        //~ 1. Sample $\zeta'$ with the Fq-Sponge.
        let zeta_chal = ScalarChallenge(fq_sponge.challenge());

        //~ 1. Derive $\zeta$ from $\zeta'$ using the endomorphism (TODO: specify)
        let zeta = zeta_chal.to_field(endo_r);

        let omega = index.cs.domain.d1.group_gen;
        let zeta_omega = zeta * omega;

        //~ 1. If lookup is used, evaluate the following polynomials at $\zeta$ and $\zeta \omega$:
        if index.cs.lookup_constraint_system.is_some() {
            //~~ * the aggregation polynomial
            let aggreg = lookup_context
                .aggreg_coeffs
                .as_ref()
                .unwrap()
                .to_chunked_polynomial(index.max_poly_size);

            //~~ * the sorted polynomials
            let sorted = lookup_context
                .sorted_coeffs
                .as_ref()
                .unwrap()
                .iter()
                .map(|c| c.to_chunked_polynomial(index.max_poly_size))
                .collect::<Vec<_>>();

            //~~ * the table polynonial
            let joint_table = lookup_context.joint_lookup_table.as_ref().unwrap();
            let joint_table = joint_table.to_chunked_polynomial(index.max_poly_size);

            lookup_context.lookup_aggregation_eval = Some(PointEvaluations {
                zeta: aggreg.evaluate_chunks(zeta),
                zeta_omega: aggreg.evaluate_chunks(zeta_omega),
            });
            lookup_context.lookup_table_eval = Some(PointEvaluations {
                zeta: joint_table.evaluate_chunks(zeta),
                zeta_omega: joint_table.evaluate_chunks(zeta_omega),
            });
            lookup_context.lookup_sorted_eval = array::from_fn(|i| {
                if i < sorted.len() {
                    let sorted = &sorted[i];
                    Some(PointEvaluations {
                        zeta: sorted.evaluate_chunks(zeta),
                        zeta_omega: sorted.evaluate_chunks(zeta_omega),
                    })
                } else {
                    None
                }
            });
            lookup_context.runtime_lookup_table_eval =
                lookup_context.runtime_table.as_ref().map(|runtime_table| {
                    let runtime_table = runtime_table.to_chunked_polynomial(index.max_poly_size);
                    PointEvaluations {
                        zeta: runtime_table.evaluate_chunks(zeta),
                        zeta_omega: runtime_table.evaluate_chunks(zeta_omega),
                    }
                });
        }

        //~ 1. Chunk evaluate the following polynomials at both $\zeta$ and $\zeta \omega$:
        //~~ * $s_i$
        //~~ * $w_i$
        //~~ * $z$
        //~~ * lookup (TODO)
        //~~ * generic selector
        //~~ * poseidon selector
        //~
        //~    By "chunk evaluate" we mean that the evaluation of each polynomial can potentially be a vector of values.
        //~    This is because the index's `max_poly_size` parameter dictates the maximum size of a polynomial in the protocol.
        //~    If a polynomial $f$ exceeds this size, it must be split into several polynomials like so:
        //~    $$f(x) = f_0(x) + x^n f_1(x) + x^{2n} f_2(x) + \cdots$$
        //~
        //~    And the evaluation of such a polynomial is the following list for $x \in {\zeta, \zeta\omega}$:
        //~
        //~    $$(f_0(x), f_1(x), f_2(x), \ldots)$$
        //~
        //~    TODO: do we want to specify more on that? It seems unecessary except for the t polynomial (or if for some reason someone sets that to a low value)

        let zeta_evals = LagrangeBasisEvaluations::new(index.cs.domain.d1, zeta);
        let zeta_omega_evals = LagrangeBasisEvaluations::new(index.cs.domain.d1, zeta_omega);

        let chunked_evals_for_selector =
            |p: &Evaluations<G::ScalarField, D<G::ScalarField>>| PointEvaluations {
                zeta: vec![zeta_evals.evaluate_boolean(p)],
                zeta_omega: vec![zeta_omega_evals.evaluate_boolean(p)],
            };

        let chunked_evals_for_evaluations =
            |p: &Evaluations<G::ScalarField, D<G::ScalarField>>| PointEvaluations {
                zeta: vec![zeta_evals.evaluate(p)],
                zeta_omega: vec![zeta_omega_evals.evaluate(p)],
            };

        let chunked_evals = ProofEvaluations::<PointEvaluations<Vec<G::ScalarField>>> {
            s: array::from_fn(|i| {
                chunked_evals_for_evaluations(
                    &index.column_evaluations.permutation_coefficients8[i],
                )
            }),
            coefficients: array::from_fn(|i| {
                chunked_evals_for_evaluations(&index.column_evaluations.coefficients8[i])
            }),
            w: array::from_fn(|i| {
                let chunked = witness_poly[i].to_chunked_polynomial(index.max_poly_size);
                PointEvaluations {
                    zeta: chunked.evaluate_chunks(zeta),
                    zeta_omega: chunked.evaluate_chunks(zeta_omega),
                }
            }),

            z: {
                let chunked = z_poly.to_chunked_polynomial(index.max_poly_size);
                PointEvaluations {
                    zeta: chunked.evaluate_chunks(zeta),
                    zeta_omega: chunked.evaluate_chunks(zeta_omega),
                }
            },

            lookup_aggregation: lookup_context.lookup_aggregation_eval.take(),
            lookup_table: lookup_context.lookup_table_eval.take(),
            lookup_sorted: array::from_fn(|i| lookup_context.lookup_sorted_eval[i].take()),
            runtime_lookup_table: lookup_context.runtime_lookup_table_eval.take(),
            generic_selector: chunked_evals_for_selector(
                &index.column_evaluations.generic_selector4,
            ),
            poseidon_selector: chunked_evals_for_selector(
                &index.column_evaluations.poseidon_selector8,
            ),
            complete_add_selector: chunked_evals_for_selector(
                &index.column_evaluations.complete_add_selector4,
            ),
            mul_selector: chunked_evals_for_selector(&index.column_evaluations.mul_selector8),
            emul_selector: chunked_evals_for_selector(&index.column_evaluations.emul_selector8),
            endomul_scalar_selector: chunked_evals_for_selector(
                &index.column_evaluations.endomul_scalar_selector8,
            ),

            range_check0_selector: index
                .column_evaluations
                .range_check0_selector8
                .as_ref()
                .map(chunked_evals_for_selector),
            range_check1_selector: index
                .column_evaluations
                .range_check1_selector8
                .as_ref()
                .map(chunked_evals_for_selector),
            foreign_field_add_selector: index
                .column_evaluations
                .foreign_field_add_selector8
                .as_ref()
                .map(chunked_evals_for_selector),
            foreign_field_mul_selector: index
                .column_evaluations
                .foreign_field_mul_selector8
                .as_ref()
                .map(chunked_evals_for_selector),
            xor_selector: index
                .column_evaluations
                .xor_selector8
                .as_ref()
                .map(chunked_evals_for_selector),
            rot_selector: index
                .column_evaluations
                .rot_selector8
                .as_ref()
                .map(chunked_evals_for_selector),

            runtime_lookup_table_selector: index.cs.lookup_constraint_system.as_ref().and_then(
                |lcs| {
                    lcs.runtime_selector
                        .as_ref()
                        .map(chunked_evals_for_selector)
                },
            ),
            xor_lookup_selector: index.cs.lookup_constraint_system.as_ref().and_then(|lcs| {
                lcs.lookup_selectors
                    .xor
                    .as_ref()
                    .map(chunked_evals_for_selector)
            }),
            lookup_gate_lookup_selector: index.cs.lookup_constraint_system.as_ref().and_then(
                |lcs| {
                    lcs.lookup_selectors
                        .lookup
                        .as_ref()
                        .map(chunked_evals_for_selector)
                },
            ),
            range_check_lookup_selector: index.cs.lookup_constraint_system.as_ref().and_then(
                |lcs| {
                    lcs.lookup_selectors
                        .range_check
                        .as_ref()
                        .map(chunked_evals_for_selector)
                },
            ),
            foreign_field_mul_lookup_selector: index.cs.lookup_constraint_system.as_ref().and_then(
                |lcs| {
                    lcs.lookup_selectors
                        .ffmul
                        .as_ref()
                        .map(chunked_evals_for_selector)
                },
            ),
        };

        let zeta_to_srs_len = zeta.pow([index.max_poly_size as u64]);
        let zeta_omega_to_srs_len = zeta_omega.pow([index.max_poly_size as u64]);
        let zeta_to_domain_size = zeta.pow([d1_size as u64]);

        //~ 1. Evaluate the same polynomials without chunking them
        //~    (so that each polynomial should correspond to a single value this time).
        let evals = {
            let powers_of_eval_points_for_chunks = PointEvaluations {
                zeta: zeta_to_srs_len,
                zeta_omega: zeta_omega_to_srs_len,
            };
            chunked_evals.combine(&powers_of_eval_points_for_chunks)
        };

        //~ 1. Compute the ft polynomial.
        //~    This is to implement [Maller's optimization](https://o1-labs.github.io/mina-book/crypto/plonk/maller_15.html).
        let ft: DensePolynomial<G::ScalarField> = {
            let f_chunked = {
                // TODO: compute the linearization polynomial in evaluation form so
                // that we can drop the coefficient forms of the index polynomials from
                // the constraint system struct

                // permutation (not part of linearization yet)
                let alphas =
                    all_alphas.get_alphas(ArgumentType::Permutation, permutation::CONSTRAINTS);
                let f = index.perm_lnrz(&evals, zeta, beta, gamma, alphas);

                // the circuit polynomial
                let f = {
                    let (_lin_constant, mut lin) =
                        index.linearization.to_polynomial(&env, zeta, &evals);
                    lin += &f;
                    lin.interpolate()
                };

                drop(env);

                // see https://o1-labs.github.io/mina-book/crypto/plonk/maller_15.html#the-prover-side
                f.to_chunked_polynomial(index.max_poly_size)
                    .linearize(zeta_to_srs_len)
            };

            let t_chunked = quotient_poly
                .to_chunked_polynomial(index.max_poly_size)
                .linearize(zeta_to_srs_len);

            &f_chunked - &t_chunked.scale(zeta_to_domain_size - G::ScalarField::one())
        };

        //~ 1. construct the blinding part of the ft polynomial commitment
        //~    [see this section](https://o1-labs.github.io/mina-book/crypto/plonk/maller_15.html#evaluation-proof-and-blinding-factors)
        let blinding_ft = {
            let blinding_t = t_comm.blinders.chunk_blinding(zeta_to_srs_len);
            let blinding_f = G::ScalarField::zero();

            PolyComm {
                // blinding_f - Z_H(zeta) * blinding_t
                unshifted: vec![
                    blinding_f - (zeta_to_domain_size - G::ScalarField::one()) * blinding_t,
                ],
                shifted: None,
            }
        };

        //~ 1. Evaluate the ft polynomial at $\zeta\omega$ only.
        let ft_eval1 = ft.evaluate(&zeta_omega);

        //~ 1. Setup the Fr-Sponge
        let fq_sponge_before_evaluations = fq_sponge.clone();
        let mut fr_sponge = EFrSponge::new(G::sponge_params());

        //~ 1. Squeeze the Fq-sponge and absorb the result with the Fr-Sponge.
        fr_sponge.absorb(&fq_sponge.digest());

        //~ 1. Absorb the previous recursion challenges.
        let prev_challenge_digest = {
            // Note: we absorb in a new sponge here to limit the scope in which we need the
            // more-expensive 'optional sponge'.
            let mut fr_sponge = EFrSponge::new(G::sponge_params());
            for RecursionChallenge { chals, .. } in &prev_challenges {
                fr_sponge.absorb_multiple(chals);
            }
            fr_sponge.digest()
        };
        fr_sponge.absorb(&prev_challenge_digest);

        //~ 1. Compute evaluations for the previous recursion challenges.
        let polys = prev_challenges
            .iter()
            .map(|RecursionChallenge { chals, comm }| {
                (
                    DensePolynomial::from_coefficients_vec(b_poly_coefficients(chals)),
                    comm.unshifted.len(),
                )
            })
            .collect::<Vec<_>>();

        //~ 1. Evaluate the negated public polynomial (if present) at $\zeta$ and $\zeta\omega$.
        let public_evals = if public_poly.is_zero() {
            [vec![G::ScalarField::zero()], vec![G::ScalarField::zero()]]
        } else {
            [
                vec![public_poly.evaluate(&zeta)],
                vec![public_poly.evaluate(&zeta_omega)],
            ]
        };

        //~ 1. Absorb the unique evaluation of ft: $ft(\zeta\omega)$.
        fr_sponge.absorb(&ft_eval1);

        //~ 1. Absorb all the polynomial evaluations in $\zeta$ and $\zeta\omega$:
        //~~ * the public polynomial
        //~~ * z
        //~~ * generic selector
        //~~ * poseidon selector
        //~~ * the 15 register/witness
        //~~ * 6 sigmas evaluations (the last one is not evaluated)
        fr_sponge.absorb_multiple(&public_evals[0]);
        fr_sponge.absorb_multiple(&public_evals[1]);
        fr_sponge.absorb_evaluations(&chunked_evals);

        //~ 1. Sample $v'$ with the Fr-Sponge
        let v_chal = fr_sponge.challenge();

        //~ 1. Derive $v$ from $v'$ using the endomorphism (TODO: specify)
        let v = v_chal.to_field(endo_r);

        //~ 1. Sample $u'$ with the Fr-Sponge
        let u_chal = fr_sponge.challenge();

        //~ 1. Derive $u$ from $u'$ using the endomorphism (TODO: specify)
        let u = u_chal.to_field(endo_r);

        //~ 1. Create a list of all polynomials that will require evaluations
        //~    (and evaluation proofs) in the protocol.
        //~    First, include the previous challenges, in case we are in a recursive prover.
        let non_hiding = |d1_size: usize| PolyComm {
            unshifted: vec![G::ScalarField::zero(); d1_size],
            shifted: None,
        };

        let coefficients_form = DensePolynomialOrEvaluations::DensePolynomial;
        let evaluations_form = |e| DensePolynomialOrEvaluations::Evaluations(e, index.cs.domain.d1);

        let mut polynomials = polys
            .iter()
            .map(|(p, d1_size)| (coefficients_form(p), None, non_hiding(*d1_size)))
            .collect::<Vec<_>>();

        let fixed_hiding = |d1_size: usize| PolyComm {
            unshifted: vec![G::ScalarField::one(); d1_size],
            shifted: None,
        };

        //~ 1. Then, include:
        //~~ * the negated public polynomial
        //~~ * the ft polynomial
        //~~ * the permutation aggregation polynomial z polynomial
        //~~ * the generic selector
        //~~ * the poseidon selector
        //~~ * the 15 registers/witness columns
        //~~ * the 6 sigmas
        polynomials.push((coefficients_form(&public_poly), None, fixed_hiding(1)));
        polynomials.push((coefficients_form(&ft), None, blinding_ft));
        polynomials.push((coefficients_form(&z_poly), None, z_comm.blinders));
        polynomials.push((
            evaluations_form(&index.column_evaluations.generic_selector4),
            None,
            fixed_hiding(1),
        ));
        polynomials.push((
            evaluations_form(&index.column_evaluations.poseidon_selector8),
            None,
            fixed_hiding(1),
        ));
        polynomials.push((
            evaluations_form(&index.column_evaluations.complete_add_selector4),
            None,
            fixed_hiding(1),
        ));
        polynomials.push((
            evaluations_form(&index.column_evaluations.mul_selector8),
            None,
            fixed_hiding(1),
        ));
        polynomials.push((
            evaluations_form(&index.column_evaluations.emul_selector8),
            None,
            fixed_hiding(1),
        ));
        polynomials.push((
            evaluations_form(&index.column_evaluations.endomul_scalar_selector8),
            None,
            fixed_hiding(1),
        ));
        polynomials.extend(
            witness_poly
                .iter()
                .zip(w_comm.iter())
                .map(|(w, c)| (coefficients_form(w), None, c.blinders.clone()))
                .collect::<Vec<_>>(),
        );
        polynomials.extend(
            index
                .column_evaluations
                .coefficients8
                .iter()
                .map(|coefficientm| (evaluations_form(coefficientm), None, non_hiding(1)))
                .collect::<Vec<_>>(),
        );
        polynomials.extend(
            index.column_evaluations.permutation_coefficients8[0..PERMUTS - 1]
                .iter()
                .map(|w| (evaluations_form(w), None, non_hiding(1)))
                .collect::<Vec<_>>(),
        );

        //~~ * the optional gates
        if let Some(range_check0_selector8) =
            index.column_evaluations.range_check0_selector8.as_ref()
        {
            polynomials.push((
                evaluations_form(range_check0_selector8),
                None,
                non_hiding(1),
            ));
        }
        if let Some(range_check1_selector8) =
            index.column_evaluations.range_check1_selector8.as_ref()
        {
            polynomials.push((
                evaluations_form(range_check1_selector8),
                None,
                non_hiding(1),
            ));
        }
        if let Some(foreign_field_add_selector8) = index
            .column_evaluations
            .foreign_field_add_selector8
            .as_ref()
        {
            polynomials.push((
                evaluations_form(foreign_field_add_selector8),
                None,
                non_hiding(1),
            ));
        }
        if let Some(foreign_field_mul_selector8) = index
            .column_evaluations
            .foreign_field_mul_selector8
            .as_ref()
        {
            polynomials.push((
                evaluations_form(foreign_field_mul_selector8),
                None,
                non_hiding(1),
            ));
        }
        if let Some(xor_selector8) = index.column_evaluations.xor_selector8.as_ref() {
            polynomials.push((evaluations_form(xor_selector8), None, non_hiding(1)));
        }
        if let Some(rot_selector8) = index.column_evaluations.rot_selector8.as_ref() {
            polynomials.push((evaluations_form(rot_selector8), None, non_hiding(1)));
        }

        //~~ * optionally, the runtime table
        //~ 1. if using lookup:
        if let Some(lcs) = &index.cs.lookup_constraint_system {
            //~~ * add the lookup sorted polynomials
            let sorted_poly = lookup_context.sorted_coeffs.as_ref().unwrap();
            let sorted_comms = lookup_context.sorted_comms.as_ref().unwrap();

            for (poly, comm) in sorted_poly.iter().zip(sorted_comms) {
                polynomials.push((coefficients_form(poly), None, comm.blinders.clone()));
            }

            //~~ * add the lookup aggreg polynomial
            let aggreg_poly = lookup_context.aggreg_coeffs.as_ref().unwrap();
            let aggreg_comm = lookup_context.aggreg_comm.as_ref().unwrap();
            polynomials.push((
                coefficients_form(aggreg_poly),
                None,
                aggreg_comm.blinders.clone(),
            ));

            //~~ * add the combined table polynomial
            let table_blinding = if lcs.runtime_selector.is_some() {
                let runtime_comm = lookup_context.runtime_table_comm.as_ref().unwrap();
                let joint_combiner = lookup_context.joint_combiner.as_ref().unwrap();

                let blinding = runtime_comm.blinders.unshifted[0];

                PolyComm {
                    unshifted: vec![*joint_combiner * blinding],
                    shifted: None,
                }
            } else {
                non_hiding(1)
            };

            let joint_lookup_table = lookup_context.joint_lookup_table.as_ref().unwrap();

            polynomials.push((coefficients_form(joint_lookup_table), None, table_blinding));

            //~~ * if present, add the runtime table polynomial
            if lcs.runtime_selector.is_some() {
                let runtime_table_comm = lookup_context.runtime_table_comm.as_ref().unwrap();
                let runtime_table = lookup_context.runtime_table.as_ref().unwrap();

                polynomials.push((
                    coefficients_form(runtime_table),
                    None,
                    runtime_table_comm.blinders.clone(),
                ));
            }

            //~~ * the lookup selectors

            if let Some(runtime_lookup_table_selector) = lcs.runtime_selector.as_ref() {
                polynomials.push((
                    evaluations_form(runtime_lookup_table_selector),
                    None,
                    non_hiding(1),
                ))
            }
            if let Some(xor_lookup_selector) = lcs.lookup_selectors.xor.as_ref() {
                polynomials.push((evaluations_form(xor_lookup_selector), None, non_hiding(1)))
            }
            if let Some(lookup_gate_selector) = lcs.lookup_selectors.lookup.as_ref() {
                polynomials.push((evaluations_form(lookup_gate_selector), None, non_hiding(1)))
            }
            if let Some(range_check_lookup_selector) = lcs.lookup_selectors.range_check.as_ref() {
                polynomials.push((
                    evaluations_form(range_check_lookup_selector),
                    None,
                    non_hiding(1),
                ))
            }
            if let Some(foreign_field_mul_lookup_selector) = lcs.lookup_selectors.ffmul.as_ref() {
                polynomials.push((
                    evaluations_form(foreign_field_mul_lookup_selector),
                    None,
                    non_hiding(1),
                ))
            }
        }

        //~ 1. Create an aggregated evaluation proof for all of these polynomials at $\zeta$ and $\zeta\omega$ using $u$ and $v$.
        let proof = index.srs.open(
            group_map,
            &polynomials,
            &[zeta, zeta_omega],
            v,
            u,
            fq_sponge_before_evaluations,
            rng,
        );

        let lookup = lookup_context
            .aggreg_comm
            .zip(lookup_context.sorted_comms)
            .map(|(a, s)| LookupCommitments {
                aggreg: a.commitment,
                sorted: s.iter().map(|c| c.commitment.clone()).collect(),
                runtime: lookup_context.runtime_table_comm.map(|x| x.commitment),
            });

        Ok(Self {
            commitments: ProverCommitments {
                w_comm: array::from_fn(|i| w_comm[i].commitment.clone()),
                z_comm: z_comm.commitment,
                t_comm: t_comm.commitment,
                lookup,
            },
            proof,
            evals: chunked_evals,
            ft_eval1,
            prev_challenges,
        })
    }
}

#[cfg(feature = "ocaml_types")]
pub mod caml {
    use super::*;
    use crate::proof::caml::{CamlProofEvaluations, CamlRecursionChallenge};
    use ark_ec::AffineRepr;
    use poly_commitment::commitment::caml::{CamlOpeningProof, CamlPolyComm};

    //
    // CamlProverProof<CamlG, CamlF>
    //

    #[derive(ocaml::IntoValue, ocaml::FromValue, ocaml_gen::Struct)]
    pub struct CamlProverProof<CamlG, CamlF> {
        pub commitments: CamlProverCommitments<CamlG>,
        pub proof: CamlOpeningProof<CamlG, CamlF>,
        // OCaml doesn't have sized arrays, so we have to convert to a tuple..
        pub evals: CamlProofEvaluations<CamlF>,
        pub ft_eval1: CamlF,
        pub public: Vec<CamlF>,
        pub prev_challenges: Vec<CamlRecursionChallenge<CamlG, CamlF>>, //Vec<(Vec<CamlF>, CamlPolyComm<CamlG>)>,
    }

    //
    // CamlProverCommitments<CamlG>
    //

    #[derive(Clone, ocaml::IntoValue, ocaml::FromValue, ocaml_gen::Struct)]
    pub struct CamlLookupCommitments<CamlG> {
        pub sorted: Vec<CamlPolyComm<CamlG>>,
        pub aggreg: CamlPolyComm<CamlG>,
        pub runtime: Option<CamlPolyComm<CamlG>>,
    }

    #[allow(clippy::type_complexity)]
    #[derive(Clone, ocaml::IntoValue, ocaml::FromValue, ocaml_gen::Struct)]
    pub struct CamlProverCommitments<CamlG> {
        // polynomial commitments
        pub w_comm: (
            CamlPolyComm<CamlG>,
            CamlPolyComm<CamlG>,
            CamlPolyComm<CamlG>,
            CamlPolyComm<CamlG>,
            CamlPolyComm<CamlG>,
            CamlPolyComm<CamlG>,
            CamlPolyComm<CamlG>,
            CamlPolyComm<CamlG>,
            CamlPolyComm<CamlG>,
            CamlPolyComm<CamlG>,
            CamlPolyComm<CamlG>,
            CamlPolyComm<CamlG>,
            CamlPolyComm<CamlG>,
            CamlPolyComm<CamlG>,
            CamlPolyComm<CamlG>,
        ),
        pub z_comm: CamlPolyComm<CamlG>,
        pub t_comm: CamlPolyComm<CamlG>,
        pub lookup: Option<CamlLookupCommitments<CamlG>>,
    }

    // These implementations are handy for conversions such as:
    // InternalType <-> Ocaml::Value
    //
    // It does this by hiding the required middle conversion step:
    // InternalType <-> CamlInternalType <-> Ocaml::Value
    //
    // Note that some conversions are not always possible to shorten,
    // because we don't always know how to convert the types.
    // For example, to implement the conversion
    // ProverCommitments<G> -> CamlProverCommitments<CamlG>
    // we need to know how to convert G to CamlG.
    // we don't know that information, unless we implemented some trait (e.g. ToCaml)
    // we can do that, but instead we implemented the From trait for the reverse operations (From<G> for CamlG).
    // it reduces the complexity, but forces us to do the conversion in two phases instead of one.

    //
    // CamlLookupCommitments<CamlG> <-> LookupCommitments<G>
    //

    impl<G, CamlG> From<LookupCommitments<G>> for CamlLookupCommitments<CamlG>
    where
        G: AffineRepr,
        CamlPolyComm<CamlG>: From<PolyComm<G>>,
    {
        fn from(
            LookupCommitments {
                aggreg,
                sorted,
                runtime,
            }: LookupCommitments<G>,
        ) -> Self {
            Self {
                aggreg: aggreg.into(),
                sorted: sorted.into_iter().map(Into::into).collect(),
                runtime: runtime.map(Into::into),
            }
        }
    }

    impl<G, CamlG> From<CamlLookupCommitments<CamlG>> for LookupCommitments<G>
    where
        G: AffineRepr,
        PolyComm<G>: From<CamlPolyComm<CamlG>>,
    {
        fn from(
            CamlLookupCommitments {
                aggreg,
                sorted,
                runtime,
            }: CamlLookupCommitments<CamlG>,
        ) -> LookupCommitments<G> {
            LookupCommitments {
                aggreg: aggreg.into(),
                sorted: sorted.into_iter().map(Into::into).collect(),
                runtime: runtime.map(Into::into),
            }
        }
    }

    //
    // CamlProverCommitments<CamlG> <-> ProverCommitments<G>
    //

    impl<G, CamlG> From<ProverCommitments<G>> for CamlProverCommitments<CamlG>
    where
        G: AffineRepr,
        CamlPolyComm<CamlG>: From<PolyComm<G>>,
    {
        fn from(prover_comm: ProverCommitments<G>) -> Self {
            let [w_comm0, w_comm1, w_comm2, w_comm3, w_comm4, w_comm5, w_comm6, w_comm7, w_comm8, w_comm9, w_comm10, w_comm11, w_comm12, w_comm13, w_comm14] =
                prover_comm.w_comm;
            Self {
                w_comm: (
                    w_comm0.into(),
                    w_comm1.into(),
                    w_comm2.into(),
                    w_comm3.into(),
                    w_comm4.into(),
                    w_comm5.into(),
                    w_comm6.into(),
                    w_comm7.into(),
                    w_comm8.into(),
                    w_comm9.into(),
                    w_comm10.into(),
                    w_comm11.into(),
                    w_comm12.into(),
                    w_comm13.into(),
                    w_comm14.into(),
                ),
                z_comm: prover_comm.z_comm.into(),
                t_comm: prover_comm.t_comm.into(),
                lookup: prover_comm.lookup.map(Into::into),
            }
        }
    }

    impl<G, CamlG> From<CamlProverCommitments<CamlG>> for ProverCommitments<G>
    where
        G: AffineRepr,
        PolyComm<G>: From<CamlPolyComm<CamlG>>,
    {
        fn from(caml_prover_comm: CamlProverCommitments<CamlG>) -> ProverCommitments<G> {
            let (
                w_comm0,
                w_comm1,
                w_comm2,
                w_comm3,
                w_comm4,
                w_comm5,
                w_comm6,
                w_comm7,
                w_comm8,
                w_comm9,
                w_comm10,
                w_comm11,
                w_comm12,
                w_comm13,
                w_comm14,
            ) = caml_prover_comm.w_comm;
            ProverCommitments {
                w_comm: [
                    w_comm0.into(),
                    w_comm1.into(),
                    w_comm2.into(),
                    w_comm3.into(),
                    w_comm4.into(),
                    w_comm5.into(),
                    w_comm6.into(),
                    w_comm7.into(),
                    w_comm8.into(),
                    w_comm9.into(),
                    w_comm10.into(),
                    w_comm11.into(),
                    w_comm12.into(),
                    w_comm13.into(),
                    w_comm14.into(),
                ],
                z_comm: caml_prover_comm.z_comm.into(),
                t_comm: caml_prover_comm.t_comm.into(),
                lookup: caml_prover_comm.lookup.map(Into::into),
            }
        }
    }

    //
    // ProverProof<G> <-> CamlProverProof<CamlG, CamlF>
    //

    impl<G, CamlG, CamlF> From<(ProverProof<G>, Vec<G::ScalarField>)> for CamlProverProof<CamlG, CamlF>
    where
        G: AffineRepr,
        CamlG: From<G>,
        CamlF: From<G::ScalarField>,
    {
        fn from(pp: (ProverProof<G>, Vec<G::ScalarField>)) -> Self {
            Self {
                commitments: pp.0.commitments.into(),
                proof: pp.0.proof.into(),
                evals: pp.0.evals.into(),
                ft_eval1: pp.0.ft_eval1.into(),
                public: pp.1.into_iter().map(Into::into).collect(),
                prev_challenges: pp.0.prev_challenges.into_iter().map(Into::into).collect(),
            }
        }
    }

    impl<G, CamlG, CamlF> From<CamlProverProof<CamlG, CamlF>> for (ProverProof<G>, Vec<G::ScalarField>)
    where
<<<<<<< HEAD
        G: AffineRepr + From<CamlG>,
=======
        CamlF: Clone,
        G: AffineCurve + From<CamlG>,
>>>>>>> fd7c19d4
        G::ScalarField: From<CamlF>,
    {
        fn from(caml_pp: CamlProverProof<CamlG, CamlF>) -> (ProverProof<G>, Vec<G::ScalarField>) {
            let proof = ProverProof {
                commitments: caml_pp.commitments.into(),
                proof: caml_pp.proof.into(),
                evals: caml_pp.evals.into(),
                ft_eval1: caml_pp.ft_eval1.into(),
                prev_challenges: caml_pp
                    .prev_challenges
                    .into_iter()
                    .map(Into::into)
                    .collect(),
            };

            (proof, caml_pp.public.into_iter().map(Into::into).collect())
        }
    }
}<|MERGE_RESOLUTION|>--- conflicted
+++ resolved
@@ -1660,12 +1660,8 @@
 
     impl<G, CamlG, CamlF> From<CamlProverProof<CamlG, CamlF>> for (ProverProof<G>, Vec<G::ScalarField>)
     where
-<<<<<<< HEAD
+        CamlF: Clone,
         G: AffineRepr + From<CamlG>,
-=======
-        CamlF: Clone,
-        G: AffineCurve + From<CamlG>,
->>>>>>> fd7c19d4
         G::ScalarField: From<CamlF>,
     {
         fn from(caml_pp: CamlProverProof<CamlG, CamlF>) -> (ProverProof<G>, Vec<G::ScalarField>) {
