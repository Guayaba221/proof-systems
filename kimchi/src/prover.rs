//! This module implements prover's zk-proof primitive.

use crate::{
    circuits::{
        argument::{Argument, ArgumentType},
        expr::{l0_1, Constants, Environment, LookupEnvironment},
        gate::GateType,
        lookup::{
            self, lookups::LookupsUsed, runtime_tables::RuntimeTable, tables::combine_table_entry,
        },
        polynomials::{
            chacha::{ChaCha0, ChaCha1, ChaCha2, ChaChaFinal},
            complete_add::CompleteAdd,
            endomul_scalar::EndomulScalar,
            endosclmul::EndosclMul,
            generic, permutation,
            permutation::ZK_ROWS,
            poseidon::Poseidon,
            range_check,
            varbasemul::VarbaseMul,
        },
        wires::{COLUMNS, PERMUTS},
    },
    error::ProverError,
    plonk_sponge::FrSponge,
    proof::{
        ConsecutiveEvals, LookupCommitments, LookupEvaluations, ProofEvaluations,
        ProverCommitments, ProverProof, RecursionChallenge, ZW_IDX, Z_IDX,
    },
    prover_index::ProverIndex,
};
use ark_ec::ProjectiveCurve;
use ark_ff::{FftField, Field, One, PrimeField, UniformRand, Zero};
use ark_poly::{
    univariate::DensePolynomial, EvaluationDomain, Evaluations, Polynomial,
    Radix2EvaluationDomain as D, UVPolynomial,
};
use array_init::array_init;
use commitment_dlog::commitment::{
    b_poly_coefficients, BlindedCommitment, CommitmentCurve, PolyComm,
};
use itertools::Itertools;
use o1_utils::ExtendedDensePolynomial as _;
use oracle::{sponge::ScalarChallenge, FqSponge};
use std::collections::HashMap;

/// The result of a proof creation or verification.
type Result<T> = std::result::Result<T, ProverError>;

/// Helper to quickly test if a witness satisfies a constraint
macro_rules! check_constraint {
    ($index:expr, $evaluation:expr) => {{
        check_constraint!($index, stringify!($evaluation), $evaluation);
    }};
    ($index:expr, $label:expr, $evaluation:expr) => {{
        if cfg!(debug_assertions) {
            let (_, res) = $evaluation
                .interpolate_by_ref()
                .divide_by_vanishing_poly($index.cs.domain.d1)
                .unwrap();
            if !res.is_zero() {
                panic!("couldn't divide by vanishing polynomial: {}", $label);
            }
        }
    }};
}

/// Contains variables needed for lookup in the prover algorithm.
#[derive(Default)]
struct LookupContext<G, F>
where
    G: CommitmentCurve,
    F: FftField,
{
    /// The joint combiner used to join the columns of lookup tables
    joint_combiner: Option<F>,

    /// The power of the joint_combiner that can be used to add a table_id column
    /// to the concatenated lookup tables.
    table_id_combiner: Option<F>,

    /// The combined lookup entry that can be used as dummy value
    dummy_lookup_value: Option<F>,

    /// The combined lookup table
    joint_lookup_table: Option<DensePolynomial<F>>,
    joint_lookup_table_d8: Option<Evaluations<F, D<F>>>,

    /// The sorted polynomials `s` in different forms
    sorted: Option<Vec<Evaluations<F, D<F>>>>,
    sorted_coeffs: Option<Vec<DensePolynomial<F>>>,
    sorted_comms: Option<Vec<BlindedCommitment<G>>>,
    sorted8: Option<Vec<Evaluations<F, D<F>>>>,

    /// The aggregation polynomial in different forms
    aggreg_coeffs: Option<DensePolynomial<F>>,
    aggreg_comm: Option<BlindedCommitment<G>>,
    aggreg8: Option<Evaluations<F, D<F>>>,

    /// The evaluations of the aggregation polynomial for the proof
    eval_zeta: Option<LookupEvaluations<Vec<F>>>,
    eval_zeta_omega: Option<LookupEvaluations<Vec<F>>>,

    /// Runtime table
    runtime_table: Option<DensePolynomial<F>>,
    runtime_table_d8: Option<Evaluations<F, D<F>>>,
    runtime_table_comm: Option<BlindedCommitment<G>>,
    runtime_second_col_d8: Option<Evaluations<F, D<F>>>,
}

impl<G: CommitmentCurve> ProverProof<G>
where
    G::BaseField: PrimeField,
{
    /// This function constructs prover's zk-proof from the witness & the ProverIndex against SRS instance
    pub fn create<
        EFqSponge: Clone + FqSponge<G::BaseField, G, G::ScalarField>,
        EFrSponge: FrSponge<G::ScalarField>,
    >(
        groupmap: &G::Map,
        witness: [Vec<G::ScalarField>; COLUMNS],
        runtime_tables: &[RuntimeTable<G::ScalarField>],
        index: &ProverIndex<G>,
    ) -> Result<Self> {
        Self::create_recursive::<EFqSponge, EFrSponge>(
            groupmap,
            witness,
            runtime_tables,
            index,
            Vec::new(),
            None,
        )
    }

    /// This function constructs prover's recursive zk-proof from the witness & the ProverIndex against SRS instance
    pub fn create_recursive<
        EFqSponge: Clone + FqSponge<G::BaseField, G, G::ScalarField>,
        EFrSponge: FrSponge<G::ScalarField>,
    >(
        group_map: &G::Map,
        mut witness: [Vec<G::ScalarField>; COLUMNS],
        runtime_tables: &[RuntimeTable<G::ScalarField>],
        index: &ProverIndex<G>,
        prev_challenges: Vec<RecursionChallenge<G>>,
        blinders: Option<[Option<PolyComm<G::ScalarField>>; COLUMNS]>,
    ) -> Result<Self> {
        // make sure that the SRS is not smaller than the domain size
        let d1_size = index.cs.domain.d1.size();
        if index.srs.max_degree() < d1_size {
            return Err(ProverError::SRSTooSmall);
        }

        // TODO: rng should be passed as arg
        let rng = &mut rand::rngs::OsRng;

        // double-check the witness
        if cfg!(debug_assertions) {
            let public = witness[0][0..index.cs.public].to_vec();
            index
                .cs
                .verify(&witness, &public)
                .expect("incorrect witness");
        }

        //~ 1. Ensure we have room in the witness for the zero-knowledge rows.
        //~    We currently expect the witness not to be of the same length as the domain,
        //~    but instead be of the length of the (smaller) circuit.
        //~    If we cannot add `ZK_ROWS` rows to the columns of the witness before reaching
        //~    the size of the domain, abort.
        let length_witness = witness[0].len();
        let length_padding = d1_size
            .checked_sub(length_witness)
            .ok_or(ProverError::NoRoomForZkInWitness)?;

        if length_padding < ZK_ROWS as usize {
            return Err(ProverError::NoRoomForZkInWitness);
        }

        //~ 1. Pad the witness columns with Zero gates to make them the same length as the domain.
        //~    Then, randomize the last `ZK_ROWS` of each columns.
        for w in &mut witness {
            if w.len() != length_witness {
                return Err(ProverError::WitnessCsInconsistent);
            }

            // padding
            w.extend(std::iter::repeat(G::ScalarField::zero()).take(length_padding));

            // zk-rows
            for row in w.iter_mut().rev().take(ZK_ROWS as usize) {
                *row = <G::ScalarField as UniformRand>::rand(rng);
            }
        }

        //~ 1. Setup the Fq-Sponge.
        let mut fq_sponge = EFqSponge::new(index.fq_sponge_params.clone());

        //~ 1. Compute the negated public input polynomial as
        //~    the polynomial that evaluates to $-p_i$ for the first `public_input_size` values of the domain,
        //~    and $0$ for the rest.
        let public = witness[0][0..index.cs.public].to_vec();
        let public_poly = -Evaluations::<G::ScalarField, D<G::ScalarField>>::from_vec_and_domain(
            public.clone(),
            index.cs.domain.d1,
        )
        .interpolate();

        //~ 1. Commit (non-hiding) to the negated public input polynomial.
        let public_comm = index.srs.commit_non_hiding(&public_poly, None);

        //~ 1. Absorb the commitment to the public polynomial with the Fq-Sponge.
        //~
        //~    Note: unlike the original PLONK protocol,
        //~    the prover also provides evaluations of the public polynomial to help the verifier circuit.
        //~    This is why we need to absorb the commitment to the public polynomial at this point.
        fq_sponge.absorb_g(&public_comm.unshifted);

        //~ 1. Commit to the witness columns by creating `COLUMNS` hidding commitments.
        //~
        //~    Note: since the witness is in evaluation form,
        //~    we can use the `commit_evaluation` optimization.
        let mut w_comm = vec![];
        for col in 0..COLUMNS {
            // witness coeff -> witness eval
            let witness_eval =
                Evaluations::<G::ScalarField, D<G::ScalarField>>::from_vec_and_domain(
                    witness[col].clone(),
                    index.cs.domain.d1,
                );

            let com = match blinders.as_ref().and_then(|b| b[col].as_ref()) {
                // no blinders: blind the witness
                None => index
                    .srs
                    .commit_evaluations(index.cs.domain.d1, &witness_eval, None, rng),
                // blinders: blind the witness with them
                Some(blinder) => {
                    // TODO: make this a function rather no? mask_with_custom()
                    let witness_com = index.srs.commit_evaluations_non_hiding(
                        index.cs.domain.d1,
                        &witness_eval,
                        None,
                    );
                    index
                        .srs
                        .mask_custom(witness_com, blinder)
                        .map_err(ProverError::WrongBlinders)?
                }
            };

            w_comm.push(com);
        }

        let w_comm: [BlindedCommitment<G>; COLUMNS] = w_comm
            .try_into()
            .expect("previous loop is of the correct length");

        //~ 1. Absorb the witness commitments with the Fq-Sponge.
        w_comm
            .iter()
            .for_each(|c| fq_sponge.absorb_g(&c.commitment.unshifted));

        //~ 1. Compute the witness polynomials by interpolating each `COLUMNS` of the witness.
        //~    TODO: why not do this first, and then commit? Why commit from evaluation directly?
        let witness_poly: [DensePolynomial<G::ScalarField>; COLUMNS] = array_init(|i| {
            Evaluations::<G::ScalarField, D<G::ScalarField>>::from_vec_and_domain(
                witness[i].clone(),
                index.cs.domain.d1,
            )
            .interpolate()
        });

        let mut lookup_context = LookupContext::default();

        //~ 1. If using lookup:
        if let Some(lcs) = &index.cs.lookup_constraint_system {
            // if using runtime table
            if let Some(cfg_runtime_tables) = &lcs.runtime_tables {
                // check that all the provided runtime tables have length and IDs that match the runtime table configuration of the index
                // we expect the given runtime tables to be sorted as configured, this makes it easier afterwards
                let expected_runtime: Vec<_> = cfg_runtime_tables
                    .iter()
                    .map(|rt| (rt.id, rt.len))
                    .collect();
                let runtime: Vec<_> = runtime_tables
                    .iter()
                    .map(|rt| (rt.id, rt.data.len()))
                    .collect();
                if expected_runtime != runtime {
                    return Err(ProverError::RuntimeTablesInconsistent);
                }

                // calculate the contribution to the second column of the lookup table
                // (the runtime vector)
                let (runtime_table_contribution, runtime_table_contribution_d8) = {
                    let mut offset = lcs
                        .runtime_table_offset
                        .expect("runtime configuration missing offset");

                    let mut evals = vec![G::ScalarField::zero(); d1_size];
                    for rt in runtime_tables {
                        let range = offset..(offset + rt.data.len());
                        evals[range].copy_from_slice(&rt.data);
                        offset += rt.data.len();
                    }

                    // zero-knowledge
                    for e in evals.iter_mut().rev().take(ZK_ROWS as usize) {
                        *e = <G::ScalarField as UniformRand>::rand(rng);
                    }

                    // get coeff and evaluation form
                    let runtime_table_contribution =
                        Evaluations::from_vec_and_domain(evals, index.cs.domain.d1).interpolate();

                    let runtime_table_contribution_d8 =
                        runtime_table_contribution.evaluate_over_domain_by_ref(index.cs.domain.d8);

                    (runtime_table_contribution, runtime_table_contribution_d8)
                };

                // commit the runtime polynomial
                // (and save it to the proof)
                let runtime_table_comm = index.srs.commit(&runtime_table_contribution, None, rng);

                // absorb the commitment
                fq_sponge.absorb_g(&runtime_table_comm.commitment.unshifted);

                // pre-compute the updated second column of the lookup table
                let mut second_column_d8 = runtime_table_contribution_d8.clone();
                for (row, e) in second_column_d8.evals.iter_mut().enumerate() {
                    *e += lcs.lookup_table8[1][row];
                }

                lookup_context.runtime_table = Some(runtime_table_contribution);
                lookup_context.runtime_table_d8 = Some(runtime_table_contribution_d8);
                lookup_context.runtime_table_comm = Some(runtime_table_comm);
                lookup_context.runtime_second_col_d8 = Some(second_column_d8);
            }

            //~~ - If queries involve a lookup table with multiple columns
            //~~   then squeeze the Fq-Sponge to obtain the joint combiner challenge $j'$,
            //~~   otherwise set the joint combiner challenge $j'$ to $0$.
            let joint_lookup_used = matches!(lcs.configuration.lookup_used, LookupsUsed::Joint);

            let joint_combiner = if joint_lookup_used {
                fq_sponge.challenge()
            } else {
                G::ScalarField::zero()
            };

            //~~ - Derive the scalar joint combiner $j$ from $j'$ using the endomorphism (TOOD: specify)
            let joint_combiner: G::ScalarField =
                ScalarChallenge(joint_combiner).to_field(&index.srs.endo_r);

            //~~ - If multiple lookup tables are involved,
            //~~   set the `table_id_combiner` as the $j^i$ with $i$ the maximum width of any used table.
            //~~   Essentially, this is to add a last column of table ids to the concatenated lookup tables.
            let table_id_combiner: G::ScalarField = if lcs.table_ids8.as_ref().is_some() {
                joint_combiner.pow([lcs.configuration.lookup_info.max_joint_size as u64])
            } else {
                // TODO: just set this to None in case multiple tables are not used
                G::ScalarField::zero()
            };
            lookup_context.table_id_combiner = Some(table_id_combiner);

            //~~ - Compute the dummy lookup value as the combination of the last entry of the XOR table (so `(0, 0, 0)`).
            //~~   Warning: This assumes that we always use the XOR table when using lookups.
            let dummy_lookup_value = lcs
                .configuration
                .dummy_lookup
                .evaluate(&joint_combiner, &table_id_combiner);
            lookup_context.dummy_lookup_value = Some(dummy_lookup_value);

            //~~ - Compute the lookup table values as the combination of the lookup table entries.
            let joint_lookup_table_d8 = {
                let mut evals = Vec::with_capacity(d1_size);

                for idx in 0..(d1_size * 8) {
                    let table_id = match lcs.table_ids8.as_ref() {
                        Some(table_ids8) => table_ids8.evals[idx],
                        None =>
                        // If there is no `table_ids8` in the constraint system,
                        // every table ID is identically 0.
                        {
                            G::ScalarField::zero()
                        }
                    };

                    let combined_entry = if !lcs.configuration.lookup_info.uses_runtime_tables {
                        let table_row = lcs.lookup_table8.iter().map(|e| &e.evals[idx]);

                        combine_table_entry(
                            &joint_combiner,
                            &table_id_combiner,
                            table_row,
                            &table_id,
                        )
                    } else {
                        // if runtime table are used, the second row is modified
                        let second_col = lookup_context.runtime_second_col_d8.as_ref().unwrap();

                        let table_row = lcs.lookup_table8.iter().enumerate().map(|(col, e)| {
                            if col == 1 {
                                &second_col.evals[idx]
                            } else {
                                &e.evals[idx]
                            }
                        });

                        combine_table_entry(
                            &joint_combiner,
                            &table_id_combiner,
                            table_row,
                            &table_id,
                        )
                    };
                    evals.push(combined_entry);
                }

                Evaluations::from_vec_and_domain(evals, index.cs.domain.d8)
            };

            let joint_lookup_table = joint_lookup_table_d8.interpolate_by_ref();

            //~~ - Compute the sorted evaluations.
            // TODO: Once we switch to committing using lagrange commitments,
            // `witness` will be consumed when we interpolate, so interpolation will
            // have to moved below this.
            let sorted: Vec<_> = lookup::constraints::sorted(
                dummy_lookup_value,
                &joint_lookup_table_d8,
                index.cs.domain.d1,
                &index.cs.gates,
                &witness,
                joint_combiner,
                table_id_combiner,
                &lcs.configuration.lookup_info,
            )?;

            //~~ - Randomize the last `EVALS` rows in each of the sorted polynomials
            //~~   in order to add zero-knowledge to the protocol.
            let sorted: Vec<_> = sorted
                .into_iter()
                .map(|chunk| lookup::constraints::zk_patch(chunk, index.cs.domain.d1, rng))
                .collect();

            //~~ - Commit each of the sorted polynomials.
            let sorted_comms: Vec<_> = sorted
                .iter()
                .map(|v| {
                    index
                        .srs
                        .commit_evaluations(index.cs.domain.d1, v, None, rng)
                })
                .collect();

            //~~ - Absorb each commitments to the sorted polynomials.
            sorted_comms
                .iter()
                .for_each(|c| fq_sponge.absorb_g(&c.commitment.unshifted));

            // precompute different forms of the sorted polynomials for later
            // TODO: We can avoid storing these coefficients.
            let sorted_coeffs: Vec<_> = sorted.iter().map(|e| e.clone().interpolate()).collect();
            let sorted8: Vec<_> = sorted_coeffs
                .iter()
                .map(|v| v.evaluate_over_domain_by_ref(index.cs.domain.d8))
                .collect();

            lookup_context.joint_combiner = Some(joint_combiner);
            lookup_context.sorted = Some(sorted);
            lookup_context.sorted_coeffs = Some(sorted_coeffs);
            lookup_context.sorted_comms = Some(sorted_comms);
            lookup_context.sorted8 = Some(sorted8);
            lookup_context.joint_lookup_table_d8 = Some(joint_lookup_table_d8);
            lookup_context.joint_lookup_table = Some(joint_lookup_table);
        }

        //~ 1. Sample $\beta$ with the Fq-Sponge.
        let beta = fq_sponge.challenge();

        //~ 1. Sample $\gamma$ with the Fq-Sponge.
        let gamma = fq_sponge.challenge();

        //~ 1. If using lookup:
        if let Some(lcs) = &index.cs.lookup_constraint_system {
            //~~ - Compute the lookup aggregation polynomial.
            let joint_lookup_table_d8 = lookup_context.joint_lookup_table_d8.as_ref().unwrap();

            let aggreg = lookup::constraints::aggregation::<_, G::ScalarField>(
                lookup_context.dummy_lookup_value.unwrap(),
                joint_lookup_table_d8,
                index.cs.domain.d1,
                &index.cs.gates,
                &witness,
                &lookup_context.joint_combiner.unwrap(),
                &lookup_context.table_id_combiner.unwrap(),
                beta,
                gamma,
                lookup_context.sorted.as_ref().unwrap(),
                rng,
                &lcs.configuration.lookup_info,
            )?;

            //~~ - Commit to the aggregation polynomial.
            let aggreg_comm = index
                .srs
                .commit_evaluations(index.cs.domain.d1, &aggreg, None, rng);

            //~~ - Absorb the commitment to the aggregation polynomial with the Fq-Sponge.
            fq_sponge.absorb_g(&aggreg_comm.commitment.unshifted);

            // precompute different forms of the aggregation polynomial for later
            let aggreg_coeffs = aggreg.interpolate();
            // TODO: There's probably a clever way to expand the domain without
            // interpolating
            let aggreg8 = aggreg_coeffs.evaluate_over_domain_by_ref(index.cs.domain.d8);

            lookup_context.aggreg_comm = Some(aggreg_comm);
            lookup_context.aggreg_coeffs = Some(aggreg_coeffs);
            lookup_context.aggreg8 = Some(aggreg8);
        }

        //~ 1. Compute the permutation aggregation polynomial $z$.
        let z_poly = index.cs.perm_aggreg(&witness, &beta, &gamma, rng)?;

        //~ 1. Commit (hidding) to the permutation aggregation polynomial $z$.
        let z_comm = index.srs.commit(&z_poly, None, rng);

        //~ 1. Absorb the permutation aggregation polynomial $z$ with the Fq-Sponge.
        fq_sponge.absorb_g(&z_comm.commitment.unshifted);

        //~ 1. Sample $\alpha'$ with the Fq-Sponge.
        let alpha_chal = ScalarChallenge(fq_sponge.challenge());

        //~ 1. Derive $\alpha$ from $\alpha'$ using the endomorphism (TODO: details)
        let alpha: G::ScalarField = alpha_chal.to_field(&index.srs.endo_r);

        //~ 1. TODO: instantiate alpha?
        let mut all_alphas = index.powers_of_alpha.clone();
        all_alphas.instantiate(alpha);

        //~ 1. Compute the quotient polynomial (the $t$ in $f = Z_H \cdot t$).
        //~    The quotient polynomial is computed by adding all these polynomials together:
        //~~ - the combined constraints for all the gates
        //~~ - the combined constraints for the permutation
        //~~ - TODO: lookup
        //~~ - the negated public polynomial
        //~    and by then dividing the resulting polynomial with the vanishing polynomial $Z_H$.
        //~    TODO: specify the split of the permutation polynomial into perm and bnd?
        let lookup_env = if let Some(lcs) = &index.cs.lookup_constraint_system {
            let joint_lookup_table_d8 = lookup_context.joint_lookup_table_d8.as_ref().unwrap();

            Some(LookupEnvironment {
                aggreg: lookup_context.aggreg8.as_ref().unwrap(),
                sorted: lookup_context.sorted8.as_ref().unwrap(),
                selectors: &lcs.lookup_selectors,
                table: joint_lookup_table_d8,
                runtime_selector: lcs.runtime_selector.as_ref(),
                runtime_table: lookup_context.runtime_table_d8.as_ref(),
            })
        } else {
            None
        };

        let lagrange = index.cs.evaluate(&witness_poly, &z_poly);
        let env = {
            let mut index_evals = HashMap::new();
            use GateType::*;
            index_evals.insert(Poseidon, &index.cs.ps8);
            index_evals.insert(CompleteAdd, &index.cs.complete_addl4);
            index_evals.insert(VarBaseMul, &index.cs.mull8);
            index_evals.insert(EndoMul, &index.cs.emull);
            index_evals.insert(EndoMulScalar, &index.cs.endomul_scalar8);
            [ChaCha0, ChaCha1, ChaCha2, ChaChaFinal]
                .iter()
                .enumerate()
                .for_each(|(i, g)| {
                    if let Some(c) = &index.cs.chacha8 {
                        index_evals.insert(*g, &c[i]);
                    }
                });
            if !index.cs.range_check_selector_polys.is_empty() {
                index_evals.extend(range_check::circuit_gates().iter().enumerate().map(
                    |(i, gate_type)| (*gate_type, &index.cs.range_check_selector_polys[i].eval8),
                ));
            }

            Environment {
                constants: Constants {
                    alpha,
                    beta,
                    gamma,
                    joint_combiner: lookup_context.joint_combiner,
                    endo_coefficient: index.cs.endo,
                    mds: index.cs.fr_sponge_params.mds.clone(),
                },
                witness: &lagrange.d8.this.w,
                coefficient: &index.cs.coefficients8,
                vanishes_on_last_4_rows: &index.cs.precomputations().vanishes_on_last_4_rows,
                z: &lagrange.d8.this.z,
                l0_1: l0_1(index.cs.domain.d1),
                domain: index.cs.domain,
                index: index_evals,
                lookup: lookup_env,
            }
        };

        let quotient_poly = {
            // generic
            let alphas =
                all_alphas.get_alphas(ArgumentType::Gate(GateType::Generic), generic::CONSTRAINTS);
            let mut t4 = index.cs.gnrc_quot(alphas, &lagrange.d4.this.w);

            if cfg!(debug_assertions) {
                let p4 = public_poly.evaluate_over_domain_by_ref(index.cs.domain.d4);
                let gen_minus_pub = &t4 + &p4;

                check_constraint!(index, gen_minus_pub);
            }

            // complete addition
            {
                let add_constraint = CompleteAdd::combined_constraints(&all_alphas);
                let add4 = add_constraint.evaluations(&env);
                t4 += &add4;

                check_constraint!(index, add4);
            }

            // permutation
            let (mut t8, bnd) = {
                let alphas =
                    all_alphas.get_alphas(ArgumentType::Permutation, permutation::CONSTRAINTS);
                let (perm, bnd) = index
                    .cs
                    .perm_quot(&lagrange, beta, gamma, &z_poly, alphas)?;

                check_constraint!(index, perm);

                (perm, bnd)
            };

            if !index.cs.range_check_selector_polys.is_empty() {
                // Range check gate
                for gate_type in range_check::circuit_gates() {
                    let expr = range_check::circuit_gate_constraints(gate_type, &all_alphas);

                    let evals = expr.evaluations(&env);

                    if evals.domain().size == t4.domain().size {
                        t4 += &evals;
                    } else if evals.domain().size == t8.domain().size {
                        t8 += &evals;
                    } else {
                        panic!(
                            "Bad evaluation domain size {} for {:?}",
                            evals.domain().size,
                            gate_type
                        );
                    }

                    if cfg!(test) {
                        let (_, res) = evals
                            .interpolate()
                            .divide_by_vanishing_poly(index.cs.domain.d1)
                            .unwrap();
                        if !res.is_zero() {
                            panic!("Nonzero vanishing polynomial division for {:?}", gate_type);
                        }
                    }
                }
            }

            // scalar multiplication
            {
                let mul8 = VarbaseMul::combined_constraints(&all_alphas).evaluations(&env);
                t8 += &mul8;

                check_constraint!(index, mul8);
            }

            // endoscaling
            {
                let emul8 = EndosclMul::combined_constraints(&all_alphas).evaluations(&env);
                t8 += &emul8;

                check_constraint!(index, emul8);
            }

            // endoscaling scalar computation
            {
                let emulscalar8 =
                    EndomulScalar::combined_constraints(&all_alphas).evaluations(&env);
                t8 += &emulscalar8;

                check_constraint!(index, emulscalar8);
            }

            // poseidon
            {
                let pos8 = Poseidon::combined_constraints(&all_alphas).evaluations(&env);
                t8 += &pos8;

                check_constraint!(index, pos8);
            }

            // chacha
            {
                if index.cs.chacha8.as_ref().is_some() {
                    let chacha0 = ChaCha0::combined_constraints(&all_alphas).evaluations(&env);
                    t4 += &chacha0;

                    let chacha1 = ChaCha1::combined_constraints(&all_alphas).evaluations(&env);
                    t4 += &chacha1;

                    let chacha2 = ChaCha2::combined_constraints(&all_alphas).evaluations(&env);
                    t4 += &chacha2;

                    let chacha_final =
                        ChaChaFinal::combined_constraints(&all_alphas).evaluations(&env);
                    t4 += &chacha_final;

                    check_constraint!(index, chacha0);
                    check_constraint!(index, chacha1);
                    check_constraint!(index, chacha2);
                    check_constraint!(index, chacha_final);
                }
            }

            // lookup
            {
                if let Some(lcs) = index.cs.lookup_constraint_system.as_ref() {
                    let constraints = lookup::constraints::constraints(&lcs.configuration);
                    let constraints_len = u32::try_from(constraints.len())
                        .expect("not expecting a large amount of constraints");
                    let lookup_alphas =
                        all_alphas.get_alphas(ArgumentType::Lookup, constraints_len);

                    // as lookup constraints are computed with the expression framework,
                    // each of them can result in Evaluations of different domains
                    for (ii, (constraint, alpha_pow)) in
                        constraints.into_iter().zip_eq(lookup_alphas).enumerate()
                    {
                        let mut eval = constraint.evaluations(&env);
                        eval.evals.iter_mut().for_each(|x| *x *= alpha_pow);

                        if eval.domain().size == t4.domain().size {
                            t4 += &eval;
                        } else if eval.domain().size == t8.domain().size {
                            t8 += &eval;
                        } else {
                            panic!("Bad evaluation")
                        }

                        check_constraint!(index, format!("lookup constraint #{ii}"), eval);
                    }
                }
            }

            // public polynomial
            let mut f = t4.interpolate() + t8.interpolate();
            f += &public_poly;

            // divide contributions with vanishing polynomial
            let (mut quotient, res) = f
                .divide_by_vanishing_poly(index.cs.domain.d1)
                .ok_or(ProverError::Prover("division by vanishing polynomial"))?;
            if !res.is_zero() {
                return Err(ProverError::Prover(
                    "rest of division by vanishing polynomial",
                ));
            }

            quotient += &bnd; // already divided by Z_H
            quotient
        };

        //~ 1. commit (hiding) to the quotient polynomial $t$
        //~    TODO: specify the dummies
        let t_comm = {
            let mut t_comm = index.srs.commit(&quotient_poly, None, rng);

            let expected_t_size = PERMUTS;
            let dummies = expected_t_size - t_comm.commitment.unshifted.len();
            // Add `dummies` many hiding commitments to the 0 polynomial, since if the
            // number of commitments in `t_comm` is less than the max size, it means that
            // the higher degree coefficients of `t` are 0.
            for _ in 0..dummies {
                let w = <G::ScalarField as UniformRand>::rand(rng);
                t_comm
                    .commitment
                    .unshifted
                    .push(index.srs.h.mul(w).into_affine());
                t_comm.blinders.unshifted.push(w);
            }
            t_comm
        };

        //~ 1. Absorb the the commitment of the quotient polynomial with the Fq-Sponge.
        fq_sponge.absorb_g(&t_comm.commitment.unshifted);

        //~ 1. Sample $\zeta'$ with the Fq-Sponge.
        let zeta_chal = ScalarChallenge(fq_sponge.challenge());

        //~ 1. Derive $\zeta$ from $\zeta'$ using the endomorphism (TODO: specify)
        let zeta = zeta_chal.to_field(&index.srs.endo_r);

        let omega = index.cs.domain.d1.group_gen;
        let zeta_omega = zeta * omega;

        //~ 1. If lookup is used, evaluate the following polynomials at $\zeta$ and $\zeta \omega$:
        if index.cs.lookup_constraint_system.is_some() {
            //~~ - the aggregation polynomial
            let aggreg = lookup_context
                .aggreg_coeffs
                .as_ref()
                .unwrap()
                .to_chunked_polynomial(index.max_poly_size);

            //~~ - the sorted polynomials
            let sorted = lookup_context
                .sorted_coeffs
                .as_ref()
                .unwrap()
                .iter()
                .map(|c| c.to_chunked_polynomial(index.max_poly_size));

            //~~ - the table polynonial
            let joint_table = lookup_context.joint_lookup_table.as_ref().unwrap();
            let joint_table = joint_table.to_chunked_polynomial(index.max_poly_size);

            let lookup_evals = |eval_point: G::ScalarField| {
                let table = joint_table.evaluate_chunks(eval_point);

                // the runtime table polynomial
                let runtime_table = lookup_context.runtime_table.as_ref().map(|rt| {
                    rt.to_chunked_polynomial(index.max_poly_size)
                        .evaluate_chunks(eval_point)
                });

                LookupEvaluations {
                    aggreg: aggreg.evaluate_chunks(eval_point),
                    sorted: sorted
                        .clone()
                        .map(|s| s.evaluate_chunks(eval_point))
                        .collect(),
                    table,
                    runtime: runtime_table,
                }
            };

            lookup_context.eval_zeta = Some(lookup_evals(zeta));
            lookup_context.eval_zeta_omega = Some(lookup_evals(zeta_omega));
        }

        //~ 1. Chunk evaluate the following polynomials at both $\zeta$ and $\zeta \omega$:
        //~~ - $s_i$
        //~~ - $w_i$
        //~~ - $z$
        //~~ - lookup (TODO)
        //~~ - generic selector
        //~~ - poseidon selector
        //~
        //~    By "chunk evaluate" we mean that the evaluation of each polynomial can potentially be a vector of values.
        //~    This is because the index's `max_poly_size` parameter dictates the maximum size of a polynomial in the protocol.
        //~    If a polynomial $f$ exceeds this size, it must be split into several polynomials like so:
        //~    $$f(x) = f_0(x) + x^n f_1(x) + x^{2n} f_2(x) + \cdots$$
        //~
        //~    And the evaluation of such a polynomial is the following list for $x \in {\zeta, \zeta\omega}$:
        //~
        //~    $$(f_0(x), f_1(x), f_2(x), \ldots)$$
        //~
        //~    TODO: do we want to specify more on that? It seems unecessary except for the t polynomial (or if for some reason someone sets that to a low value)
        let chunked_evals = {
            let chunked_evals_zeta = ProofEvaluations::<Vec<G::ScalarField>> {
                s: array_init(|i| {
                    index.cs.sigmam[0..PERMUTS - 1][i]
                        .to_chunked_polynomial(index.max_poly_size)
                        .evaluate_chunks(zeta)
                }),
                w: array_init(|i| {
                    witness_poly[i]
                        .to_chunked_polynomial(index.max_poly_size)
                        .evaluate_chunks(zeta)
                }),

                z: z_poly
                    .to_chunked_polynomial(index.max_poly_size)
                    .evaluate_chunks(zeta),

                lookup: lookup_context.eval_zeta.take(),

                generic_selector: index
                    .cs
                    .genericm
                    .to_chunked_polynomial(index.max_poly_size)
                    .evaluate_chunks(zeta),

                poseidon_selector: index
                    .cs
                    .psm
                    .to_chunked_polynomial(index.max_poly_size)
                    .evaluate_chunks(zeta),
            };
            let chunked_evals_zeta_omega = ProofEvaluations::<Vec<G::ScalarField>> {
                s: array_init(|i| {
                    index.cs.sigmam[0..PERMUTS - 1][i]
                        .to_chunked_polynomial(index.max_poly_size)
                        .evaluate_chunks(zeta_omega)
                }),

                w: array_init(|i| {
                    witness_poly[i]
                        .to_chunked_polynomial(index.max_poly_size)
                        .evaluate_chunks(zeta_omega)
                }),

                z: z_poly
                    .to_chunked_polynomial(index.max_poly_size)
                    .evaluate_chunks(zeta_omega),

                lookup: lookup_context.eval_zeta_omega.take(),

                generic_selector: index
                    .cs
                    .genericm
                    .to_chunked_polynomial(index.max_poly_size)
                    .evaluate_chunks(zeta_omega),

                poseidon_selector: index
                    .cs
                    .psm
                    .to_chunked_polynomial(index.max_poly_size)
                    .evaluate_chunks(zeta_omega),
            };

            ConsecutiveEvals {
                zeta: chunked_evals_zeta,
                zetaw: chunked_evals_zeta_omega,
            }
        };

        let zeta_to_srs_len = zeta.pow(&[index.max_poly_size as u64]);
        let zeta_omega_to_srs_len = zeta.pow(&[index.max_poly_size as u64]);
        let zeta_to_domain_size = zeta.pow(&[d1_size as u64]);

        //~ 1. Evaluate the same polynomials without chunking them
        //~    (so that each polynomial should correspond to a single value this time).
        let power_of_eval_points_for_chunks = [zeta_to_srs_len, zeta_omega_to_srs_len];
        let evals = chunked_evals.combine(&power_of_eval_points_for_chunks);

        //~ 1. Compute the ft polynomial.
        //~    This is to implement [Maller's optimization](https://o1-labs.github.io/mina-book/crypto/plonk/maller_15.html).
        let ft: DensePolynomial<G::ScalarField> = {
            let f_chunked = {
                // TODO: compute the linearization polynomial in evaluation form so
                // that we can drop the coefficient forms of the index polynomials from
                // the constraint system struct

                // generic (not part of linearization yet)
                let alphas = all_alphas
                    .get_alphas(ArgumentType::Gate(GateType::Generic), generic::CONSTRAINTS);
                let mut f = index
                    .cs
                    .gnrc_lnrz(alphas, &evals.zeta.w, evals.zeta.generic_selector)
                    .interpolate();

                // permutation (not part of linearization yet)
                let alphas =
                    all_alphas.get_alphas(ArgumentType::Permutation, permutation::CONSTRAINTS);
                f += &index.cs.perm_lnrz(&evals, zeta, beta, gamma, alphas);

                // the circuit polynomial
                let f = {
                    let (_lin_constant, lin) =
                        index.linearization.to_polynomial(&env, zeta, &evals);
                    f + lin
                };

                drop(env);

                // see https://o1-labs.github.io/mina-book/crypto/plonk/maller_15.html#the-prover-side
                f.to_chunked_polynomial(index.max_poly_size)
                    .linearize(zeta_to_srs_len)
            };

            let t_chunked = quotient_poly
                .to_chunked_polynomial(index.max_poly_size)
                .linearize(zeta_to_srs_len);

            &f_chunked - &t_chunked.scale(zeta_to_domain_size - G::ScalarField::one())
        };

        //~ 1. construct the blinding part of the ft polynomial commitment
        //~    see https://o1-labs.github.io/mina-book/crypto/plonk/maller_15.html#evaluation-proof-and-blinding-factors
        let blinding_ft = {
            let blinding_t = t_comm.blinders.chunk_blinding(zeta_to_srs_len);
            let blinding_f = G::ScalarField::zero();

            PolyComm {
                // blinding_f - Z_H(zeta) * blinding_t
                unshifted: vec![
                    blinding_f - (zeta_to_domain_size - G::ScalarField::one()) * blinding_t,
                ],
                shifted: None,
            }
        };

        //~ 1. Evaluate the ft polynomial at $\zeta\omega$ only.
        let ft_eval1 = ft.evaluate(&zeta_omega);

        //~ 1. Setup the Fr-Sponge
        let fq_sponge_before_evaluations = fq_sponge.clone();
        let mut fr_sponge = EFrSponge::new(index.cs.fr_sponge_params.clone());

        //~ 1. Squeeze the Fq-sponge and absorb the result with the Fr-Sponge.
        fr_sponge.absorb(&fq_sponge.digest());

        //~ 1. Evaluate the negated public polynomial (if present) at $\zeta$ and $\zeta\omega$.
        let public_evals = if public_poly.is_zero() {
            [Vec::new(), Vec::new()]
        } else {
            [
                vec![public_poly.evaluate(&zeta)],
                vec![public_poly.evaluate(&zeta_omega)],
            ]
        };

        //~ 1. Absorb the unique evaluation of ft: $ft(\zeta\omega)$.
        fr_sponge.absorb(&ft_eval1);

        //~ 1. Absorb all the polynomial evaluations in $\zeta$ and $\zeta\omega$:
        //~~ - the public polynomial
        //~~ - z
        //~~ - generic selector
        //~~ - poseidon selector
        //~~ - the 15 register/witness
        //~~ - 6 sigmas evaluations (the last one is not evaluated)
<<<<<<< HEAD
        fr_sponge.absorb_evaluations(&public_evals[Z_IDX], &chunked_evals.zeta);
        fr_sponge.absorb_evaluations(&public_evals[ZW_IDX], &chunked_evals.zetaw);

        //~ 1. Absorb the unique evaluation of ft: $ft(\zeta\omega)$.
        fr_sponge.absorb(&ft_eval1);
=======
        fr_sponge.absorb_evaluations(
            [&public_evals[0], &public_evals[1]],
            [&chunked_evals[0], &chunked_evals[1]],
        );
>>>>>>> bc0896a1

        //~ 1. Sample $v'$ with the Fr-Sponge
        let v_chal = fr_sponge.challenge();

        //~ 1. Derive $v$ from $v'$ using the endomorphism (TODO: specify)
        let v = v_chal.to_field(&index.srs.endo_r);

        //~ 1. Sample $u'$ with the Fr-Sponge
        let u_chal = fr_sponge.challenge();

        //~ 1. Derive $u$ from $u'$ using the endomorphism (TODO: specify)
        let u = u_chal.to_field(&index.srs.endo_r);

        //~ 1. Create a list of all polynomials that will require evaluations
        //~    (and evaluation proofs) in the protocol.
        //~    First, include the previous challenges, in case we are in a recursive prover.
        let non_hiding = |d1_size: usize| PolyComm {
            unshifted: vec![G::ScalarField::zero(); d1_size],
            shifted: None,
        };

        let polys = prev_challenges
            .iter()
            .map(|RecursionChallenge { chals, comm }| {
                (
                    DensePolynomial::from_coefficients_vec(b_poly_coefficients(chals)),
                    comm.unshifted.len(),
                )
            })
            .collect::<Vec<_>>();

        let mut polynomials = polys
            .iter()
            .map(|(p, d1_size)| (p, None, non_hiding(*d1_size)))
            .collect::<Vec<_>>();

        //~ 1. Then, include:
        //~~ - the negated public polynomial
        //~~ - the ft polynomial
        //~~ - the permutation aggregation polynomial z polynomial
        //~~ - the generic selector
        //~~ - the poseidon selector
        //~~ - the 15 registers/witness columns
        //~~ - the 6 sigmas
        //~~ - optionally, the runtime table
        polynomials.extend(vec![(&public_poly, None, non_hiding(1))]);
        polynomials.extend(vec![(&ft, None, blinding_ft)]);
        polynomials.extend(vec![(&z_poly, None, z_comm.blinders)]);
        polynomials.extend(vec![(&index.cs.genericm, None, non_hiding(1))]);
        polynomials.extend(vec![(&index.cs.psm, None, non_hiding(1))]);
        polynomials.extend(
            witness_poly
                .iter()
                .zip(w_comm.iter())
                .map(|(w, c)| (w, None, c.blinders.clone()))
                .collect::<Vec<_>>(),
        );
        polynomials.extend(
            index.cs.sigmam[0..PERMUTS - 1]
                .iter()
                .map(|w| (w, None, non_hiding(1)))
                .collect::<Vec<_>>(),
        );

        // if using lookup
        if let Some(lcs) = &index.cs.lookup_constraint_system {
            // add the sorted polynomials
            let sorted_poly = lookup_context.sorted_coeffs.as_ref().unwrap();
            let sorted_comms = lookup_context.sorted_comms.as_ref().unwrap();

            for (poly, comm) in sorted_poly.iter().zip(sorted_comms) {
                polynomials.push((poly, None, comm.blinders.clone()));
            }

            // add the aggreg polynomial
            let aggreg_poly = lookup_context.aggreg_coeffs.as_ref().unwrap();
            let aggreg_comm = lookup_context.aggreg_comm.as_ref().unwrap();
            polynomials.push((aggreg_poly, None, aggreg_comm.blinders.clone()));

            // add the combined table polynomial
            let table_blinding = if lcs.runtime_selector.is_some() {
                let runtime_comm = lookup_context.runtime_table_comm.as_ref().unwrap();
                let joint_combiner = lookup_context.joint_combiner.as_ref().unwrap();

                let blinding = runtime_comm.blinders.unshifted[0];

                PolyComm {
                    unshifted: vec![*joint_combiner * blinding],
                    shifted: None,
                }
            } else {
                non_hiding(1)
            };

            let joint_lookup_table = lookup_context.joint_lookup_table.as_ref().unwrap();

            polynomials.push((joint_lookup_table, None, table_blinding));

            // add the runtime table polynomial
            if lcs.runtime_selector.is_some() {
                let runtime_table_comm = lookup_context.runtime_table_comm.as_ref().unwrap();
                let runtime_table = lookup_context.runtime_table.as_ref().unwrap();

                polynomials.push((runtime_table, None, runtime_table_comm.blinders.clone()));
            }
        }

        //~ 1. Create an aggregated evaluation proof for all of these polynomials at $\zeta$ and $\zeta\omega$ using $u$ and $v$.
        let proof = index.srs.open(
            group_map,
            &polynomials,
            &[zeta, zeta_omega],
            v,
            u,
            fq_sponge_before_evaluations,
            rng,
        );

        let lookup = lookup_context
            .aggreg_comm
            .zip(lookup_context.sorted_comms)
            .map(|(a, s)| LookupCommitments {
                aggreg: a.commitment,
                sorted: s.iter().map(|c| c.commitment.clone()).collect(),
                runtime: lookup_context.runtime_table_comm.map(|x| x.commitment),
            });

        Ok(Self {
            commitments: ProverCommitments {
                w_comm: array_init(|i| w_comm[i].commitment.clone()),
                z_comm: z_comm.commitment,
                t_comm: t_comm.commitment,
                lookup,
            },
            proof,
            evals: chunked_evals,
            ft_eval1,
            public,
            prev_challenges,
        })
    }
}

#[cfg(feature = "ocaml_types")]
pub mod caml {
    use super::*;
    use crate::proof::caml::{CamlConsecutiveEvals, CamlRecursionChallenge};
    use ark_ec::AffineCurve;
    use commitment_dlog::commitment::caml::{CamlOpeningProof, CamlPolyComm};

    //
    // CamlProverProof<CamlG, CamlF>
    //

    #[derive(ocaml::IntoValue, ocaml::FromValue, ocaml_gen::Struct)]
    pub struct CamlProverProof<CamlG, CamlF> {
        pub commitments: CamlProverCommitments<CamlG>,
        pub proof: CamlOpeningProof<CamlG, CamlF>,
        pub evals: CamlConsecutiveEvals<Vec<CamlF>>,
        pub ft_eval1: CamlF,
        pub public: Vec<CamlF>,
        pub prev_challenges: Vec<CamlRecursionChallenge<CamlG, CamlF>>,
    }

    //
    // CamlProverCommitments<CamlG>
    //

    #[derive(Clone, ocaml::IntoValue, ocaml::FromValue, ocaml_gen::Struct)]
    pub struct CamlLookupCommitments<CamlG> {
        pub sorted: Vec<CamlPolyComm<CamlG>>,
        pub aggreg: CamlPolyComm<CamlG>,
        pub runtime: Option<CamlPolyComm<CamlG>>,
    }

    #[derive(Clone, ocaml::IntoValue, ocaml::FromValue, ocaml_gen::Struct)]
    pub struct CamlProverCommitments<CamlG> {
        // polynomial commitments
        pub w_comm: (
            CamlPolyComm<CamlG>,
            CamlPolyComm<CamlG>,
            CamlPolyComm<CamlG>,
            CamlPolyComm<CamlG>,
            CamlPolyComm<CamlG>,
            CamlPolyComm<CamlG>,
            CamlPolyComm<CamlG>,
            CamlPolyComm<CamlG>,
            CamlPolyComm<CamlG>,
            CamlPolyComm<CamlG>,
            CamlPolyComm<CamlG>,
            CamlPolyComm<CamlG>,
            CamlPolyComm<CamlG>,
            CamlPolyComm<CamlG>,
            CamlPolyComm<CamlG>,
        ),
        pub z_comm: CamlPolyComm<CamlG>,
        pub t_comm: CamlPolyComm<CamlG>,
        pub lookup: Option<CamlLookupCommitments<CamlG>>,
    }

    // These implementations are handy for conversions such as:
    // InternalType <-> Ocaml::Value
    //
    // It does this by hiding the required middle conversion step:
    // InternalType <-> CamlInternalType <-> Ocaml::Value
    //
    // Note that some conversions are not always possible to shorten,
    // because we don't always know how to convert the types.
    // For example, to implement the conversion
    // ProverCommitments<G> -> CamlProverCommitments<CamlG>
    // we need to know how to convert G to CamlG.
    // we don't know that information, unless we implemented some trait (e.g. ToCaml)
    // we can do that, but instead we implemented the From trait for the reverse operations (From<G> for CamlG).
    // it reduces the complexity, but forces us to do the conversion in two phases instead of one.

    //
    // CamlLookupCommitments<CamlG> <-> LookupCommitments<G>
    //

    impl<G, CamlG> From<LookupCommitments<G>> for CamlLookupCommitments<CamlG>
    where
        G: AffineCurve,
        CamlPolyComm<CamlG>: From<PolyComm<G>>,
    {
        fn from(
            LookupCommitments {
                aggreg,
                sorted,
                runtime,
            }: LookupCommitments<G>,
        ) -> Self {
            Self {
                aggreg: aggreg.into(),
                sorted: sorted.into_iter().map(Into::into).collect(),
                runtime: runtime.map(Into::into),
            }
        }
    }

    impl<G, CamlG> From<CamlLookupCommitments<CamlG>> for LookupCommitments<G>
    where
        G: AffineCurve,
        PolyComm<G>: From<CamlPolyComm<CamlG>>,
    {
        fn from(
            CamlLookupCommitments {
                aggreg,
                sorted,
                runtime,
            }: CamlLookupCommitments<CamlG>,
        ) -> LookupCommitments<G> {
            LookupCommitments {
                aggreg: aggreg.into(),
                sorted: sorted.into_iter().map(Into::into).collect(),
                runtime: runtime.map(Into::into),
            }
        }
    }

    //
    // CamlProverCommitments<CamlG> <-> ProverCommitments<G>
    //

    impl<G, CamlG> From<ProverCommitments<G>> for CamlProverCommitments<CamlG>
    where
        G: AffineCurve,
        CamlPolyComm<CamlG>: From<PolyComm<G>>,
    {
        fn from(prover_comm: ProverCommitments<G>) -> Self {
            let [w_comm0, w_comm1, w_comm2, w_comm3, w_comm4, w_comm5, w_comm6, w_comm7, w_comm8, w_comm9, w_comm10, w_comm11, w_comm12, w_comm13, w_comm14] =
                prover_comm.w_comm;
            Self {
                w_comm: (
                    w_comm0.into(),
                    w_comm1.into(),
                    w_comm2.into(),
                    w_comm3.into(),
                    w_comm4.into(),
                    w_comm5.into(),
                    w_comm6.into(),
                    w_comm7.into(),
                    w_comm8.into(),
                    w_comm9.into(),
                    w_comm10.into(),
                    w_comm11.into(),
                    w_comm12.into(),
                    w_comm13.into(),
                    w_comm14.into(),
                ),
                z_comm: prover_comm.z_comm.into(),
                t_comm: prover_comm.t_comm.into(),
                lookup: prover_comm.lookup.map(Into::into),
            }
        }
    }

    impl<G, CamlG> From<CamlProverCommitments<CamlG>> for ProverCommitments<G>
    where
        G: AffineCurve,
        PolyComm<G>: From<CamlPolyComm<CamlG>>,
    {
        fn from(caml_prover_comm: CamlProverCommitments<CamlG>) -> ProverCommitments<G> {
            let (
                w_comm0,
                w_comm1,
                w_comm2,
                w_comm3,
                w_comm4,
                w_comm5,
                w_comm6,
                w_comm7,
                w_comm8,
                w_comm9,
                w_comm10,
                w_comm11,
                w_comm12,
                w_comm13,
                w_comm14,
            ) = caml_prover_comm.w_comm;
            ProverCommitments {
                w_comm: [
                    w_comm0.into(),
                    w_comm1.into(),
                    w_comm2.into(),
                    w_comm3.into(),
                    w_comm4.into(),
                    w_comm5.into(),
                    w_comm6.into(),
                    w_comm7.into(),
                    w_comm8.into(),
                    w_comm9.into(),
                    w_comm10.into(),
                    w_comm11.into(),
                    w_comm12.into(),
                    w_comm13.into(),
                    w_comm14.into(),
                ],
                z_comm: caml_prover_comm.z_comm.into(),
                t_comm: caml_prover_comm.t_comm.into(),
                lookup: caml_prover_comm.lookup.map(Into::into),
            }
        }
    }

    //
    // ProverProof<G> <-> CamlProverProof<CamlG, CamlF>
    //

    impl<G, CamlG, CamlF> From<ProverProof<G>> for CamlProverProof<CamlG, CamlF>
    where
        G: AffineCurve,
        CamlG: From<G>,
        CamlF: From<G::ScalarField>,
    {
        fn from(pp: ProverProof<G>) -> Self {
            Self {
                commitments: pp.commitments.into(),
                proof: pp.proof.into(),
                evals: pp.evals.into(),
                ft_eval1: pp.ft_eval1.into(),
                public: pp.public.into_iter().map(Into::into).collect(),
                prev_challenges: pp.prev_challenges.into_iter().map(Into::into).collect(),
            }
        }
    }

    impl<G, CamlG, CamlF> From<CamlProverProof<CamlG, CamlF>> for ProverProof<G>
    where
        G: AffineCurve + From<CamlG>,
        G::ScalarField: From<CamlF>,
    {
        fn from(caml_pp: CamlProverProof<CamlG, CamlF>) -> ProverProof<G> {
            ProverProof {
                commitments: caml_pp.commitments.into(),
                proof: caml_pp.proof.into(),
                evals: caml_pp.evals.into(),
                ft_eval1: caml_pp.ft_eval1.into(),
                public: caml_pp.public.into_iter().map(Into::into).collect(),
                prev_challenges: caml_pp
                    .prev_challenges
                    .into_iter()
                    .map(Into::into)
                    .collect(),
            }
        }
    }
}<|MERGE_RESOLUTION|>--- conflicted
+++ resolved
@@ -1038,18 +1038,13 @@
         //~~ - poseidon selector
         //~~ - the 15 register/witness
         //~~ - 6 sigmas evaluations (the last one is not evaluated)
-<<<<<<< HEAD
-        fr_sponge.absorb_evaluations(&public_evals[Z_IDX], &chunked_evals.zeta);
-        fr_sponge.absorb_evaluations(&public_evals[ZW_IDX], &chunked_evals.zetaw);
-
-        //~ 1. Absorb the unique evaluation of ft: $ft(\zeta\omega)$.
-        fr_sponge.absorb(&ft_eval1);
-=======
+        //fr_sponge.absorb_evaluations(&public_evals[Z_IDX], &chunked_evals.zeta);
+        //fr_sponge.absorb_evaluations(&public_evals[ZW_IDX], &chunked_evals.zetaw);
+
         fr_sponge.absorb_evaluations(
             [&public_evals[0], &public_evals[1]],
             [&chunked_evals[0], &chunked_evals[1]],
         );
->>>>>>> bc0896a1
 
         //~ 1. Sample $v'$ with the Fr-Sponge
         let v_chal = fr_sponge.challenge();
