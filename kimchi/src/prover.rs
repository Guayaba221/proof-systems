--- conflicted
+++ resolved
@@ -7,11 +7,7 @@
         gate::GateType,
         lookup::{self, runtime_tables::RuntimeTable, tables::combine_table_entry},
         polynomials::{
-<<<<<<< HEAD
             boolean_op::BooleanOp,
-            chacha::{ChaCha0, ChaCha1, ChaCha2, ChaChaFinal},
-=======
->>>>>>> a3459b73
             complete_add::CompleteAdd,
             conditional::Conditional,
             endomul_scalar::EndomulScalar,
