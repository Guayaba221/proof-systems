//! This module implements prover's zk-proof primitive.

use crate::{
    circuits::{
        argument::{Argument, ArgumentType},
        expr::{l0_1, Constants, Environment, LookupEnvironment},
        gate::GateType,
        lookup::{
            self, lookups::LookupsUsed, runtime_tables::RuntimeTable, tables::combine_table_entry,
        },
        polynomials::{
            chacha::{ChaCha0, ChaCha1, ChaCha2, ChaChaFinal},
            complete_add::CompleteAdd,
            endomul_scalar::EndomulScalar,
            endosclmul::EndosclMul,
            generic, permutation,
            permutation::ZK_ROWS,
            poseidon::Poseidon,
            range_check,
            varbasemul::VarbaseMul,
        },
        wires::{COLUMNS, PERMUTS},
    },
    curve::KimchiCurve,
    error::ProverError,
    plonk_sponge::FrSponge,
    proof::{
        LookupCommitments, LookupEvaluations, ProofEvaluations, ProverCommitments, ProverProof,
        RecursionChallenge,
    },
    prover_index::ProverIndex,
};
use ark_ec::ProjectiveCurve;
use ark_ff::{FftField, Field, One, PrimeField, UniformRand, Zero};
use ark_poly::{
    univariate::DensePolynomial, EvaluationDomain, Evaluations, Polynomial,
    Radix2EvaluationDomain as D, UVPolynomial,
};
use array_init::array_init;
use commitment_dlog::commitment::{
    b_poly_coefficients, BlindedCommitment, CommitmentCurve, PolyComm,
};
use itertools::Itertools;
use o1_utils::ExtendedDensePolynomial as _;
use oracle::{sponge::ScalarChallenge, FqSponge};
use rand::{CryptoRng, RngCore};
use std::collections::HashMap;

/// The result of a proof creation or verification.
type Result<T> = std::result::Result<T, ProverError>;

/// Helper to quickly test if a witness satisfies a constraint
macro_rules! check_constraint {
    ($index:expr, $evaluation:expr) => {{
        check_constraint!($index, stringify!($evaluation), $evaluation);
    }};
    ($index:expr, $label:expr, $evaluation:expr) => {{
        if cfg!(debug_assertions) {
            let (_, res) = $evaluation
                .interpolate_by_ref()
                .divide_by_vanishing_poly($index.cs.domain.d1)
                .unwrap();
            if !res.is_zero() {
                panic!("couldn't divide by vanishing polynomial: {}", $label);
            }
        }
    }};
}

/// Contains variables needed for lookup in the prover algorithm.
#[derive(Default)]
pub struct LookupContext<G, F>
where
    G: CommitmentCurve,
    F: FftField,
{
    /// The joint combiner used to join the columns of lookup tables
    joint_combiner: Option<F>,

    /// The power of the joint_combiner that can be used to add a table_id column
    /// to the concatenated lookup tables.
    table_id_combiner: Option<F>,

    /// The combined lookup entry that can be used as dummy value
    dummy_lookup_value: Option<F>,

    /// The combined lookup table
    joint_lookup_table: Option<DensePolynomial<F>>,
    joint_lookup_table_d8: Option<Evaluations<F, D<F>>>,

    /// The sorted polynomials `s` in different forms
    sorted: Option<Vec<Evaluations<F, D<F>>>>,
    sorted_coeffs: Option<Vec<DensePolynomial<F>>>,
    sorted_comms: Option<Vec<BlindedCommitment<G>>>,
    sorted8: Option<Vec<Evaluations<F, D<F>>>>,

    /// The aggregation polynomial in different forms
    aggreg_coeffs: Option<DensePolynomial<F>>,
    aggreg_comm: Option<BlindedCommitment<G>>,
    aggreg8: Option<Evaluations<F, D<F>>>,

    /// The evaluations of the aggregation polynomial for the proof
    eval_zeta: Option<LookupEvaluations<F>>,
    eval_zeta_omega: Option<LookupEvaluations<F>>,

    /// Runtime table
    runtime_table: Option<DensePolynomial<F>>,
    runtime_table_d8: Option<Evaluations<F, D<F>>>,
    runtime_table_comm: Option<BlindedCommitment<G>>,
    runtime_second_col_d8: Option<Evaluations<F, D<F>>>,
}

impl<G: KimchiCurve> ProverProof<G>
where
    G::BaseField: PrimeField,
{
    /// This function constructs prover's zk-proof from the witness & the ProverIndex against SRS instance
    pub fn create<
        EFqSponge: Clone + FqSponge<G::BaseField, G, G::ScalarField>,
        EFrSponge: FrSponge<G::ScalarField>,
    >(
        groupmap: &G::Map,
        witness: [Vec<G::ScalarField>; COLUMNS],
        runtime_tables: &[RuntimeTable<G::ScalarField>],
        index: &ProverIndex<G>,
    ) -> Result<Self> {
        Self::create_recursive::<EFqSponge, EFrSponge>(
            groupmap,
            witness,
            runtime_tables,
            index,
            Vec::new(),
            None,
        )
    }

    /// This function constructs prover's recursive zk-proof from the witness & the ProverIndex against SRS instance
    pub fn create_recursive<
        EFqSponge: Clone + FqSponge<G::BaseField, G, G::ScalarField>,
        EFrSponge: FrSponge<G::ScalarField>,
    >(
        group_map: &G::Map,
        mut witness: [Vec<G::ScalarField>; COLUMNS],
        runtime_tables: &[RuntimeTable<G::ScalarField>],
        index: &ProverIndex<G>,
        prev_challenges: Vec<RecursionChallenge<G>>,
        blinders: Option<[Option<PolyComm<G::ScalarField>>; COLUMNS]>,
    ) -> Result<Self> {
        // make sure that the SRS is not smaller than the domain size
        let d1_size = index.cs.domain.d1.size();
        if index.srs.max_degree() < d1_size {
            return Err(ProverError::SRSTooSmall);
        }

        let (_, endo_r) = G::endos();

        // TODO: rng should be passed as arg
        let rng = &mut rand::rngs::OsRng;

        // double-check the witness
        if cfg!(debug_assertions) {
            let public = witness[0][0..index.cs.public].to_vec();
            index
                .cs
                .verify::<G>(&witness, &public)
                .expect("incorrect witness");
        }

        //~ 1. Ensure we have room in the witness for the zero-knowledge rows.
        //~    We currently expect the witness not to be of the same length as the domain,
        //~    but instead be of the length of the (smaller) circuit.
        //~    If we cannot add `ZK_ROWS` rows to the columns of the witness before reaching
        //~    the size of the domain, abort.
        let length_witness = witness[0].len();
        let length_padding = d1_size
            .checked_sub(length_witness)
            .ok_or(ProverError::NoRoomForZkInWitness)?;

        if length_padding < ZK_ROWS as usize {
            return Err(ProverError::NoRoomForZkInWitness);
        }

        //~ 1. Pad the witness columns with Zero gates to make them the same length as the domain.
        //~    Then, randomize the last `ZK_ROWS` of each columns.
        for w in &mut witness {
            if w.len() != length_witness {
                return Err(ProverError::WitnessCsInconsistent);
            }

            // padding
            w.extend(std::iter::repeat(G::ScalarField::zero()).take(length_padding));

            // zk-rows
            for row in w.iter_mut().rev().take(ZK_ROWS as usize) {
                *row = <G::ScalarField as UniformRand>::rand(rng);
            }
        }

        //~ 1. Setup the Fq-Sponge.
        let mut fq_sponge = EFqSponge::new(G::OtherCurve::sponge_params());

        //~ 1. Absorb the digest of the VerifierIndex.
        let verifier_index_digest = index.verifier_index_digest::<EFqSponge>();
        fq_sponge.absorb_fq(&[verifier_index_digest]);

        //~ 1. Absorb the commitments of the previous challenges with the Fq-sponge.
        for RecursionChallenge { comm, .. } in prev_challenges.iter() {
            fq_sponge.absorb_g(&comm.unshifted);
        }

        //~ 1. Compute the negated public input polynomial as
        //~    the polynomial that evaluates to $-p_i$ for the first `public_input_size` values of the domain,
        //~    and $0$ for the rest.
        let public = witness[0][0..index.cs.public].to_vec();
        let public_poly = -Evaluations::<G::ScalarField, D<G::ScalarField>>::from_vec_and_domain(
            public.clone(),
            index.cs.domain.d1,
        )
        .interpolate();

        //~ 1. Commit (non-hiding) to the negated public input polynomial.
        let public_comm = index.srs.commit_non_hiding(&public_poly, None);

        //~ 1. Absorb the commitment to the public polynomial with the Fq-Sponge.
        //~
        //~    Note: unlike the original PLONK protocol,
        //~    the prover also provides evaluations of the public polynomial to help the verifier circuit.
        //~    This is why we need to absorb the commitment to the public polynomial at this point.
        fq_sponge.absorb_g(&public_comm.unshifted);

        //~ 1. Commit to the witness columns by creating `COLUMNS` hidding commitments.
        //~
        //~    Note: since the witness is in evaluation form,
        //~    we can use the `commit_evaluation` optimization.
        let mut w_comm = vec![];
        for col in 0..COLUMNS {
            // witness coeff -> witness eval
            let witness_eval =
                Evaluations::<G::ScalarField, D<G::ScalarField>>::from_vec_and_domain(
                    witness[col].clone(),
                    index.cs.domain.d1,
                );

            let com = match blinders.as_ref().and_then(|b| b[col].as_ref()) {
                // no blinders: blind the witness
                None => index
                    .srs
                    .commit_evaluations(index.cs.domain.d1, &witness_eval, None, rng),
                // blinders: blind the witness with them
                Some(blinder) => {
                    // TODO: make this a function rather no? mask_with_custom()
                    let witness_com = index.srs.commit_evaluations_non_hiding(
                        index.cs.domain.d1,
                        &witness_eval,
                        None,
                    );
                    index
                        .srs
                        .mask_custom(witness_com, blinder)
                        .map_err(ProverError::WrongBlinders)?
                }
            };

            w_comm.push(com);
        }

        let w_comm: [BlindedCommitment<G>; COLUMNS] = w_comm
            .try_into()
            .expect("previous loop is of the correct length");

        //~ 1. Absorb the witness commitments with the Fq-Sponge.
        w_comm
            .iter()
            .for_each(|c| fq_sponge.absorb_g(&c.commitment.unshifted));

        //~ 1. Compute the witness polynomials by interpolating each `COLUMNS` of the witness.
        //~    TODO: why not do this first, and then commit? Why commit from evaluation directly?
        let witness_poly: [DensePolynomial<G::ScalarField>; COLUMNS] = array_init(|i| {
            Evaluations::<G::ScalarField, D<G::ScalarField>>::from_vec_and_domain(
                witness[i].clone(),
                index.cs.domain.d1,
            )
            .interpolate()
        });

        //~ 1. If circuit uses lookups, create a lookup context (see [Lookup context creation](#lookup-context-creation) algorithm)
        let mut lookup_context =
            LookupContext::create(&witness, runtime_tables, index, rng, &mut fq_sponge)
                .map_err(|e| e)?;

        //~ 1. Sample $\beta$ with the Fq-Sponge.
        let beta = fq_sponge.challenge();

        //~ 1. Sample $\gamma$ with the Fq-Sponge.
        let gamma = fq_sponge.challenge();

        //~ 1. If circuit uses lookups, compute lookup context aggregation polynomial (see [Lookup context aggregation polynomial creation](#lookup-context-aggregation-polynomial-creation) algorithm)
        lookup_context
            .compute_aggregation_polynomial(&witness, index, rng, &mut fq_sponge, beta, gamma)
            .map_err(|e| e)?;

        //~ 1. Compute the permutation aggregation polynomial $z$.
        let z_poly = index.cs.perm_aggreg(&witness, &beta, &gamma, rng)?;

        //~ 1. Commit (hidding) to the permutation aggregation polynomial $z$.
        let z_comm = index.srs.commit(&z_poly, None, rng);

        //~ 1. Absorb the permutation aggregation polynomial $z$ with the Fq-Sponge.
        fq_sponge.absorb_g(&z_comm.commitment.unshifted);

        //~ 1. Sample $\alpha'$ with the Fq-Sponge.
        let alpha_chal = ScalarChallenge(fq_sponge.challenge());

        //~ 1. Derive $\alpha$ from $\alpha'$ using the endomorphism (TODO: details)
        let alpha: G::ScalarField = alpha_chal.to_field(endo_r);

        //~ 1. TODO: instantiate alpha?
        let mut all_alphas = index.powers_of_alpha.clone();
        all_alphas.instantiate(alpha);

        //~ 1. Compute the quotient polynomial (the $t$ in $f = Z_H \cdot t$).
        //~    The quotient polynomial is computed by adding all these polynomials together:
        //~~ - the combined constraints for all the gates
        //~~ - the combined constraints for the permutation
        //~~ - TODO: lookup
        //~~ - the negated public polynomial
        //~    and by then dividing the resulting polynomial with the vanishing polynomial $Z_H$.
        //~    TODO: specify the split of the permutation polynomial into perm and bnd?
        let lookup_env = if let Some(lcs) = &index.cs.lookup_constraint_system {
            let joint_lookup_table_d8 = lookup_context.joint_lookup_table_d8.as_ref().unwrap();

            Some(LookupEnvironment {
                aggreg: lookup_context.aggreg8.as_ref().unwrap(),
                sorted: lookup_context.sorted8.as_ref().unwrap(),
                selectors: &lcs.lookup_selectors,
                table: joint_lookup_table_d8,
                runtime_selector: lcs.runtime_selector.as_ref(),
                runtime_table: lookup_context.runtime_table_d8.as_ref(),
            })
        } else {
            None
        };

        let lagrange = index.cs.evaluate(&witness_poly, &z_poly);
        let env = {
            let mut index_evals = HashMap::new();
            use GateType::*;
            index_evals.insert(Poseidon, &index.cs.ps8);
            index_evals.insert(CompleteAdd, &index.cs.complete_addl4);
            index_evals.insert(VarBaseMul, &index.cs.mull8);
            index_evals.insert(EndoMul, &index.cs.emull);
            index_evals.insert(EndoMulScalar, &index.cs.endomul_scalar8);
            [ChaCha0, ChaCha1, ChaCha2, ChaChaFinal]
                .iter()
                .enumerate()
                .for_each(|(i, g)| {
                    if let Some(c) = &index.cs.chacha8 {
                        index_evals.insert(*g, &c[i]);
                    }
                });

            if let Some(polys) = &index.cs.range_check_selector_polys {
                index_evals.extend(
                    range_check::gadget::circuit_gates()
                        .iter()
                        .enumerate()
                        .map(|(i, gate_type)| (*gate_type, &polys[i].eval8)),
                );
            }

            let mds = &G::sponge_params().mds;
            Environment {
                constants: Constants {
                    alpha,
                    beta,
                    gamma,
                    joint_combiner: lookup_context.joint_combiner,
                    endo_coefficient: index.cs.endo,
                    mds,
                },
                witness: &lagrange.d8.this.w,
                coefficient: &index.cs.coefficients8,
                vanishes_on_last_4_rows: &index.cs.precomputations().vanishes_on_last_4_rows,
                z: &lagrange.d8.this.z,
                l0_1: l0_1(index.cs.domain.d1),
                domain: index.cs.domain,
                index: index_evals,
                lookup: lookup_env,
            }
        };

        let quotient_poly = {
            // generic
            let alphas =
                all_alphas.get_alphas(ArgumentType::Gate(GateType::Generic), generic::CONSTRAINTS);
            let mut t4 = index.cs.gnrc_quot(alphas, &lagrange.d4.this.w);

            if cfg!(debug_assertions) {
                let p4 = public_poly.evaluate_over_domain_by_ref(index.cs.domain.d4);
                let gen_minus_pub = &t4 + &p4;

                check_constraint!(index, gen_minus_pub);
            }

            // complete addition
            {
                let add_constraint = CompleteAdd::combined_constraints(&all_alphas);
                let add4 = add_constraint.evaluations(&env);
                t4 += &add4;

                check_constraint!(index, add4);
            }

            // permutation
            let (mut t8, bnd) = {
                let alphas =
                    all_alphas.get_alphas(ArgumentType::Permutation, permutation::CONSTRAINTS);
                let (perm, bnd) = index
                    .cs
                    .perm_quot(&lagrange, beta, gamma, &z_poly, alphas)?;

                check_constraint!(index, perm);

                (perm, bnd)
            };

            // scalar multiplication
            {
                let mul8 = VarbaseMul::combined_constraints(&all_alphas).evaluations(&env);
                t8 += &mul8;

                check_constraint!(index, mul8);
            }

            // endoscaling
            {
                let emul8 = EndosclMul::combined_constraints(&all_alphas).evaluations(&env);
                t8 += &emul8;

                check_constraint!(index, emul8);
            }

            // endoscaling scalar computation
            {
                let emulscalar8 =
                    EndomulScalar::combined_constraints(&all_alphas).evaluations(&env);
                t8 += &emulscalar8;

                check_constraint!(index, emulscalar8);
            }

            // poseidon
            {
                let pos8 = Poseidon::combined_constraints(&all_alphas).evaluations(&env);
                t8 += &pos8;

                check_constraint!(index, pos8);
            }

            // chacha
            {
                if index.cs.chacha8.as_ref().is_some() {
                    let chacha0 = ChaCha0::combined_constraints(&all_alphas).evaluations(&env);
                    t4 += &chacha0;

                    let chacha1 = ChaCha1::combined_constraints(&all_alphas).evaluations(&env);
                    t4 += &chacha1;

                    let chacha2 = ChaCha2::combined_constraints(&all_alphas).evaluations(&env);
                    t4 += &chacha2;

                    let chacha_final =
                        ChaChaFinal::combined_constraints(&all_alphas).evaluations(&env);
                    t4 += &chacha_final;

                    check_constraint!(index, chacha0);
                    check_constraint!(index, chacha1);
                    check_constraint!(index, chacha2);
                    check_constraint!(index, chacha_final);
                }
            }

            // range check gates
            if index.cs.range_check_selector_polys.is_some() {
                for gate_type in range_check::gadget::circuit_gates() {
                    let range =
                        range_check::gadget::circuit_gate_constraints(gate_type, &all_alphas)
                            .evaluations(&env);
                    assert_eq!(range.domain().size, t8.domain().size);
                    t8 += &range;
                    check_constraint!(index, range);
                }
            }

            // lookup
            {
                if let Some(lcs) = index.cs.lookup_constraint_system.as_ref() {
                    let constraints = lookup::constraints::constraints(&lcs.configuration);
                    let constraints_len = u32::try_from(constraints.len())
                        .expect("not expecting a large amount of constraints");
                    let lookup_alphas =
                        all_alphas.get_alphas(ArgumentType::Lookup, constraints_len);

                    // as lookup constraints are computed with the expression framework,
                    // each of them can result in Evaluations of different domains
                    for (ii, (constraint, alpha_pow)) in
                        constraints.into_iter().zip_eq(lookup_alphas).enumerate()
                    {
                        let mut eval = constraint.evaluations(&env);
                        eval.evals.iter_mut().for_each(|x| *x *= alpha_pow);

                        if eval.domain().size == t4.domain().size {
                            t4 += &eval;
                        } else if eval.domain().size == t8.domain().size {
                            t8 += &eval;
                        } else {
                            panic!("Bad evaluation")
                        }

                        check_constraint!(index, format!("lookup constraint #{ii}"), eval);
                    }
                }
            }

            // public polynomial
            let mut f = t4.interpolate() + t8.interpolate();
            f += &public_poly;

            // divide contributions with vanishing polynomial
            let (mut quotient, res) = f
                .divide_by_vanishing_poly(index.cs.domain.d1)
                .ok_or(ProverError::Prover("division by vanishing polynomial"))?;
            if !res.is_zero() {
                return Err(ProverError::Prover(
                    "rest of division by vanishing polynomial",
                ));
            }

            quotient += &bnd; // already divided by Z_H
            quotient
        };

        //~ 1. commit (hiding) to the quotient polynomial $t$
        //~    TODO: specify the dummies
        let t_comm = {
            let mut t_comm = index.srs.commit(&quotient_poly, None, rng);

            let expected_t_size = PERMUTS;
            let dummies = expected_t_size - t_comm.commitment.unshifted.len();
            // Add `dummies` many hiding commitments to the 0 polynomial, since if the
            // number of commitments in `t_comm` is less than the max size, it means that
            // the higher degree coefficients of `t` are 0.
            for _ in 0..dummies {
                let w = <G::ScalarField as UniformRand>::rand(rng);
                t_comm
                    .commitment
                    .unshifted
                    .push(index.srs.h.mul(w).into_affine());
                t_comm.blinders.unshifted.push(w);
            }
            t_comm
        };

        //~ 1. Absorb the the commitment of the quotient polynomial with the Fq-Sponge.
        fq_sponge.absorb_g(&t_comm.commitment.unshifted);

        //~ 1. Sample $\zeta'$ with the Fq-Sponge.
        let zeta_chal = ScalarChallenge(fq_sponge.challenge());

        //~ 1. Derive $\zeta$ from $\zeta'$ using the endomorphism (TODO: specify)
        let zeta = zeta_chal.to_field(endo_r);

        let omega = index.cs.domain.d1.group_gen;
        let zeta_omega = zeta * omega;

        //~ 1. If lookup is used, evaluate the following polynomials at $\zeta$ and $\zeta \omega$:
        if index.cs.lookup_constraint_system.is_some() {
            //~~ - the aggregation polynomial
            let aggreg = lookup_context.aggreg_coeffs.as_ref().unwrap();

            //~~ - the sorted polynomials
            let sorted = lookup_context.sorted_coeffs.as_ref().unwrap().iter();

            //~~ - the table polynonial
            let joint_table = lookup_context.joint_lookup_table.as_ref().unwrap();

            let lookup_evals = |eval_point: G::ScalarField| {
                let table = joint_table.evaluate(&eval_point);

                // the runtime table polynomial
                let runtime_table = lookup_context
                    .runtime_table
                    .as_ref()
                    .map(|rt| rt.evaluate(&eval_point));

                LookupEvaluations {
                    aggreg: aggreg.evaluate(&eval_point),
                    sorted: sorted.clone().map(|s| s.evaluate(&eval_point)).collect(),
                    table,
                    runtime: runtime_table,
                }
            };

            lookup_context.eval_zeta = Some(lookup_evals(zeta));
            lookup_context.eval_zeta_omega = Some(lookup_evals(zeta_omega));
        }

        //~ 1. Evaluate the following polynomials at both $\zeta$ and $\zeta \omega$:
        //~~ - $s_i$
        //~~ - $w_i$
        //~~ - $z$
        //~~ - lookup (TODO)
        //~~ - generic selector
        //~~ - poseidon selector
        //~
        let evals = {
            let evals_zeta = ProofEvaluations::<G::ScalarField> {
                w: array_init(|i| witness_poly[i].evaluate(&zeta)),

                z: z_poly.evaluate(&zeta),

                s: array_init(|i| index.cs.sigmam[0..PERMUTS - 1][i].evaluate(&zeta)),

                lookup: lookup_context.eval_zeta.take(),

                generic_selector: index.cs.genericm.evaluate(&zeta),

                poseidon_selector: index.cs.psm.evaluate(&zeta),
            };
            let evals_zeta_omega = ProofEvaluations::<G::ScalarField> {
                w: array_init(|i| witness_poly[i].evaluate(&zeta_omega)),

                z: z_poly.evaluate(&zeta_omega),

                s: array_init(|i| index.cs.sigmam[0..PERMUTS - 1][i].evaluate(&zeta_omega)),

                lookup: lookup_context.eval_zeta_omega.take(),

                generic_selector: index.cs.genericm.evaluate(&zeta_omega),

                poseidon_selector: index.cs.psm.evaluate(&zeta_omega),
            };

            [evals_zeta, evals_zeta_omega]
        };

        let zeta_to_srs_len = zeta.pow(&[index.max_poly_size as u64]);
<<<<<<< HEAD
=======
        let zeta_omega_to_srs_len = zeta_omega.pow(&[index.max_poly_size as u64]);
>>>>>>> fef5cfe9
        let zeta_to_domain_size = zeta.pow(&[d1_size as u64]);

        //~ 1. Compute the ft polynomial.
        //~    This is to implement [Maller's optimization](https://o1-labs.github.io/mina-book/crypto/plonk/maller_15.html).
        let ft: DensePolynomial<G::ScalarField> = {
            let f_chunked = {
                // TODO: compute the linearization polynomial in evaluation form so
                // that we can drop the coefficient forms of the index polynomials from
                // the constraint system struct

                // generic (not part of linearization yet)
                let alphas = all_alphas
                    .get_alphas(ArgumentType::Gate(GateType::Generic), generic::CONSTRAINTS);
                let mut f = index
                    .cs
                    .gnrc_lnrz(alphas, &evals[0].w, evals[0].generic_selector)
                    .interpolate();

                // permutation (not part of linearization yet)
                let alphas =
                    all_alphas.get_alphas(ArgumentType::Permutation, permutation::CONSTRAINTS);
                f += &index.cs.perm_lnrz(&evals, zeta, beta, gamma, alphas);

                // the circuit polynomial
                let f = {
                    let (_lin_constant, lin) =
                        index.linearization.to_polynomial(&env, zeta, &evals);
                    f + lin
                };

                drop(env);

                // see https://o1-labs.github.io/mina-book/crypto/plonk/maller_15.html#the-prover-side
                f.to_chunked_polynomial(index.max_poly_size)
                    .linearize(zeta_to_srs_len)
            };

            let t_chunked = quotient_poly
                .to_chunked_polynomial(index.max_poly_size)
                .linearize(zeta_to_srs_len);

            &f_chunked - &t_chunked.scale(zeta_to_domain_size - G::ScalarField::one())
        };

        //~ 1. construct the blinding part of the ft polynomial commitment
        //~    see https://o1-labs.github.io/mina-book/crypto/plonk/maller_15.html#evaluation-proof-and-blinding-factors
        let blinding_ft = {
            let blinding_t = t_comm.blinders.chunk_blinding(zeta_to_srs_len);
            let blinding_f = G::ScalarField::zero();

            PolyComm {
                // blinding_f - Z_H(zeta) * blinding_t
                unshifted: vec![
                    blinding_f - (zeta_to_domain_size - G::ScalarField::one()) * blinding_t,
                ],
                shifted: None,
            }
        };

        //~ 1. Evaluate the ft polynomial at $\zeta\omega$ only.
        let ft_eval1 = ft.evaluate(&zeta_omega);

        //~ 1. Setup the Fr-Sponge
        let fq_sponge_before_evaluations = fq_sponge.clone();
        let mut fr_sponge = EFrSponge::new(G::sponge_params());

        //~ 1. Squeeze the Fq-sponge and absorb the result with the Fr-Sponge.
        fr_sponge.absorb(&fq_sponge.digest());

        //~ 1. Absorb the previous recursion challenges.
        let prev_challenge_digest = {
            // Note: we absorb in a new sponge here to limit the scope in which we need the
            // more-expensive 'optional sponge'.
            let mut fr_sponge = EFrSponge::new(G::sponge_params());
            for RecursionChallenge { chals, .. } in &prev_challenges {
                fr_sponge.absorb_multiple(chals);
            }
            fr_sponge.digest()
        };
        fr_sponge.absorb(&prev_challenge_digest);

        //~ 1. Compute evaluations for the previous recursion challenges.
        let polys = prev_challenges
            .iter()
            .map(|RecursionChallenge { chals, comm }| {
                (
                    DensePolynomial::from_coefficients_vec(b_poly_coefficients(chals)),
                    comm.unshifted.len(),
                )
            })
            .collect::<Vec<_>>();

        //~ 1. Evaluate the negated public polynomial (if present) at $\zeta$ and $\zeta\omega$.
        let public_evals = if public_poly.is_zero() {
            [Vec::new(), Vec::new()]
        } else {
            [
                vec![public_poly.evaluate(&zeta)],
                vec![public_poly.evaluate(&zeta_omega)],
            ]
        };

        //~ 1. Absorb the unique evaluation of ft: $ft(\zeta\omega)$.
        fr_sponge.absorb(&ft_eval1);

        //~ 1. Absorb all the polynomial evaluations in $\zeta$ and $\zeta\omega$:
        //~~ - the public polynomial
        //~~ - z
        //~~ - generic selector
        //~~ - poseidon selector
        //~~ - the 15 register/witness
        //~~ - 6 sigmas evaluations (the last one is not evaluated)
<<<<<<< HEAD
        fr_sponge.absorb_evaluations([&public_evals[0], &public_evals[1]], [&evals[0], &evals[1]]);
=======
        fr_sponge.absorb_multiple(&public_evals[0]);
        fr_sponge.absorb_multiple(&public_evals[1]);
        fr_sponge.absorb_evaluations([&chunked_evals[0], &chunked_evals[1]]);
>>>>>>> fef5cfe9

        //~ 1. Sample $v'$ with the Fr-Sponge
        let v_chal = fr_sponge.challenge();

        //~ 1. Derive $v$ from $v'$ using the endomorphism (TODO: specify)
        let v = v_chal.to_field(endo_r);

        //~ 1. Sample $u'$ with the Fr-Sponge
        let u_chal = fr_sponge.challenge();

        //~ 1. Derive $u$ from $u'$ using the endomorphism (TODO: specify)
        let u = u_chal.to_field(endo_r);

        //~ 1. Create a list of all polynomials that will require evaluations
        //~    (and evaluation proofs) in the protocol.
        //~    First, include the previous challenges, in case we are in a recursive prover.
        let non_hiding = |d1_size: usize| PolyComm {
            unshifted: vec![G::ScalarField::zero(); d1_size],
            shifted: None,
        };

        let mut polynomials = polys
            .iter()
            .map(|(p, d1_size)| (p, None, non_hiding(*d1_size)))
            .collect::<Vec<_>>();

        //~ 1. Then, include:
        //~~ - the negated public polynomial
        //~~ - the ft polynomial
        //~~ - the permutation aggregation polynomial z polynomial
        //~~ - the generic selector
        //~~ - the poseidon selector
        //~~ - the 15 registers/witness columns
        //~~ - the 6 sigmas
        //~~ - optionally, the runtime table
        polynomials.extend(vec![(&public_poly, None, non_hiding(1))]);
        polynomials.extend(vec![(&ft, None, blinding_ft)]);
        polynomials.extend(vec![(&z_poly, None, z_comm.blinders)]);
        polynomials.extend(vec![(&index.cs.genericm, None, non_hiding(1))]);
        polynomials.extend(vec![(&index.cs.psm, None, non_hiding(1))]);

        polynomials.extend(
            witness_poly
                .iter()
                .zip(w_comm.iter())
                .map(|(w, c)| (w, None, c.blinders.clone()))
                .collect::<Vec<_>>(),
        );
        polynomials.extend(
            index.cs.sigmam[0..PERMUTS - 1]
                .iter()
                .map(|w| (w, None, non_hiding(1)))
                .collect::<Vec<_>>(),
        );

        //~ 1. if using lookup:
        if let Some(lcs) = &index.cs.lookup_constraint_system {
            //~~ - add the lookup sorted polynomials
            let sorted_poly = lookup_context.sorted_coeffs.as_ref().unwrap();
            let sorted_comms = lookup_context.sorted_comms.as_ref().unwrap();

            for (poly, comm) in sorted_poly.iter().zip(sorted_comms) {
                polynomials.push((poly, None, comm.blinders.clone()));
            }

            //~~ - add the lookup aggreg polynomial
            let aggreg_poly = lookup_context.aggreg_coeffs.as_ref().unwrap();
            let aggreg_comm = lookup_context.aggreg_comm.as_ref().unwrap();
            polynomials.push((aggreg_poly, None, aggreg_comm.blinders.clone()));

            //~~ - add the combined table polynomial
            let table_blinding = if lcs.runtime_selector.is_some() {
                let runtime_comm = lookup_context.runtime_table_comm.as_ref().unwrap();
                let joint_combiner = lookup_context.joint_combiner.as_ref().unwrap();

                let blinding = runtime_comm.blinders.unshifted[0];

                PolyComm {
                    unshifted: vec![*joint_combiner * blinding],
                    shifted: None,
                }
            } else {
                non_hiding(1)
            };

            let joint_lookup_table = lookup_context.joint_lookup_table.as_ref().unwrap();

            polynomials.push((joint_lookup_table, None, table_blinding));

            //~~ - if present, add the runtime table polynomial
            if lcs.runtime_selector.is_some() {
                let runtime_table_comm = lookup_context.runtime_table_comm.as_ref().unwrap();
                let runtime_table = lookup_context.runtime_table.as_ref().unwrap();

                polynomials.push((runtime_table, None, runtime_table_comm.blinders.clone()));
            }
        }

        //~ 1. Create an aggregated evaluation proof for all of these polynomials at $\zeta$ and $\zeta\omega$ using $u$ and $v$.
        let proof = index.srs.open(
            group_map,
            &polynomials,
            &[zeta, zeta_omega],
            v,
            u,
            fq_sponge_before_evaluations,
            rng,
        );

        let lookup = lookup_context
            .aggreg_comm
            .zip(lookup_context.sorted_comms)
            .map(|(a, s)| LookupCommitments {
                aggreg: a.commitment,
                sorted: s.iter().map(|c| c.commitment.clone()).collect(),
                runtime: lookup_context.runtime_table_comm.map(|x| x.commitment),
            });

        Ok(Self {
            commitments: ProverCommitments {
                w_comm: array_init(|i| w_comm[i].commitment.clone()),
                z_comm: z_comm.commitment,
                t_comm: t_comm.commitment,
                lookup,
            },
            proof,
            evals,
            ft_eval1,
            public,
            prev_challenges,
        })
    }
}

impl<G: KimchiCurve + ark_ec::AffineCurve<ScalarField = F>, F: PrimeField> LookupContext<G, F> {
    pub fn create<EFqSponge: Clone + FqSponge<G::BaseField, G, G::ScalarField>>(
        witness: &[Vec<G::ScalarField>; COLUMNS],
        runtime_tables: &[RuntimeTable<G::ScalarField>],
        index: &ProverIndex<G>,
        rng: &mut (impl RngCore + CryptoRng),
        fq_sponge: &mut EFqSponge,
    ) -> Result<LookupContext<G, F>> {
        //~
        //~ #### Lookup context creation
        //~
        //~ When we want to create a proof for a circuit that uses lookups, we must create a lookup context.

        let mut lookup_context = LookupContext::default();

        if let Some(lcs) = &index.cs.lookup_constraint_system {
            //~~ - if using runtime table:
            let d1_size = index.cs.domain.d1.size();
            if let Some(cfg_runtime_tables) = &lcs.runtime_tables {
                //~~~ - check that all the provided runtime tables have length and IDs that match the runtime table configuration of the index
                //~~~   we expect the given runtime tables to be sorted as configured, this makes it easier afterwards
                let expected_runtime: Vec<_> = cfg_runtime_tables
                    .iter()
                    .map(|rt| (rt.id, rt.len))
                    .collect();
                let runtime: Vec<_> = runtime_tables
                    .iter()
                    .map(|rt| (rt.id, rt.data.len()))
                    .collect();
                if expected_runtime != runtime {
                    return Err(ProverError::RuntimeTablesInconsistent);
                }

                //~~~ - calculate the contribution to the second column of the lookup table
                //~~~   (the runtime vector)
                let (runtime_table_contribution, runtime_table_contribution_d8) = {
                    let mut offset = lcs
                        .runtime_table_offset
                        .expect("runtime configuration missing offset");

                    let mut evals = vec![G::ScalarField::zero(); d1_size];
                    for rt in runtime_tables {
                        let range = offset..(offset + rt.data.len());
                        evals[range].copy_from_slice(&rt.data);
                        offset += rt.data.len();
                    }

                    // zero-knowledge
                    for e in evals.iter_mut().rev().take(ZK_ROWS as usize) {
                        *e = <G::ScalarField as UniformRand>::rand(rng);
                    }

                    // get coeff and evaluation form
                    let runtime_table_contribution =
                        Evaluations::from_vec_and_domain(evals, index.cs.domain.d1).interpolate();

                    let runtime_table_contribution_d8 =
                        runtime_table_contribution.evaluate_over_domain_by_ref(index.cs.domain.d8);

                    (runtime_table_contribution, runtime_table_contribution_d8)
                };

                // commit the runtime polynomial
                // (and save it to the proof)
                let runtime_table_comm = index.srs.commit(&runtime_table_contribution, None, rng);

                // absorb the commitment
                fq_sponge.absorb_g(&runtime_table_comm.commitment.unshifted);

                // pre-compute the updated second column of the lookup table
                let mut second_column_d8 = runtime_table_contribution_d8.clone();
                for (row, e) in second_column_d8.evals.iter_mut().enumerate() {
                    *e += lcs.lookup_table8[1][row];
                }

                lookup_context.runtime_table = Some(runtime_table_contribution);
                lookup_context.runtime_table_d8 = Some(runtime_table_contribution_d8);
                lookup_context.runtime_table_comm = Some(runtime_table_comm);
                lookup_context.runtime_second_col_d8 = Some(second_column_d8);
            }

            //~~ - If queries involve a lookup table with multiple columns
            //~~   then squeeze the Fq-Sponge to obtain the joint combiner challenge $j'$,
            //~~   otherwise set the joint combiner challenge $j'$ to $0$.
            let joint_lookup_used = matches!(lcs.configuration.lookup_used, LookupsUsed::Joint);

            let joint_combiner = if joint_lookup_used {
                fq_sponge.challenge()
            } else {
                G::ScalarField::zero()
            };

            //~~ - Derive the scalar joint combiner $j$ from $j'$ using the endomorphism (TOOD: specify)
            let joint_combiner: G::ScalarField =
                ScalarChallenge(joint_combiner).to_field(&index.srs.endo_r);

            //~~ - If multiple lookup tables are involved,
            //~~   set the `table_id_combiner` as the $j^i$ with $i$ the maximum width of any used table.
            //~~   Essentially, this is to add a last column of table ids to the concatenated lookup tables.
            let table_id_combiner: G::ScalarField = if lcs.table_ids8.as_ref().is_some() {
                joint_combiner.pow([lcs.configuration.lookup_info.max_joint_size as u64])
            } else {
                // TODO: just set this to None in case multiple tables are not used
                G::ScalarField::zero()
            };
            lookup_context.table_id_combiner = Some(table_id_combiner);

            //~~ - Compute the dummy lookup value as the combination of the last entry of the XOR table (so `(0, 0, 0)`).
            //~~   Warning: This assumes that we always use the XOR table when using lookups.
            let dummy_lookup_value = lcs
                .configuration
                .dummy_lookup
                .evaluate(&joint_combiner, &table_id_combiner);
            lookup_context.dummy_lookup_value = Some(dummy_lookup_value);

            //~~ - Compute the lookup table values as the combination of the lookup table entries.
            let joint_lookup_table_d8 = {
                let mut evals = Vec::with_capacity(d1_size);

                for idx in 0..(d1_size * 8) {
                    let table_id = match lcs.table_ids8.as_ref() {
                        Some(table_ids8) => table_ids8.evals[idx],
                        None =>
                        // If there is no `table_ids8` in the constraint system,
                        // every table ID is identically 0.
                        {
                            G::ScalarField::zero()
                        }
                    };

                    let combined_entry = if !lcs.configuration.lookup_info.uses_runtime_tables {
                        let table_row = lcs.lookup_table8.iter().map(|e| &e.evals[idx]);

                        combine_table_entry(
                            &joint_combiner,
                            &table_id_combiner,
                            table_row,
                            &table_id,
                        )
                    } else {
                        // if runtime table are used, the second row is modified
                        let second_col = lookup_context.runtime_second_col_d8.as_ref().unwrap();

                        let table_row = lcs.lookup_table8.iter().enumerate().map(|(col, e)| {
                            if col == 1 {
                                &second_col.evals[idx]
                            } else {
                                &e.evals[idx]
                            }
                        });

                        combine_table_entry(
                            &joint_combiner,
                            &table_id_combiner,
                            table_row,
                            &table_id,
                        )
                    };
                    evals.push(combined_entry);
                }

                Evaluations::from_vec_and_domain(evals, index.cs.domain.d8)
            };

            let joint_lookup_table = joint_lookup_table_d8.interpolate_by_ref();

            //~~ - Compute the sorted evaluations.
            // TODO: Once we switch to committing using lagrange commitments,
            // `witness` will be consumed when we interpolate, so interpolation will
            // have to moved below this.
            let sorted: Vec<_> = lookup::constraints::sorted(
                dummy_lookup_value,
                &joint_lookup_table_d8,
                index.cs.domain.d1,
                &index.cs.gates,
                witness,
                joint_combiner,
                table_id_combiner,
                &lcs.configuration.lookup_info,
            )?;

            //~~ - Randomize the last `EVALS` rows in each of the sorted polynomials
            //~~   in order to add zero-knowledge to the protocol.
            let sorted: Vec<_> = sorted
                .into_iter()
                .map(|chunk| lookup::constraints::zk_patch(chunk, index.cs.domain.d1, rng))
                .collect();

            //~~ - Commit each of the sorted polynomials.
            let sorted_comms: Vec<_> = sorted
                .iter()
                .map(|v| {
                    index
                        .srs
                        .commit_evaluations(index.cs.domain.d1, v, None, rng)
                })
                .collect();

            //~~ - Absorb each commitments to the sorted polynomials.
            sorted_comms
                .iter()
                .for_each(|c| fq_sponge.absorb_g(&c.commitment.unshifted));

            // precompute different forms of the sorted polynomials for later
            // TODO: We can avoid storing these coefficients.
            let sorted_coeffs: Vec<_> = sorted.iter().map(|e| e.clone().interpolate()).collect();
            let sorted8: Vec<_> = sorted_coeffs
                .iter()
                .map(|v| v.evaluate_over_domain_by_ref(index.cs.domain.d8))
                .collect();

            lookup_context.joint_combiner = Some(joint_combiner);
            lookup_context.sorted = Some(sorted);
            lookup_context.sorted_coeffs = Some(sorted_coeffs);
            lookup_context.sorted_comms = Some(sorted_comms);
            lookup_context.sorted8 = Some(sorted8);
            lookup_context.joint_lookup_table_d8 = Some(joint_lookup_table_d8);
            lookup_context.joint_lookup_table = Some(joint_lookup_table);
        }

        Ok(lookup_context)
    }

    pub fn compute_aggregation_polynomial<
        EFqSponge: Clone + FqSponge<G::BaseField, G, G::ScalarField>,
    >(
        &mut self,
        witness: &[Vec<G::ScalarField>; COLUMNS],
        index: &ProverIndex<G>,
        rng: &mut (impl RngCore + CryptoRng),
        fq_sponge: &mut EFqSponge,
        beta: F,
        gamma: F,
    ) -> Result<()> {
        //~
        //~ #### Lookup context aggregation polynomial creation
        //~
        //~ When we have a lookup context, we must compute its aggregation polynomial.

        if let Some(lcs) = &index.cs.lookup_constraint_system {
            //~ - Compute the lookup aggregation polynomial.
            let joint_lookup_table_d8 = self.joint_lookup_table_d8.as_ref().unwrap();

            let aggreg = lookup::constraints::aggregation::<_, G::ScalarField>(
                self.dummy_lookup_value.unwrap(),
                joint_lookup_table_d8,
                index.cs.domain.d1,
                &index.cs.gates,
                witness,
                &self.joint_combiner.unwrap(),
                &self.table_id_combiner.unwrap(),
                beta,
                gamma,
                self.sorted.as_ref().unwrap(),
                rng,
                &lcs.configuration.lookup_info,
            )?;

            //~ - Commit to the aggregation polynomial.
            let aggreg_comm = index
                .srs
                .commit_evaluations(index.cs.domain.d1, &aggreg, None, rng);

            //~ - Absorb the commitment to the aggregation polynomial with the Fq-Sponge.
            fq_sponge.absorb_g(&aggreg_comm.commitment.unshifted);

            // precompute different forms of the aggregation polynomial for later
            let aggreg_coeffs = aggreg.interpolate();
            // TODO: There's probably a clever way to expand the domain without
            // interpolating
            let aggreg8 = aggreg_coeffs.evaluate_over_domain_by_ref(index.cs.domain.d8);

            self.aggreg_comm = Some(aggreg_comm);
            self.aggreg_coeffs = Some(aggreg_coeffs);
            self.aggreg8 = Some(aggreg8);
        }

        Ok(())
    }
}

#[cfg(feature = "ocaml_types")]
pub mod caml {
    use super::*;
    use crate::proof::caml::{CamlProofEvaluations, CamlRecursionChallenge};
    use ark_ec::AffineCurve;
    use commitment_dlog::commitment::caml::{CamlOpeningProof, CamlPolyComm};

    //
    // CamlProverProof<CamlG, CamlF>
    //

    #[derive(ocaml::IntoValue, ocaml::FromValue, ocaml_gen::Struct)]
    pub struct CamlProverProof<CamlG, CamlF> {
        pub commitments: CamlProverCommitments<CamlG>,
        pub proof: CamlOpeningProof<CamlG, CamlF>,
        // OCaml doesn't have sized arrays, so we have to convert to a tuple..
        pub evals: (CamlProofEvaluations<CamlF>, CamlProofEvaluations<CamlF>),
        pub ft_eval1: CamlF,
        pub public: Vec<CamlF>,
        pub prev_challenges: Vec<CamlRecursionChallenge<CamlG, CamlF>>, //Vec<(Vec<CamlF>, CamlPolyComm<CamlG>)>,
    }

    //
    // CamlProverCommitments<CamlG>
    //

    #[derive(Clone, ocaml::IntoValue, ocaml::FromValue, ocaml_gen::Struct)]
    pub struct CamlLookupCommitments<CamlG> {
        pub sorted: Vec<CamlPolyComm<CamlG>>,
        pub aggreg: CamlPolyComm<CamlG>,
        pub runtime: Option<CamlPolyComm<CamlG>>,
    }

    #[allow(clippy::type_complexity)]
    #[derive(Clone, ocaml::IntoValue, ocaml::FromValue, ocaml_gen::Struct)]
    pub struct CamlProverCommitments<CamlG> {
        // polynomial commitments
        pub w_comm: (
            CamlPolyComm<CamlG>,
            CamlPolyComm<CamlG>,
            CamlPolyComm<CamlG>,
            CamlPolyComm<CamlG>,
            CamlPolyComm<CamlG>,
            CamlPolyComm<CamlG>,
            CamlPolyComm<CamlG>,
            CamlPolyComm<CamlG>,
            CamlPolyComm<CamlG>,
            CamlPolyComm<CamlG>,
            CamlPolyComm<CamlG>,
            CamlPolyComm<CamlG>,
            CamlPolyComm<CamlG>,
            CamlPolyComm<CamlG>,
            CamlPolyComm<CamlG>,
        ),
        pub z_comm: CamlPolyComm<CamlG>,
        pub t_comm: CamlPolyComm<CamlG>,
        pub lookup: Option<CamlLookupCommitments<CamlG>>,
    }

    // These implementations are handy for conversions such as:
    // InternalType <-> Ocaml::Value
    //
    // It does this by hiding the required middle conversion step:
    // InternalType <-> CamlInternalType <-> Ocaml::Value
    //
    // Note that some conversions are not always possible to shorten,
    // because we don't always know how to convert the types.
    // For example, to implement the conversion
    // ProverCommitments<G> -> CamlProverCommitments<CamlG>
    // we need to know how to convert G to CamlG.
    // we don't know that information, unless we implemented some trait (e.g. ToCaml)
    // we can do that, but instead we implemented the From trait for the reverse operations (From<G> for CamlG).
    // it reduces the complexity, but forces us to do the conversion in two phases instead of one.

    //
    // CamlLookupCommitments<CamlG> <-> LookupCommitments<G>
    //

    impl<G, CamlG> From<LookupCommitments<G>> for CamlLookupCommitments<CamlG>
    where
        G: AffineCurve,
        CamlPolyComm<CamlG>: From<PolyComm<G>>,
    {
        fn from(
            LookupCommitments {
                aggreg,
                sorted,
                runtime,
            }: LookupCommitments<G>,
        ) -> Self {
            Self {
                aggreg: aggreg.into(),
                sorted: sorted.into_iter().map(Into::into).collect(),
                runtime: runtime.map(Into::into),
            }
        }
    }

    impl<G, CamlG> From<CamlLookupCommitments<CamlG>> for LookupCommitments<G>
    where
        G: AffineCurve,
        PolyComm<G>: From<CamlPolyComm<CamlG>>,
    {
        fn from(
            CamlLookupCommitments {
                aggreg,
                sorted,
                runtime,
            }: CamlLookupCommitments<CamlG>,
        ) -> LookupCommitments<G> {
            LookupCommitments {
                aggreg: aggreg.into(),
                sorted: sorted.into_iter().map(Into::into).collect(),
                runtime: runtime.map(Into::into),
            }
        }
    }

    //
    // CamlProverCommitments<CamlG> <-> ProverCommitments<G>
    //

    impl<G, CamlG> From<ProverCommitments<G>> for CamlProverCommitments<CamlG>
    where
        G: AffineCurve,
        CamlPolyComm<CamlG>: From<PolyComm<G>>,
    {
        fn from(prover_comm: ProverCommitments<G>) -> Self {
            let [w_comm0, w_comm1, w_comm2, w_comm3, w_comm4, w_comm5, w_comm6, w_comm7, w_comm8, w_comm9, w_comm10, w_comm11, w_comm12, w_comm13, w_comm14] =
                prover_comm.w_comm;
            Self {
                w_comm: (
                    w_comm0.into(),
                    w_comm1.into(),
                    w_comm2.into(),
                    w_comm3.into(),
                    w_comm4.into(),
                    w_comm5.into(),
                    w_comm6.into(),
                    w_comm7.into(),
                    w_comm8.into(),
                    w_comm9.into(),
                    w_comm10.into(),
                    w_comm11.into(),
                    w_comm12.into(),
                    w_comm13.into(),
                    w_comm14.into(),
                ),
                z_comm: prover_comm.z_comm.into(),
                t_comm: prover_comm.t_comm.into(),
                lookup: prover_comm.lookup.map(Into::into),
            }
        }
    }

    impl<G, CamlG> From<CamlProverCommitments<CamlG>> for ProverCommitments<G>
    where
        G: AffineCurve,
        PolyComm<G>: From<CamlPolyComm<CamlG>>,
    {
        fn from(caml_prover_comm: CamlProverCommitments<CamlG>) -> ProverCommitments<G> {
            let (
                w_comm0,
                w_comm1,
                w_comm2,
                w_comm3,
                w_comm4,
                w_comm5,
                w_comm6,
                w_comm7,
                w_comm8,
                w_comm9,
                w_comm10,
                w_comm11,
                w_comm12,
                w_comm13,
                w_comm14,
            ) = caml_prover_comm.w_comm;
            ProverCommitments {
                w_comm: [
                    w_comm0.into(),
                    w_comm1.into(),
                    w_comm2.into(),
                    w_comm3.into(),
                    w_comm4.into(),
                    w_comm5.into(),
                    w_comm6.into(),
                    w_comm7.into(),
                    w_comm8.into(),
                    w_comm9.into(),
                    w_comm10.into(),
                    w_comm11.into(),
                    w_comm12.into(),
                    w_comm13.into(),
                    w_comm14.into(),
                ],
                z_comm: caml_prover_comm.z_comm.into(),
                t_comm: caml_prover_comm.t_comm.into(),
                lookup: caml_prover_comm.lookup.map(Into::into),
            }
        }
    }

    //
    // ProverProof<G> <-> CamlProverProof<CamlG, CamlF>
    //

    impl<G, CamlG, CamlF> From<ProverProof<G>> for CamlProverProof<CamlG, CamlF>
    where
        G: AffineCurve,
        CamlG: From<G>,
        CamlF: From<G::ScalarField>,
    {
        fn from(pp: ProverProof<G>) -> Self {
            Self {
                commitments: pp.commitments.into(),
                proof: pp.proof.into(),
                evals: (pp.evals[0].clone().into(), pp.evals[1].clone().into()),
                ft_eval1: pp.ft_eval1.into(),
                public: pp.public.into_iter().map(Into::into).collect(),
                prev_challenges: pp.prev_challenges.into_iter().map(Into::into).collect(),
            }
        }
    }

    impl<G, CamlG, CamlF> From<CamlProverProof<CamlG, CamlF>> for ProverProof<G>
    where
        G: AffineCurve + From<CamlG>,
        G::ScalarField: From<CamlF>,
    {
        fn from(caml_pp: CamlProverProof<CamlG, CamlF>) -> ProverProof<G> {
            ProverProof {
                commitments: caml_pp.commitments.into(),
                proof: caml_pp.proof.into(),
                evals: [caml_pp.evals.0.into(), caml_pp.evals.1.into()],
                ft_eval1: caml_pp.ft_eval1.into(),
                public: caml_pp.public.into_iter().map(Into::into).collect(),
                prev_challenges: caml_pp
                    .prev_challenges
                    .into_iter()
                    .map(Into::into)
                    .collect(),
            }
        }
    }
}<|MERGE_RESOLUTION|>--- conflicted
+++ resolved
@@ -645,10 +645,6 @@
         };
 
         let zeta_to_srs_len = zeta.pow(&[index.max_poly_size as u64]);
-<<<<<<< HEAD
-=======
-        let zeta_omega_to_srs_len = zeta_omega.pow(&[index.max_poly_size as u64]);
->>>>>>> fef5cfe9
         let zeta_to_domain_size = zeta.pow(&[d1_size as u64]);
 
         //~ 1. Compute the ft polynomial.
@@ -761,13 +757,9 @@
         //~~ - poseidon selector
         //~~ - the 15 register/witness
         //~~ - 6 sigmas evaluations (the last one is not evaluated)
-<<<<<<< HEAD
-        fr_sponge.absorb_evaluations([&public_evals[0], &public_evals[1]], [&evals[0], &evals[1]]);
-=======
         fr_sponge.absorb_multiple(&public_evals[0]);
         fr_sponge.absorb_multiple(&public_evals[1]);
-        fr_sponge.absorb_evaluations([&chunked_evals[0], &chunked_evals[1]]);
->>>>>>> fef5cfe9
+        fr_sponge.absorb_evaluations([&evals[0], &evals[1]]);
 
         //~ 1. Sample $v'$ with the Fr-Sponge
         let v_chal = fr_sponge.challenge();
