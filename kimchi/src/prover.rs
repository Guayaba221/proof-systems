--- conflicted
+++ resolved
@@ -7,11 +7,8 @@
         gate::GateType,
         lookup::{
             self,
-<<<<<<< HEAD
             constraints::LookupConfiguration,
             index::LookupConstraintSystem,
-=======
->>>>>>> 6de58fcb
             lookups::LookupsUsed,
             tables::{combine_table_entry, CombinedEntry},
         },
