--- conflicted
+++ resolved
@@ -8,7 +8,6 @@
         lookup::{self, runtime_tables::RuntimeTable, tables::combine_table_entry},
         polynomials::{
             complete_add::CompleteAdd,
-            conditional::Conditional,
             endomul_scalar::EndomulScalar,
             endosclmul::EndosclMul,
             foreign_field_add::circuitgates::ForeignFieldAdd,
@@ -667,14 +666,9 @@
                 index_evals.insert(GateType::Rot64, selector);
             }
 
-<<<<<<< HEAD
-            if let Some(selector) = index.column_evaluations.conditional_selector8.as_ref() {
-                index_evals.insert(GateType::Conditional, selector);
-=======
             // Insert index evaluations for configured gates
             for (gate_type, selector, _domain) in &index.column_evaluations.gate_selectors {
                 index_evals.insert(*gate_type, selector);
->>>>>>> 2750d934
             }
 
             let mds = &G::sponge_params().mds;
@@ -746,7 +740,6 @@
                     .is_some();
                 let xor_enabled = index.column_evaluations.xor_selector8.is_some();
                 let rot_enabled = index.column_evaluations.rot_selector8.is_some();
-                let conditional_enabled = index.column_evaluations.conditional_selector8.is_some();
 
                 for gate in [
                     (
@@ -771,8 +764,6 @@
                     (&Xor16::default(), xor_enabled),
                     // Rot gate
                     (&Rot64::default(), rot_enabled),
-                    // Conditional gate
-                    (&Conditional::default(), conditional_enabled),
                 ]
                 .into_iter()
                 .filter_map(|(gate, is_enabled)| if is_enabled { Some(gate) } else { None })
