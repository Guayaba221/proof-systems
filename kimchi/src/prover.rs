--- conflicted
+++ resolved
@@ -13,12 +13,8 @@
             complete_add::CompleteAdd,
             endomul_scalar::EndomulScalar,
             endosclmul::EndosclMul,
-<<<<<<< HEAD
             foreign_field_add::circuitgates::ForeignFieldAdd,
-=======
-            foreign_field_add::{self, circuitgates::ForeignFieldAdd},
             foreign_field_mul::{self, circuitgates::ForeignFieldMul},
->>>>>>> c2abf3eb
             generic, permutation,
             permutation::ZK_ROWS,
             poseidon::Poseidon,
@@ -636,21 +632,12 @@
                 );
             }
 
-<<<<<<< HEAD
-            if let Some(selector) = index.cs.foreign_field_add_selector_poly.as_ref() {
-                index_evals.insert(GateType::ForeignFieldAdd, &selector.eval8);
-=======
             if let Some(selector) = index
                 .column_evaluations
                 .foreign_field_add_selector8
                 .as_ref()
             {
-                index_evals.extend(
-                    foreign_field_add::gadget::circuit_gates()
-                        .iter()
-                        .enumerate()
-                        .map(|(_, gate_type)| (*gate_type, selector)),
-                );
+                index_evals.insert(GateType::ForeignFieldAdd, selector);
             }
             if let Some(selector) = index
                 .column_evaluations
@@ -663,7 +650,6 @@
                         .enumerate()
                         .map(|(_, gate_type)| (*gate_type, selector)),
                 );
->>>>>>> c2abf3eb
             }
 
             if let Some(selector) = index.column_evaluations.xor_selector8.as_ref() {
@@ -719,24 +705,6 @@
             };
 
             {
-<<<<<<< HEAD
-                if index.cs.foreign_field_add_selector_poly.is_some() {
-                    let ffadd =
-                        ForeignFieldAdd::combined_constraints(&all_alphas).evaluations(&env);
-                    assert_eq!(ffadd.domain().size, t4.domain().size);
-                    t4 += &ffadd;
-                    check_constraint!(index, ffadd);
-                }
-            }
-
-            // xor
-            {
-                if index.cs.xor_selector_poly.is_some() {
-                    let xor = Xor16::combined_constraints(&all_alphas).evaluations(&env);
-                    assert_eq!(xor.domain().size, t4.domain().size);
-                    t4 += &xor;
-                    check_constraint!(index, xor);
-=======
                 use crate::circuits::argument::DynArgument;
 
                 let chacha_enabled = index.column_evaluations.chacha_selectors8.is_some();
@@ -791,7 +759,6 @@
                         panic!("Bad evaluation")
                     }
                     check_constraint!(index, format!("{:?}", gate.argument_type()), eval);
->>>>>>> c2abf3eb
                 }
             };
 
