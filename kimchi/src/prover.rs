--- conflicted
+++ resolved
@@ -588,11 +588,7 @@
                         index_evals.insert(*g, &c[i]);
                     }
                 });
-<<<<<<< HEAD
-            if !index.cs.range_check_selector_polys.is_empty() {
-                index_evals.extend(range_check::gadget::circuit_gates().iter().enumerate().map(
-                    |(i, gate_type)| (*gate_type, &index.cs.range_check_selector_polys[i].eval8),
-=======
+
             if index.cs.range_check_selector_polys.is_some() {
                 index_evals.extend(range_check::gadget::circuit_gates().iter().enumerate().map(
                     |(i, gate_type)| {
@@ -601,7 +597,6 @@
                             &index.cs.range_check_selector_polys.as_ref().unwrap()[i].eval8,
                         )
                     },
->>>>>>> 26fcea0b
                 ));
             }
             if let Some(selector) = index.cs.foreign_field_mul_selector_poly.as_ref() {
@@ -675,7 +670,6 @@
                 for gate_type in range_check::gadget::circuit_gates() {
                     let expr =
                         range_check::gadget::circuit_gate_constraints(gate_type, &all_alphas);
-<<<<<<< HEAD
 
                     let evals = expr.evaluations(&env);
 
@@ -710,8 +704,6 @@
                 for gate_type in foreign_field_mul::gadget::circuit_gates() {
                     let expr =
                         foreign_field_mul::gadget::circuit_gate_constraints(gate_type, &all_alphas);
-=======
->>>>>>> 26fcea0b
 
                     let evals = expr.evaluations(&env);
 
