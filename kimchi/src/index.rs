/*****************************************************************************************************************

This source file implements Plonk Protocol Index primitive.

*****************************************************************************************************************/

use crate::alphas::{self, ConstraintType};
use crate::circuits::{
    constraints::{zk_polynomial, zk_w3, ConstraintSystem, LookupConstraintSystem},
    expr::{Column, Expr, Linearization, PolishToken, E},
    gate::{GateType, LookupsUsed},
    polynomials::{chacha, complete_add, endomul_scalar, endosclmul, lookup, poseidon, varbasemul},
    wires::*,
};
use ark_ec::AffineCurve;
use ark_ff::{FftField, PrimeField, SquareRootField};
use ark_poly::{univariate::DensePolynomial, Radix2EvaluationDomain as D};
use array_init::array_init;
use commitment_dlog::{
    commitment::{CommitmentCurve, PolyComm},
    srs::SRS,
    CommitmentField,
};
use oracle::poseidon::ArithmeticSpongeParams;
use serde::{de::DeserializeOwned, Deserialize, Serialize};
use serde_with::serde_as;
use std::io::SeekFrom::Start;
use std::{
    fs::{File, OpenOptions},
    io::{BufReader, BufWriter, Seek},
    path::Path,
    sync::Arc,
};

type Fr<G> = <G as AffineCurve>::ScalarField;
type Fq<G> = <G as AffineCurve>::BaseField;

/// The index common to both the prover and verifier
// TODO: rename as ProverIndex
#[serde_as]
#[derive(Serialize, Deserialize, Debug)]
pub struct Index<G: CommitmentCurve>
where
    G::ScalarField: CommitmentField,
{
    /// constraints system polynomials
    #[serde(bound = "ConstraintSystem<Fr<G>>: Serialize + DeserializeOwned")]
    pub cs: ConstraintSystem<Fr<G>>,

<<<<<<< HEAD
    /// The type of lookup used in the circuit. This is important to figure out what type of constraint we should include when building the polynomials for proofs (and proof verifications).
    pub lookup_used: Option<LookupsUsed>,

    /// The symbolic linearization of our circuit, which can compile to concrete types once certain values are learned in the protocol.
=======
>>>>>>> fee1edf9
    #[serde(skip)]
    pub linearization: Linearization<Vec<PolishToken<Fr<G>>>>,

    /// The mapping between powers of alpha and constraints
    pub powers_of_alpha: alphas::Builder,

    /// polynomial commitment keys
    #[serde(skip)]
    pub srs: Arc<SRS<G>>,

    /// maximal size of polynomial section
    pub max_poly_size: usize,

    /// maximal size of the quotient polynomial according to the supported constraints
    pub max_quot_size: usize,

    /// random oracle argument parameters
    #[serde(skip)]
    pub fq_sponge_params: ArithmeticSpongeParams<Fq<G>>,
}

/// The verifier index

#[serde_as]
#[derive(Serialize, Deserialize)]
pub struct LookupVerifierIndex<G: CommitmentCurve> {
    pub lookup_used: LookupsUsed,
    #[serde(bound = "PolyComm<G>: Serialize + DeserializeOwned")]
    pub lookup_tables: Vec<Vec<PolyComm<G>>>,
    #[serde(bound = "PolyComm<G>: Serialize + DeserializeOwned")]
    pub lookup_selectors: Vec<PolyComm<G>>,
}

#[serde_as]
#[derive(Serialize, Deserialize)]
pub struct VerifierIndex<G: CommitmentCurve> {
    /// evaluation domain
    #[serde_as(as = "o1_utils::serialization::SerdeAs")]
    pub domain: D<Fr<G>>,
    /// maximal size of polynomial section
    pub max_poly_size: usize,
    /// maximal size of the quotient polynomial according to the supported constraints
    pub max_quot_size: usize,
    /// The mapping between powers of alpha and constraints
    pub powers_of_alpha: alphas::Builder,
    /// polynomial commitment keys
    #[serde(skip)]
    pub srs: Arc<SRS<G>>,

    // index polynomial commitments
    /// permutation commitment array
    #[serde(bound = "PolyComm<G>: Serialize + DeserializeOwned")]
    pub sigma_comm: [PolyComm<G>; PERMUTS],
    /// coefficient commitment array
    #[serde(bound = "PolyComm<G>: Serialize + DeserializeOwned")]
    pub coefficients_comm: [PolyComm<G>; COLUMNS],
    /// coefficient commitment array
    #[serde(bound = "PolyComm<G>: Serialize + DeserializeOwned")]
    pub generic_comm: PolyComm<G>,

    // poseidon polynomial commitments
    /// poseidon constraint selector polynomial commitment
    #[serde(bound = "PolyComm<G>: Serialize + DeserializeOwned")]
    pub psm_comm: PolyComm<G>,

    // ECC arithmetic polynomial commitments
    /// EC addition selector polynomial commitment
    #[serde(bound = "PolyComm<G>: Serialize + DeserializeOwned")]
    pub complete_add_comm: PolyComm<G>,
    /// EC variable base scalar multiplication selector polynomial commitment
    #[serde(bound = "PolyComm<G>: Serialize + DeserializeOwned")]
    pub mul_comm: PolyComm<G>,
    /// endoscalar multiplication selector polynomial commitment
    #[serde(bound = "PolyComm<G>: Serialize + DeserializeOwned")]
    pub emul_comm: PolyComm<G>,
    /// endoscalar multiplication scalar computation selector polynomial commitment
    #[serde(bound = "PolyComm<G>: Serialize + DeserializeOwned")]
    pub endomul_scalar_comm: PolyComm<G>,

    /// Chacha polynomial commitments
    #[serde(bound = "PolyComm<G>: Serialize + DeserializeOwned")]
    pub chacha_comm: Option<[PolyComm<G>; 4]>,

    /// wire coordinate shifts
    #[serde_as(as = "[o1_utils::serialization::SerdeAs; PERMUTS]")]
    pub shift: [Fr<G>; PERMUTS],
    /// zero-knowledge polynomial
    #[serde(skip)]
    pub zkpm: DensePolynomial<Fr<G>>,
    // TODO(mimoo): isn't this redundant with domain.d1.group_gen ?
    /// domain offset for zero-knowledge
    #[serde(skip)]
    pub w: Fr<G>,
    /// endoscalar coefficient
    #[serde(skip)]
    pub endo: Fr<G>,

    #[serde(bound = "PolyComm<G>: Serialize + DeserializeOwned")]
    pub lookup_index: Option<LookupVerifierIndex<G>>,

    #[serde(skip)]
    pub linearization: Linearization<Vec<PolishToken<Fr<G>>>>,

    // random oracle argument parameters
    #[serde(skip)]
    pub fr_sponge_params: ArithmeticSpongeParams<Fr<G>>,
    #[serde(skip)]
    pub fq_sponge_params: ArithmeticSpongeParams<Fq<G>>,
}

pub fn constraints_expr<F: FftField + SquareRootField>(
    domain: D<F>,
    chacha: bool,
<<<<<<< HEAD
    dummy_lookup_value: Option<&[F]>,
    powers_of_alpha: &mut alphas::Builder,
) -> E<F> {
    // gates
    let alphas = powers_of_alpha.register(ConstraintType::Gate, 21);

    let mut expr = poseidon::constraint(alphas.clone().take(15));
    expr += varbasemul::constraint(alphas.clone().take(21));
    expr += complete_add::constraint(alphas.clone().take(7));
    expr += endosclmul::constraint(alphas.clone().take(11));
    expr += endomul_scalar::constraint(alphas.clone().take(11));

=======
    lookup_constraint_system: &Option<LookupConstraintSystem<F>>,
) -> E<F> {
    let expr = poseidon::constraint();
    let expr = expr + varbasemul::constraint(super::range::MUL.start);
    let (alphas_used, complete_add) = complete_add::constraint(super::range::COMPLETE_ADD.start);
    assert_eq!(alphas_used, super::range::COMPLETE_ADD.len());
    let expr = expr + complete_add;
    let expr = expr + endosclmul::constraint(2 + super::range::ENDML.start);
    let expr = expr + endomul_scalar::constraint(super::range::ENDOMUL_SCALAR.start);
    let expr = match lookup_constraint_system.as_ref() {
        None => expr,
        Some(lcs) => {
            expr + Expr::combine_constraints(
                2 + super::range::CHACHA.end,
                lookup::constraints(&lcs.dummy_lookup_values[0], domain),
            )
        }
    };
>>>>>>> fee1edf9
    if chacha {
        expr += chacha::constraint_chacha0(alphas.clone().take(5));
        expr += chacha::constraint_chacha1(alphas.clone().take(5));
        expr += chacha::constraint_chacha2(alphas.clone().take(5));
        expr += chacha::constraint_chacha_final(alphas.take(9))
    }

    // lookup
    if let Some(dummy) = dummy_lookup_value {
        let alphas = powers_of_alpha.register(ConstraintType::Lookup, 7);
        let constraints = lookup::constraints(dummy, domain);
        let combined = Expr::combine_constraints(alphas, constraints);
        expr += combined
    }

    // return the expression
    expr
}

pub fn linearization_columns<F: FftField + SquareRootField>(
    lookup_constraint_system: &Option<LookupConstraintSystem<F>>,
) -> std::collections::HashSet<Column> {
    let mut h = std::collections::HashSet::new();
    use Column::*;
    for i in 0..COLUMNS {
        h.insert(Witness(i));
    }
    match lookup_constraint_system.as_ref() {
        None => (),
        Some(lcs) => {
            for i in 0..(lcs.max_lookups_per_row + 1) {
                h.insert(LookupSorted(i));
            }
        }
    }
    h.insert(Z);
    h.insert(LookupAggreg);
    h.insert(LookupTable);
    h.insert(Index(GateType::Poseidon));
    h.insert(Index(GateType::Generic));
    h
}

pub fn expr_linearization<F: FftField + SquareRootField>(
    domain: D<F>,
    chacha: bool,
<<<<<<< HEAD
    dummy_lookup_value: Option<&[F]>,
    powers_of_alpha: &mut alphas::Builder,
=======
    lookup_constraint_system: &Option<LookupConstraintSystem<F>>,
>>>>>>> fee1edf9
) -> Linearization<Vec<PolishToken<F>>> {
    let evaluated_cols = linearization_columns::<F>(lookup_constraint_system);

<<<<<<< HEAD
    constraints_expr(domain, chacha, dummy_lookup_value, powers_of_alpha)
=======
    constraints_expr(domain, chacha, lookup_constraint_system)
>>>>>>> fee1edf9
        .linearize(evaluated_cols)
        .unwrap()
        .map(|e| e.to_polish())
}

impl<'a, G: CommitmentCurve> Index<G>
where
    G::BaseField: PrimeField,
    G::ScalarField: CommitmentField,
{
    pub fn verifier_index(&self) -> VerifierIndex<G> {
        let domain = self.cs.domain.d1;
        let lookup_index = {
            self.cs
                .lookup_constraint_system
                .as_ref()
                .map(|cs| LookupVerifierIndex {
                    lookup_used: cs.lookup_used,
                    lookup_selectors: cs
                        .lookup_selectors
                        .iter()
                        .map(|e| self.srs.commit_evaluations_non_hiding(domain, e, None))
                        .collect(),
                    lookup_tables: cs
                        .lookup_tables8
                        .iter()
                        .map(|v| {
                            v.iter()
                                .map(|e| self.srs.commit_evaluations_non_hiding(domain, e, None))
                                .collect()
                        })
                        .collect(),
                })
        };
        // TODO: Switch to commit_evaluations for all index polys
        VerifierIndex {
            domain,
            max_poly_size: self.max_poly_size,
            max_quot_size: self.max_quot_size,
            powers_of_alpha: self.powers_of_alpha.clone(),
            srs: Arc::clone(&self.srs),

            sigma_comm: array_init(|i| self.srs.commit_non_hiding(&self.cs.sigmam[i], None)),
            coefficients_comm: array_init(|i| {
                self.srs
                    .commit_evaluations_non_hiding(domain, &self.cs.coefficients8[i], None)
            }),
            generic_comm: self.srs.commit_non_hiding(&self.cs.genericm, None),

            psm_comm: self.srs.commit_non_hiding(&self.cs.psm, None),

            complete_add_comm: self.srs.commit_evaluations_non_hiding(
                domain,
                &self.cs.complete_addl4,
                None,
            ),
            mul_comm: self
                .srs
                .commit_evaluations_non_hiding(domain, &self.cs.mull8, None),
            emul_comm: self
                .srs
                .commit_evaluations_non_hiding(domain, &self.cs.emull, None),

            endomul_scalar_comm: self.srs.commit_evaluations_non_hiding(
                domain,
                &self.cs.endomul_scalar8,
                None,
            ),

            chacha_comm: self.cs.chacha8.as_ref().map(|c| {
                array_init(|i| self.srs.commit_evaluations_non_hiding(domain, &c[i], None))
            }),

<<<<<<< HEAD
            shift: self.cs.shift,
            zkpm: self.cs.zkpm.clone(),
            w: zk_w3(self.cs.domain.d1),
            endo: self.cs.endo,

            lookup_used: self.lookup_used,
            lookup_tables: self
                .cs
                .lookup_tables8
                .iter()
                .map(|v| {
                    v.iter()
                        .map(|e| self.srs.commit_evaluations_non_hiding(domain, e, None))
                        .collect()
                })
                .collect(),
            lookup_selectors: self
                .cs
                .lookup_selectors
                .iter()
                .map(|e| self.srs.commit_evaluations_non_hiding(domain, e, None))
                .collect(),
            linearization: self.linearization.clone(),
=======
            lookup_index,
>>>>>>> fee1edf9

            fr_sponge_params: self.cs.fr_sponge_params.clone(),
            fq_sponge_params: self.fq_sponge_params.clone(),
<<<<<<< HEAD
=======
            endo: self.cs.endo,
            max_poly_size: self.max_poly_size,
            max_quot_size: self.max_quot_size,
            zkpm: self.cs.zkpm.clone(),
            shift: self.cs.shift,
            linearization: self.linearization.clone(),
            srs: Arc::clone(&self.srs),
>>>>>>> fee1edf9
        }
    }

    // this function compiles the index from constraints
    pub fn create(
        mut cs: ConstraintSystem<Fr<G>>,
        fq_sponge_params: ArithmeticSpongeParams<Fq<G>>,
        endo_q: Fr<G>,
        srs: Arc<SRS<G>>,
    ) -> Self {
        let max_poly_size = srs.g.len();
        if cs.public > 0 {
            assert!(
                max_poly_size >= cs.domain.d1.size as usize,
                "polynomial segment size has to be not smaller that that of the circuit!"
            );
        }
        cs.endo = endo_q;

<<<<<<< HEAD
        let lookup_info = LookupInfo::<Fr<G>>::create();
        let lookup_used = lookup_info.lookup_used(&cs.gates);

        //
        // register powers of alphas
        //

        let mut powers_of_alpha = alphas::Builder::default();

        // permutation
        let _alphas = powers_of_alpha.register(ConstraintType::Permutation, 3);

        //
        // Lookup
        //

        let dummy_lookup_value = if lookup_used.is_some() {
            Some(&cs.dummy_lookup_values[0][..])
        } else {
            None
        };

        let linearization = expr_linearization(
            cs.domain.d1,
            cs.chacha8.is_some(),
            dummy_lookup_value,
            &mut powers_of_alpha,
        );

        let max_quot_size = PERMUTS * cs.domain.d1.size as usize;
=======
        let linearization = expr_linearization(
            cs.domain.d1,
            cs.chacha8.is_some(),
            &cs.lookup_constraint_system,
        );
>>>>>>> fee1edf9

        Index {
            cs,
            linearization,
            powers_of_alpha,
            srs,
            max_poly_size,
            max_quot_size,
            fq_sponge_params,
        }
    }
}

impl<G> VerifierIndex<G>
where
    G: CommitmentCurve,
{
    /// Deserializes a [VerifierIndex] from a file, given a pointer to an SRS and an optional offset in the file.
    pub fn from_file(
        srs: Arc<SRS<G>>,
        path: &Path,
        offset: Option<u64>,
        // TODO: we shouldn't have to pass these
        endo: G::ScalarField,
        fq_sponge_params: ArithmeticSpongeParams<Fq<G>>,
        fr_sponge_params: ArithmeticSpongeParams<Fr<G>>,
    ) -> Result<Self, String> {
        // open file
        let file = File::open(path).map_err(|e| e.to_string())?;

        // offset
        let mut reader = BufReader::new(file);
        if let Some(offset) = offset {
            reader.seek(Start(offset)).map_err(|e| e.to_string())?;
        }

        // deserialize
        let mut verifier_index = Self::deserialize(&mut rmp_serde::Deserializer::new(reader))
            .map_err(|e| e.to_string())?;

        // fill in the rest
        verifier_index.srs = srs;
        verifier_index.endo = endo;
        verifier_index.fq_sponge_params = fq_sponge_params;
        verifier_index.fr_sponge_params = fr_sponge_params;
        verifier_index.w = zk_w3(verifier_index.domain);
        verifier_index.zkpm = zk_polynomial(verifier_index.domain);

        Ok(verifier_index)
    }

    /// Writes a [VerifierIndex] to a file, potentially appending it to the already-existing content (if append is set to true)
    // TODO: append should be a bool, not an option
    pub fn to_file(&self, path: &Path, append: Option<bool>) -> Result<(), String> {
        let append = append.unwrap_or(true);
        let file = OpenOptions::new()
            .append(append)
            .open(path)
            .map_err(|e| e.to_string())?;

        let writer = BufWriter::new(file);

        self.serialize(&mut rmp_serde::Serializer::new(writer))
            .map_err(|e| e.to_string())
    }
}<|MERGE_RESOLUTION|>--- conflicted
+++ resolved
@@ -47,13 +47,7 @@
     #[serde(bound = "ConstraintSystem<Fr<G>>: Serialize + DeserializeOwned")]
     pub cs: ConstraintSystem<Fr<G>>,
 
-<<<<<<< HEAD
-    /// The type of lookup used in the circuit. This is important to figure out what type of constraint we should include when building the polynomials for proofs (and proof verifications).
-    pub lookup_used: Option<LookupsUsed>,
-
     /// The symbolic linearization of our circuit, which can compile to concrete types once certain values are learned in the protocol.
-=======
->>>>>>> fee1edf9
     #[serde(skip)]
     pub linearization: Linearization<Vec<PolishToken<Fr<G>>>>,
 
@@ -167,8 +161,7 @@
 pub fn constraints_expr<F: FftField + SquareRootField>(
     domain: D<F>,
     chacha: bool,
-<<<<<<< HEAD
-    dummy_lookup_value: Option<&[F]>,
+    lookup_constraint_system: &Option<LookupConstraintSystem<F>>,
     powers_of_alpha: &mut alphas::Builder,
 ) -> E<F> {
     // gates
@@ -180,26 +173,6 @@
     expr += endosclmul::constraint(alphas.clone().take(11));
     expr += endomul_scalar::constraint(alphas.clone().take(11));
 
-=======
-    lookup_constraint_system: &Option<LookupConstraintSystem<F>>,
-) -> E<F> {
-    let expr = poseidon::constraint();
-    let expr = expr + varbasemul::constraint(super::range::MUL.start);
-    let (alphas_used, complete_add) = complete_add::constraint(super::range::COMPLETE_ADD.start);
-    assert_eq!(alphas_used, super::range::COMPLETE_ADD.len());
-    let expr = expr + complete_add;
-    let expr = expr + endosclmul::constraint(2 + super::range::ENDML.start);
-    let expr = expr + endomul_scalar::constraint(super::range::ENDOMUL_SCALAR.start);
-    let expr = match lookup_constraint_system.as_ref() {
-        None => expr,
-        Some(lcs) => {
-            expr + Expr::combine_constraints(
-                2 + super::range::CHACHA.end,
-                lookup::constraints(&lcs.dummy_lookup_values[0], domain),
-            )
-        }
-    };
->>>>>>> fee1edf9
     if chacha {
         expr += chacha::constraint_chacha0(alphas.clone().take(5));
         expr += chacha::constraint_chacha1(alphas.clone().take(5));
@@ -208,11 +181,11 @@
     }
 
     // lookup
-    if let Some(dummy) = dummy_lookup_value {
+    if let Some(lcs) = lookup_constraint_system.as_ref() {
         let alphas = powers_of_alpha.register(ConstraintType::Lookup, 7);
-        let constraints = lookup::constraints(dummy, domain);
+        let constraints = lookup::constraints(&lcs.dummy_lookup_values[0], domain);
         let combined = Expr::combine_constraints(alphas, constraints);
-        expr += combined
+        expr += combined;
     }
 
     // return the expression
@@ -246,20 +219,12 @@
 pub fn expr_linearization<F: FftField + SquareRootField>(
     domain: D<F>,
     chacha: bool,
-<<<<<<< HEAD
-    dummy_lookup_value: Option<&[F]>,
+    lookup_constraint_system: &Option<LookupConstraintSystem<F>>,
     powers_of_alpha: &mut alphas::Builder,
-=======
-    lookup_constraint_system: &Option<LookupConstraintSystem<F>>,
->>>>>>> fee1edf9
 ) -> Linearization<Vec<PolishToken<F>>> {
     let evaluated_cols = linearization_columns::<F>(lookup_constraint_system);
 
-<<<<<<< HEAD
-    constraints_expr(domain, chacha, dummy_lookup_value, powers_of_alpha)
-=======
-    constraints_expr(domain, chacha, lookup_constraint_system)
->>>>>>> fee1edf9
+    constraints_expr(domain, chacha, lookup_constraint_system, powers_of_alpha)
         .linearize(evaluated_cols)
         .unwrap()
         .map(|e| e.to_polish())
@@ -333,46 +298,15 @@
                 array_init(|i| self.srs.commit_evaluations_non_hiding(domain, &c[i], None))
             }),
 
-<<<<<<< HEAD
             shift: self.cs.shift,
             zkpm: self.cs.zkpm.clone(),
             w: zk_w3(self.cs.domain.d1),
             endo: self.cs.endo,
-
-            lookup_used: self.lookup_used,
-            lookup_tables: self
-                .cs
-                .lookup_tables8
-                .iter()
-                .map(|v| {
-                    v.iter()
-                        .map(|e| self.srs.commit_evaluations_non_hiding(domain, e, None))
-                        .collect()
-                })
-                .collect(),
-            lookup_selectors: self
-                .cs
-                .lookup_selectors
-                .iter()
-                .map(|e| self.srs.commit_evaluations_non_hiding(domain, e, None))
-                .collect(),
+            lookup_index,
             linearization: self.linearization.clone(),
-=======
-            lookup_index,
->>>>>>> fee1edf9
 
             fr_sponge_params: self.cs.fr_sponge_params.clone(),
             fq_sponge_params: self.fq_sponge_params.clone(),
-<<<<<<< HEAD
-=======
-            endo: self.cs.endo,
-            max_poly_size: self.max_poly_size,
-            max_quot_size: self.max_quot_size,
-            zkpm: self.cs.zkpm.clone(),
-            shift: self.cs.shift,
-            linearization: self.linearization.clone(),
-            srs: Arc::clone(&self.srs),
->>>>>>> fee1edf9
         }
     }
 
@@ -392,10 +326,6 @@
         }
         cs.endo = endo_q;
 
-<<<<<<< HEAD
-        let lookup_info = LookupInfo::<Fr<G>>::create();
-        let lookup_used = lookup_info.lookup_used(&cs.gates);
-
         //
         // register powers of alphas
         //
@@ -409,27 +339,14 @@
         // Lookup
         //
 
-        let dummy_lookup_value = if lookup_used.is_some() {
-            Some(&cs.dummy_lookup_values[0][..])
-        } else {
-            None
-        };
-
-        let linearization = expr_linearization(
-            cs.domain.d1,
-            cs.chacha8.is_some(),
-            dummy_lookup_value,
-            &mut powers_of_alpha,
-        );
-
-        let max_quot_size = PERMUTS * cs.domain.d1.size as usize;
-=======
         let linearization = expr_linearization(
             cs.domain.d1,
             cs.chacha8.is_some(),
             &cs.lookup_constraint_system,
+            &mut powers_of_alpha,
         );
->>>>>>> fee1edf9
+
+        let max_quot_size = PERMUTS * cs.domain.d1.size as usize;
 
         Index {
             cs,
