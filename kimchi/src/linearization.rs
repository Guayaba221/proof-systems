//! This module implements the linearization.

use crate::alphas::Alphas;
use crate::circuits::argument::{Argument, ArgumentType};
use crate::circuits::lookup;
use crate::circuits::lookup::constraints::LookupConfiguration;
use crate::circuits::polynomials::chacha::{ChaCha0, ChaCha1, ChaCha2, ChaChaFinal};
use crate::circuits::polynomials::complete_add::CompleteAdd;
use crate::circuits::polynomials::endomul_scalar::EndomulScalar;
use crate::circuits::polynomials::endosclmul::EndosclMul;
use crate::circuits::polynomials::foreign_field_add::circuitgates::ForeignFieldAdd;
use crate::circuits::polynomials::poseidon::Poseidon;
use crate::circuits::polynomials::varbasemul::VarbaseMul;
<<<<<<< HEAD
use crate::circuits::polynomials::{permutation, range_check, rot, xor};
=======
use crate::circuits::polynomials::{generic, permutation, xor};
>>>>>>> 93f986a1
use crate::circuits::{
    expr::{Column, ConstantExpr, Expr, Linearization, PolishToken},
    gate::GateType,
    wires::COLUMNS,
};
use ark_ff::{FftField, PrimeField, SquareRootField};

/// Get the expresion of constraints.
///
/// # Panics
///
/// Will panic if `generic_gate` is not associate with `alpha^0`.
pub fn constraints_expr<F: PrimeField + SquareRootField>(
    chacha: bool,
    range_check: bool,
    lookup_constraint_system: Option<&LookupConfiguration<F>>,
    foreign_field_add: bool,
    xor: bool,
<<<<<<< HEAD
    rot: bool,
=======
    generic: bool,
>>>>>>> 93f986a1
) -> (Expr<ConstantExpr<F>>, Alphas<F>) {
    // register powers of alpha so that we don't reuse them across mutually inclusive constraints
    let mut powers_of_alpha = Alphas::<F>::default();

    // Set up powers of alpha. Only the max number of constraints matters.
    // The gate type argument can just be the zero gate.
    powers_of_alpha.register(
        ArgumentType::Gate(GateType::Zero),
        VarbaseMul::<F>::CONSTRAINTS,
    );

    let mut expr = Poseidon::combined_constraints(&powers_of_alpha);
    expr += VarbaseMul::combined_constraints(&powers_of_alpha);
    expr += CompleteAdd::combined_constraints(&powers_of_alpha);
    expr += EndosclMul::combined_constraints(&powers_of_alpha);
    expr += EndomulScalar::combined_constraints(&powers_of_alpha);

    if chacha {
        expr += ChaCha0::combined_constraints(&powers_of_alpha);
        expr += ChaCha1::combined_constraints(&powers_of_alpha);
        expr += ChaCha2::combined_constraints(&powers_of_alpha);
        expr += ChaChaFinal::combined_constraints(&powers_of_alpha);
    }

    if range_check {
        expr += range_check::gadget::combined_constraints(&powers_of_alpha);
    }

    if foreign_field_add {
        expr += ForeignFieldAdd::combined_constraints(&powers_of_alpha);
    }

    if xor {
        expr += xor::Xor16::combined_constraints(&powers_of_alpha);
    }

<<<<<<< HEAD
    if rot {
        expr += rot::Rot64::combined_constraints(&powers_of_alpha);
=======
    if generic {
        expr += generic::Generic::combined_constraints(&powers_of_alpha);
>>>>>>> 93f986a1
    }

    // permutation
    powers_of_alpha.register(ArgumentType::Permutation, permutation::CONSTRAINTS);

    // lookup
    if let Some(lcs) = lookup_constraint_system.as_ref() {
        let constraints = lookup::constraints::constraints(lcs);

        // note: the number of constraints depends on the lookup configuration,
        // specifically the presence of runtime tables.
        let constraints_len = u32::try_from(constraints.len())
            .expect("we always expect a relatively low amount of constraints");

        powers_of_alpha.register(ArgumentType::Lookup, constraints_len);

        let alphas = powers_of_alpha.get_exponents(ArgumentType::Lookup, constraints_len);
        let combined = Expr::combine_constraints(alphas, constraints);

        expr += combined;
    }

    // the generic gate must be associated with alpha^0
    // to make the later addition with the public input work
    if cfg!(debug_assertions) {
        let mut generic_alphas =
            powers_of_alpha.get_exponents(ArgumentType::Gate(GateType::Generic), 1);
        assert_eq!(generic_alphas.next(), Some(0));
    }

    // return the expression
    (expr, powers_of_alpha)
}

/// Adds the polynomials that are evaluated as part of the proof
/// for the linearization to work.
pub fn linearization_columns<F: FftField + SquareRootField>(
    lookup_constraint_system: Option<&LookupConfiguration<F>>,
) -> std::collections::HashSet<Column> {
    let mut h = std::collections::HashSet::new();
    use Column::*;

    // the witness polynomials
    for i in 0..COLUMNS {
        h.insert(Witness(i));
    }

    // the lookup polynomials
    if let Some(lcs) = &lookup_constraint_system {
        for i in 0..=lcs.lookup_info.max_per_row {
            h.insert(LookupSorted(i));
        }
        h.insert(LookupAggreg);
        h.insert(LookupTable);

        // the runtime lookup polynomials
        if lcs.lookup_info.uses_runtime_tables {
            h.insert(LookupRuntimeTable);
        }
    }

    // the permutation polynomial
    h.insert(Z);

    // the poseidon selector polynomial
    h.insert(Index(GateType::Poseidon));

    // the generic selector polynomial
    h.insert(Index(GateType::Generic));

    h
}

/// Linearize the `expr`.
///
/// # Panics
///
/// Will panic if the `linearization` process fails.
pub fn expr_linearization<F: PrimeField + SquareRootField>(
    chacha: bool,
    range_check: bool,
    lookup_constraint_system: Option<&LookupConfiguration<F>>,
    foreign_field_addition: bool,
    xor: bool,
<<<<<<< HEAD
    rot: bool,
=======
    generic: bool,
>>>>>>> 93f986a1
) -> (Linearization<Vec<PolishToken<F>>>, Alphas<F>) {
    let evaluated_cols = linearization_columns::<F>(lookup_constraint_system);
    let (expr, powers_of_alpha) = constraints_expr(
        chacha,
        range_check,
        lookup_constraint_system,
        foreign_field_addition,
        xor,
<<<<<<< HEAD
        rot,
=======
        generic,
>>>>>>> 93f986a1
    );

    let linearization = expr
        .linearize(evaluated_cols)
        .unwrap()
        .map(|e| e.to_polish());

    (linearization, powers_of_alpha)
}<|MERGE_RESOLUTION|>--- conflicted
+++ resolved
@@ -11,11 +11,7 @@
 use crate::circuits::polynomials::foreign_field_add::circuitgates::ForeignFieldAdd;
 use crate::circuits::polynomials::poseidon::Poseidon;
 use crate::circuits::polynomials::varbasemul::VarbaseMul;
-<<<<<<< HEAD
-use crate::circuits::polynomials::{permutation, range_check, rot, xor};
-=======
-use crate::circuits::polynomials::{generic, permutation, xor};
->>>>>>> 93f986a1
+use crate::circuits::polynomials::{generic, permutation, range_check, rot, xor};
 use crate::circuits::{
     expr::{Column, ConstantExpr, Expr, Linearization, PolishToken},
     gate::GateType,
@@ -34,11 +30,8 @@
     lookup_constraint_system: Option<&LookupConfiguration<F>>,
     foreign_field_add: bool,
     xor: bool,
-<<<<<<< HEAD
     rot: bool,
-=======
     generic: bool,
->>>>>>> 93f986a1
 ) -> (Expr<ConstantExpr<F>>, Alphas<F>) {
     // register powers of alpha so that we don't reuse them across mutually inclusive constraints
     let mut powers_of_alpha = Alphas::<F>::default();
@@ -75,13 +68,12 @@
         expr += xor::Xor16::combined_constraints(&powers_of_alpha);
     }
 
-<<<<<<< HEAD
     if rot {
         expr += rot::Rot64::combined_constraints(&powers_of_alpha);
-=======
+    }
+
     if generic {
         expr += generic::Generic::combined_constraints(&powers_of_alpha);
->>>>>>> 93f986a1
     }
 
     // permutation
@@ -166,11 +158,8 @@
     lookup_constraint_system: Option<&LookupConfiguration<F>>,
     foreign_field_addition: bool,
     xor: bool,
-<<<<<<< HEAD
     rot: bool,
-=======
     generic: bool,
->>>>>>> 93f986a1
 ) -> (Linearization<Vec<PolishToken<F>>>, Alphas<F>) {
     let evaluated_cols = linearization_columns::<F>(lookup_constraint_system);
     let (expr, powers_of_alpha) = constraints_expr(
@@ -179,11 +168,8 @@
         lookup_constraint_system,
         foreign_field_addition,
         xor,
-<<<<<<< HEAD
         rot,
-=======
         generic,
->>>>>>> 93f986a1
     );
 
     let linearization = expr
