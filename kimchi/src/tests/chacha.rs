use crate::{
    circuits::{
        gate::{CircuitGate, GateType, LookupTable},
        polynomials::chacha,
        wires::{Wire, COLUMNS},
    },
    prover::ProverProof,
<<<<<<< HEAD
    prover_index::testing::{new_index_for_test, new_index_for_test_with_lookups},
    verifier::batch_verify,
=======
    prover_index::testing::new_index_for_test,
    verifier::{batch_verify, verify},
>>>>>>> 44b50b85
};
use ark_ff::Zero;
use array_init::array_init;
use colored::Colorize;
use commitment_dlog::commitment::{ceil_log2, CommitmentCurve};
use groupmap::GroupMap;
use mina_curves::pasta::{
    fp::Fp,
    vesta::{Affine, VestaParameters},
};
use oracle::{
    constants::PlonkSpongeConstantsKimchi,
    sponge::{DefaultFqSponge, DefaultFrSponge},
};
use std::time::Instant;

// aliases

type SpongeParams = PlonkSpongeConstantsKimchi;
type BaseSponge = DefaultFqSponge<VestaParameters, SpongeParams>;
type ScalarSponge = DefaultFrSponge<Fp, SpongeParams>;

const PUBLIC: usize = 0;

#[test]
fn chacha_prover() {
    let num_chachas = 8;
    let rows_per_chacha = 20 * 4 * 10;
    let n_lower_bound = rows_per_chacha * num_chachas;
    let max_size = 1 << ceil_log2(n_lower_bound);
    println!("{} {}", n_lower_bound, max_size);

    let s0: Vec<u32> = vec![
        0x61707865, 0x3320646e, 0x79622d32, 0x6b206574, 0x03020100, 0x07060504, 0x0b0a0908,
        0x0f0e0d0c, 0x13121110, 0x17161514, 0x1b1a1918, 0x1f1e1d1c, 0x00000001, 0x09000000,
        0x4a000000, 0x00000000,
    ];
    let expected_result: Vec<u32> = vec![
        0x837778ab, 0xe238d763, 0xa67ae21e, 0x5950bb2f, 0xc4f2d0c7, 0xfc62bb2f, 0x8fa018fc,
        0x3f5ec7b7, 0x335271c2, 0xf29489f3, 0xeabda8fc, 0x82e46ebd, 0xd19c12b4, 0xb04e16de,
        0x9e83d0cb, 0x4e3c50a2,
    ];
    assert_eq!(expected_result, chacha::testing::chacha20(s0.clone()));

    // circuit gates
    let mut gates = vec![];
    for _ in 0..num_chachas {
        gates.extend(chacha::testing::chacha20_gates())
    }
    let gates: Vec<CircuitGate<Fp>> = gates
        .into_iter()
        .enumerate()
        .map(|(i, typ)| CircuitGate {
            typ,
            coeffs: vec![],
            wires: Wire::new(i),
        })
        .collect();

    // create the index
    let index = new_index_for_test(gates, PUBLIC);

    let mut rows = vec![];
    for _ in 0..num_chachas {
        rows.extend(chacha::testing::chacha20_rows::<Fp>(s0.clone()))
    }
    let mut witness: [Vec<Fp>; COLUMNS] = array_init(|_| vec![]);
    for r in rows.into_iter() {
        for (col, c) in r.into_iter().enumerate() {
            witness[col].push(c);
        }
    }

    let group_map = <Affine as CommitmentCurve>::Map::setup();

    let start = Instant::now();
    let proof =
        ProverProof::create::<BaseSponge, ScalarSponge>(&group_map, witness, &index).unwrap();
    println!("{}{:?}", "Prover time: ".yellow(), start.elapsed());

    let start = Instant::now();
    let verifier_index = index.verifier_index();
    println!("{}{:?}", "Verifier index time: ".yellow(), start.elapsed());

    let start = Instant::now();
    match verify::<Affine, BaseSponge, ScalarSponge>(&group_map, &verifier_index, &proof) {
        Err(error) => panic!("Failure verifying the prover's proofs in batch: {}", error),
        Ok(_) => {
            println!("{}{:?}", "Verifier time: ".yellow(), start.elapsed());
        }
    }
}

fn chacha_setup_bad_lookup(table_id: i32) {
    // circuit gates: one 'real' ChaCha0 and one 'fake' one.
    let gates = vec![
        GateType::ChaCha0,
        GateType::Zero,
        GateType::ChaCha0,
        GateType::Zero,
    ];
    let gates: Vec<CircuitGate<Fp>> = gates
        .into_iter()
        .enumerate()
        .map(|(i, typ)| CircuitGate {
            typ,
            coeffs: vec![],
            wires: Wire::new(i),
        })
        // Pad with generic gates to get a sufficiently-large domain.
        .chain((4..513).map(|i| CircuitGate {
            typ: GateType::Generic,
            coeffs: vec![Fp::zero(); 10],
            wires: Wire::new(i),
        }))
        .collect();

    let mut rows = vec![];

    let s: Vec<u32> = vec![
        0x61707865, 0x3320646e, 0x79622d32, 0x6b206574, 0x03020100, 0x07060504, 0x0b0a0908,
        0x0f0e0d0c, 0x13121110, 0x17161514, 0x1b1a1918, 0x1f1e1d1c, 0x00000001, 0x09000000,
        0x4a000000, 0x00000000,
    ];

    let mut fakes = vec![vec![]; 3];

    // Push the witnesses for a gate. When `fake` is true, the XOR operation is faked to return 0.
    // This has been shamelessly copied from the chacha module and vandalised.
    let mut push_rows = |fake: bool| {
        let k = 16;
        let x = 0;
        let y = 1;
        let z = 2;
        let f = |t: u32| Fp::from(t);
        let nyb = |t: u32, i: usize| f((t >> (4 * i)) & 0b1111);

        let top_bit = (((s[x] as u64) + (s[z] as u64)) >> 32) as u32;
        let xprime = u32::wrapping_add(s[x], s[z]);
        let y_xor_xprime = if fake {
            for nybble in 0..8 {
                fakes[0].push(nyb(0, nybble));
                fakes[1].push(nyb(xprime, nybble));
                fakes[2].push(nyb(s[y], nybble));
            }
            0
        } else {
            s[y] ^ xprime
        };
        let yprime = y_xor_xprime.rotate_left(k);

        rows.push(vec![
            f(s[x]),
            f(s[y]),
            f(s[z]),
            nyb(y_xor_xprime, 0),
            nyb(y_xor_xprime, 1),
            nyb(y_xor_xprime, 2),
            nyb(y_xor_xprime, 3),
            nyb(xprime, 0),
            nyb(xprime, 1),
            nyb(xprime, 2),
            nyb(xprime, 3),
            nyb(s[y], 0),
            nyb(s[y], 1),
            nyb(s[y], 2),
            nyb(s[y], 3),
        ]);
        rows.push(vec![
            f(xprime),
            f(yprime),
            f(top_bit),
            nyb(y_xor_xprime, 4),
            nyb(y_xor_xprime, 5),
            nyb(y_xor_xprime, 6),
            nyb(y_xor_xprime, 7),
            nyb(xprime, 4),
            nyb(xprime, 5),
            nyb(xprime, 6),
            nyb(xprime, 7),
            nyb(s[y], 4),
            nyb(s[y], 5),
            nyb(s[y], 6),
            nyb(s[y], 7),
        ]);
    };

    // One real witness..
    push_rows(false);
    // .. and one fake witness.
    push_rows(true);

    let lookup_tables = vec![
        LookupTable {
            id: 0,
            data: vec![vec![Fp::from(0); 10]],
        },
        LookupTable {
            id: table_id,
            data: fakes,
        },
    ];

    // create the index
    let index = new_index_for_test_with_lookups(gates, PUBLIC, lookup_tables);

    let mut witness: [Vec<Fp>; COLUMNS] = array_init(|_| vec![]);
    for r in rows.into_iter() {
        for (col, c) in r.into_iter().enumerate() {
            witness[col].push(c);
        }
    }

    let group_map = <Affine as CommitmentCurve>::Map::setup();

    let start = Instant::now();
    let proof =
        ProverProof::create::<BaseSponge, ScalarSponge>(&group_map, witness, &index)
            .unwrap();
    println!("{}{:?}", "Prover time: ".yellow(), start.elapsed());

    let start = Instant::now();
    let verifier_index = index.verifier_index();
    println!("{}{:?}", "Verifier index time: ".yellow(), start.elapsed());

    let batch: Vec<_> = vec![(&verifier_index, &proof)];
    let start = Instant::now();
    match batch_verify::<Affine, BaseSponge, ScalarSponge>(&group_map, &batch) {
        Err(error) => panic!("Failure verifying the prover's proofs in batch: {}", error),
        Ok(_) => {
            println!("{}{:?}", "Verifier time: ".yellow(), start.elapsed());
        }
    }
}

// Test lookup domain separation: if a different table ID is used, we shouldn't be able to use a
// value from that table.
#[test]
#[should_panic]
fn chacha_prover_fake_lookup_in_different_table_fails() {
    chacha_setup_bad_lookup(chacha::XOR_TABLE_ID + 1)
}

// Test lookup domain collisions: if the same table ID is used, we should be able to inject and use
// a value when it wasn't previously in the table.
#[test]
fn chacha_prover_fake_lookup_in_same_table() {
    chacha_setup_bad_lookup(chacha::XOR_TABLE_ID)
}<|MERGE_RESOLUTION|>--- conflicted
+++ resolved
@@ -5,13 +5,8 @@
         wires::{Wire, COLUMNS},
     },
     prover::ProverProof,
-<<<<<<< HEAD
     prover_index::testing::{new_index_for_test, new_index_for_test_with_lookups},
-    verifier::batch_verify,
-=======
-    prover_index::testing::new_index_for_test,
     verifier::{batch_verify, verify},
->>>>>>> 44b50b85
 };
 use ark_ff::Zero;
 use array_init::array_init;
@@ -229,8 +224,7 @@
 
     let start = Instant::now();
     let proof =
-        ProverProof::create::<BaseSponge, ScalarSponge>(&group_map, witness, &index)
-            .unwrap();
+        ProverProof::create::<BaseSponge, ScalarSponge>(&group_map, witness, &index).unwrap();
     println!("{}{:?}", "Prover time: ".yellow(), start.elapsed());
 
     let start = Instant::now();
