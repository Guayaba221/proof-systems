--- conflicted
+++ resolved
@@ -64,56 +64,11 @@
         // index
         let first_row = h * (POS_ROWS_PER_HASH + 1);
 
-<<<<<<< HEAD
-        // number of poseidon instances in the circuit
-        for h in 0..NUM_POS {
-            // index
-            let first_row = h * (POS_ROWS_PER_HASH + 1);
-
-            polynomials::poseidon::generate_witness(
-                first_row,
-                oracle::pasta::fp_kimchi::params(),
-                &mut witness_cols,
-                input,
-            );
-        }
-
-        // verify the circuit satisfiability by the computed witness
-        index.cs.verify(&witness_cols, &[]).unwrap();
-
-        //
-        let prev = {
-            let k = math::ceil_log2(index.srs.g.len());
-            let chals: Vec<_> = (0..k).map(|_| Fp::rand(rng)).collect();
-            let comm = {
-                let coeffs = b_poly_coefficients(&chals);
-                let b = DensePolynomial::from_coefficients_vec(coeffs);
-                index.srs.commit_non_hiding(&b, None)
-            };
-
-            (chals, comm)
-        };
-
-        println!("n vs domain: {} {}", max_size, index.cs.domain.d1.size);
-
-        // add the proof to the batch
-        // TODO: create and verify should not take group_map, that should be during an init phase
-        batch.push(
-            ProverProof::create_recursive::<BaseSponge, ScalarSponge>(
-                &group_map,
-                witness_cols,
-                index,
-                vec![prev],
-                array_init(|_| None),
-            )
-            .unwrap(),
-=======
         polynomials::poseidon::generate_witness(
             first_row,
             oracle::pasta::fp_kimchi::params(),
             &mut witness,
             input,
->>>>>>> 1d9bb5a1
         );
     }
 
