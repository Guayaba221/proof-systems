--- conflicted
+++ resolved
@@ -36,12 +36,6 @@
         })
         .collect();
 
-<<<<<<< HEAD
-    // create the index
-    let index = new_index_for_test_with_lookups(gates, vec![], PUBLIC, lookup_tables);
-
-=======
->>>>>>> 1361947c
     let witness = {
         let mut lookup_table_ids = Vec::with_capacity(num_lookups);
         let mut lookup_indexes: [_; 3] = array_init(|_| Vec::with_capacity(num_lookups));
