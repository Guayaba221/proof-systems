use std::{array, cmp::max, sync::Arc};

use crate::{
    circuits::{
        constraints::ConstraintSystem,
        gate::{CircuitGate, CircuitGateError, Connect, GateType},
        polynomial::COLUMNS,
        polynomials::{generic::GenericGateSpec, xor},
        wires::Wire,
    },
    curve::KimchiCurve,
    prover_index::ProverIndex,
};
use ark_ec::AffineCurve;
use ark_ff::{Field, One, PrimeField, Zero};
use ark_poly::EvaluationDomain;
use mina_curves::pasta::{Fp, Pallas, Vesta, VestaParameters};
use mina_poseidon::{
    constants::PlonkSpongeConstantsKimchi,
    sponge::{DefaultFqSponge, DefaultFrSponge},
};
use num_bigint::BigUint;
use o1_utils::{BigUintHelpers, BitwiseOps, FieldHelpers, RandomField};
use poly_commitment::{
    evaluation_proof::OpeningProof,
    srs::{endos, SRS},
};
use rand::{rngs::StdRng, SeedableRng};

use super::framework::TestFramework;

type PallasField = <Pallas as AffineCurve>::BaseField;
type SpongeParams = PlonkSpongeConstantsKimchi;
type VestaBaseSponge = DefaultFqSponge<VestaParameters, SpongeParams>;
type VestaScalarSponge = DefaultFrSponge<Fp, SpongeParams>;

type BaseSponge = DefaultFqSponge<VestaParameters, SpongeParams>;
type ScalarSponge = DefaultFrSponge<Fp, SpongeParams>;

const XOR: bool = true;

const RNG_SEED: [u8; 32] = [
    211, 31, 143, 75, 29, 255, 0, 126, 237, 193, 86, 160, 1, 90, 131, 221, 186, 168, 4, 95, 50, 48,
    89, 29, 13, 250, 215, 172, 130, 24, 164, 162,
];

fn create_test_constraint_system_xor<G: KimchiCurve>(
    bits: usize,
) -> ConstraintSystem<G::ScalarField>
where
    G::BaseField: PrimeField,
{
    let mut gates = vec![];
    let _next_row = CircuitGate::<G::ScalarField>::extend_xor_gadget(&mut gates, bits);

    ConstraintSystem::create(gates).build::<COLUMNS>().unwrap()
}

// Returns the all ones BigUint of bits length
pub(crate) fn all_ones<G: KimchiCurve>(bits: usize) -> G::ScalarField {
    G::ScalarField::from(2u128).pow([bits as u64]) - G::ScalarField::one()
}

// Returns a given nybble of 4 bits
pub(crate) fn xor_nybble(word: BigUint, nybble: usize) -> BigUint {
    (word >> (4 * nybble)) % 2u128.pow(4)
}

// Manually checks the XOR of each nybble in the witness
pub(crate) fn check_xor<G: KimchiCurve>(
    witness: &[Vec<G::ScalarField>; COLUMNS],
    bits: usize,
    input1: G::ScalarField,
    input2: G::ScalarField,
    not: bool,
) {
    let input1 = input1.to_biguint();
    let input2 = input2.to_biguint();
    let ini_row = if not == XOR { 0 } else { 1 };
    for xor in 0..xor::num_xors(bits) {
        let in1 = (0..4)
            .map(|i| xor_nybble(input1.clone(), i + 4 * xor))
            .collect::<Vec<BigUint>>();
        let in2 = (0..4)
            .map(|i| xor_nybble(input2.clone(), i + 4 * xor))
            .collect::<Vec<BigUint>>();
        for nybble in 0..4 {
            assert_eq!(
                witness[11 + nybble][xor + ini_row],
                BigUint::bitwise_xor(&in1[nybble], &in2[nybble]).into()
            );
        }
    }
    assert_eq!(
        witness[2][ini_row],
        BigUint::bitwise_xor(&input1, &input2).into()
    );
}

// Creates the constraint system and witness for xor, and checks the witness values without
// calling the constraints verification
fn setup_xor<G: KimchiCurve>(
    in1: Option<G::ScalarField>,
    in2: Option<G::ScalarField>,
    bits: Option<usize>,
) -> (
    ConstraintSystem<G::ScalarField>,
    [Vec<G::ScalarField>; COLUMNS],
)
where
    G::BaseField: PrimeField,
{
    let rng = &mut StdRng::from_seed(RNG_SEED);
    // Initalize inputs
    // If some input was given then use that one, otherwise generate a random one with the given bits
    let input1 = rng.gen(in1, bits);
    let input2 = rng.gen(in2, bits);

    // If user specified a concrete number of bits, use that (if they are sufficient to hold both inputs)
    // Otherwise, use the max number of bits required to hold both inputs (if only one, the other is zero)
    let bits1 = input1.to_biguint().bitlen();
    let bits2 = input2.to_biguint().bitlen();
    let bits = bits.map_or(0, |b| b); // 0 or bits
    let bits = max(bits, max(bits1, bits2));

    let cs = create_test_constraint_system_xor::<G>(bits);
    let witness = xor::create_xor_witness(input1, input2, bits);

    check_xor::<G>(&witness, bits, input1, input2, XOR);

    (cs, witness)
}

// General test for Xor, first sets up the xor, and then uses the verification of the constraints
fn test_xor<G: KimchiCurve>(
    in1: Option<G::ScalarField>,
    in2: Option<G::ScalarField>,
    bits: Option<usize>,
) -> [Vec<G::ScalarField>; COLUMNS]
where
    G::BaseField: PrimeField,
{
    let (cs, witness) = setup_xor::<G>(in1, in2, bits);
    for row in 0..witness[0].len() {
        assert_eq!(
            cs.gates[row].verify_witness::<COLUMNS, G>(
                row,
                &witness,
                &cs,
                &witness[0][0..cs.public]
            ),
            Ok(())
        );
    }
    witness
}

#[test]
// End-to-end test of XOR
fn test_prove_and_verify_xor() {
    let rng = &mut StdRng::from_seed(RNG_SEED);

    let bits = 64;
    // Create
    let mut gates = vec![];
    let _next_row = CircuitGate::<Fp>::extend_xor_gadget(&mut gates, bits);

    let input1 = rng.gen_field_with_bits(bits);
    let input2 = rng.gen_field_with_bits(bits);

    // Create witness and random inputs
    let witness = xor::create_xor_witness(input1, input2, bits);

    TestFramework::<COLUMNS, Vesta>::default()
        .gates(gates)
        .witness(witness)
        .setup()
        .prove_and_verify::<VestaBaseSponge, VestaScalarSponge>()
        .unwrap();
}

#[test]
// Test a XOR of 64bit whose output is all ones with alternating inputs
fn test_xor64_alternating() {
    let input1 = PallasField::from(0x5A5A5A5A5A5A5A5Au64);
    let input2 = PallasField::from(0xA5A5A5A5A5A5A5A5u64);
    let witness = test_xor::<Vesta>(Some(input1), Some(input2), Some(64));
    assert_eq!(witness[2][0], PallasField::from(2u128.pow(64) - 1));
    assert_eq!(witness[2][1], PallasField::from(2u64.pow(48) - 1));
    assert_eq!(witness[2][2], PallasField::from(2u64.pow(32) - 1));
    assert_eq!(witness[2][3], PallasField::from(2u32.pow(16) - 1));
    assert_eq!(witness[2][4], PallasField::from(0));
}

#[test]
// Test a XOR of 64bit whose inputs are zero. Checks it works fine with non-dense values.
fn test_xor64_zeros() {
    // forces zero to fit in 64 bits even if it only needs 1 bit
    let zero = PallasField::zero();
    let witness = test_xor::<Vesta>(Some(zero), Some(zero), Some(64));
    assert_eq!(witness[2][0], zero);
}

#[test]
// Test a XOR of 64bit whose inputs are all zero and all one. Checks it works fine with non-dense values.
fn test_xor64_zero_one() {
    let zero = PallasField::zero();
    let all_ones = all_ones::<Vesta>(64);
    let witness = test_xor::<Vesta>(Some(zero), Some(all_ones), None);
    assert_eq!(witness[2][0], all_ones);
}

#[test]
// Tests a XOR of 8 bits for a random input
fn test_xor8_random() {
    test_xor::<Vesta>(None, None, Some(8));
    test_xor::<Pallas>(None, None, Some(8));
}

#[test]
// Tests a XOR of 16 bits for a random input
fn test_xor16_random() {
    test_xor::<Vesta>(None, None, Some(16));
    test_xor::<Pallas>(None, None, Some(16));
}

#[test]
// Tests a XOR of 32 bits for a random input
fn test_xor32_random() {
    test_xor::<Vesta>(None, None, Some(32));
    test_xor::<Pallas>(None, None, Some(32));
}

#[test]
// Tests a XOR of 64 bits for a random input
fn test_xor64_random() {
    test_xor::<Vesta>(None, None, Some(64));
    test_xor::<Pallas>(None, None, Some(64));
}

#[test]
// Test a random XOR of 128 bits
fn test_xor128_random() {
    test_xor::<Vesta>(None, None, Some(128));
    test_xor::<Pallas>(None, None, Some(128));
}

fn verify_bad_xor_decomposition<G: KimchiCurve>(
    witness: &mut [Vec<G::ScalarField>; COLUMNS],
    cs: ConstraintSystem<G::ScalarField>,
) where
    G::BaseField: PrimeField,
{
    // modify by one each of the witness cells individually
    for col in 0..COLUMNS {
        // first three columns make fail the ith+1 constraint
        // for the rest, the first 4 make the 1st fail, the following 4 make the 2nd fail, the last 4 make the 3rd fail
        let bad = if col < 3 { col + 1 } else { (col - 3) / 4 + 1 };
        witness[col][0] += G::ScalarField::one();
        assert_eq!(
            cs.gates[0].verify_witness::<COLUMNS, G>(0, witness, &cs, &witness[0][0..cs.public]),
            Err(CircuitGateError::Constraint(GateType::Xor16, bad))
        );
        witness[col][0] -= G::ScalarField::one();
    }
    // undo changes
    assert_eq!(
        cs.gates[0].verify_witness::<COLUMNS, G>(0, witness, &cs, &witness[0][0..cs.public]),
        Ok(())
    );
}

#[test]
// Test that a random XOR of 16 bits fails if the inputs do not decompose correctly
fn test_bad_xor_decompsition() {
    let (cs, mut witness) = setup_xor::<Vesta>(None, None, Some(16));
    verify_bad_xor_decomposition::<Vesta>(&mut witness, cs);
}

#[test]
// Tests that the extend xor function works as expected
fn test_extend_xor() {
    let bits = Some(16);
    let rng = &mut StdRng::from_seed(RNG_SEED);
    let input1: PallasField = rng.gen(None, bits);
    let input2: PallasField = rng.gen(None, bits);

    // If one specifies a concrete number of bits, use that (if they are sufficient to hold both inputs)
    // Otherwise, use the max number of bits required to hold both inputs (if only one, the other is zero)
    let bits1 = input1.to_biguint().bitlen();
    let bits2 = input2.to_biguint().bitlen();
    let bits = bits.map_or(0, |b| b); // 0 or bits
    let bits = max(bits, max(bits1, bits2));

    let mut gates = vec![];
    for row in 0..2 {
        gates.push(CircuitGate::<Fp>::create_generic_gadget(
            Wire::for_row(row),
            GenericGateSpec::Pub,
            None,
        ));
    }
    let _next_row = CircuitGate::<PallasField>::extend_xor_gadget(&mut gates, bits);
    // connect public input
    gates.connect_cell_pair((0, 0), (2, 0));
    gates.connect_cell_pair((1, 0), (2, 1));

    let cs = ConstraintSystem::create(gates)
        .public(2)
        .build::<COLUMNS>()
        .unwrap();

    let mut witness: [_; COLUMNS] = array::from_fn(|_col| vec![Fp::zero(); 2]);
    witness[0][0] = input1;
    witness[0][1] = input2;
    xor::extend_xor_witness::<COLUMNS, Fp>(&mut witness, input1, input2, bits);

    for row in 0..witness[0].len() {
        assert_eq!(
            cs.gates[row].verify_witness::<COLUMNS, Vesta>(
                row,
                &witness,
                &cs,
                &witness[0][0..cs.public]
            ),
            Ok(())
        );
    }
}

#[test]
fn test_bad_xor() {
    let bits = Some(16);
    let rng = &mut StdRng::from_seed(RNG_SEED);
    let input1: PallasField = rng.gen(None, bits);
    let input2: PallasField = rng.gen(None, bits);

    // If user specified a concrete number of bits, use that (if they are sufficient to hold both inputs)
    // Otherwise, use the max number of bits required to hold both inputs (if only one, the other is zero)
    let bits1 = input1.to_biguint().bitlen();
    let bits2 = input2.to_biguint().bitlen();
    let bits = bits.map_or(0, |b| b); // 0 or bits
    let bits = max(bits, max(bits1, bits2));

    let mut gates = vec![];
    let _next_row = CircuitGate::<PallasField>::extend_xor_gadget(&mut gates, bits);

    let mut witness = xor::create_xor_witness(input1, input2, bits);

    // modify the output to be all zero
    witness[2][0] = PallasField::zero();
    for i in 1..=4 {
        witness[COLUMNS - i][0] = PallasField::zero();
    }

    assert_eq!(
        TestFramework::<COLUMNS, Vesta>::default()
            .gates(gates)
            .witness(witness)
            .setup()
            .prove_and_verify::<VestaBaseSponge, VestaScalarSponge>(),
        Err(String::from(
            "the lookup failed to find a match in the table: row=0"
        ))
    );
}

#[test]
// Finalization test
fn test_xor_finalization() {
    let num_inputs = 2;

    // circuit
    let gates = {
        // public inputs
        let mut gates = vec![];
        for row in 0..num_inputs {
            gates.push(CircuitGate::<Fp>::create_generic_gadget(
                Wire::for_row(row),
                GenericGateSpec::Pub,
                None,
            ));
        }
        // 1 XOR of 128 bits. This will create 8 Xor16 gates and a Generic final gate with all zeros.
        CircuitGate::<Fp>::extend_xor_gadget(&mut gates, 128);
        // connect public inputs to the inputs of the XOR
        gates.connect_cell_pair((0, 0), (2, 0));
        gates.connect_cell_pair((1, 0), (2, 1));
        gates
    };

    // witness
    let witness = {
        let mut cols: [_; COLUMNS] = array::from_fn(|_col| vec![Fp::zero(); num_inputs]);

        // initialize the 2 inputs
        let input1 = 0xDC811727DAF22EC15927D6AA275F406Bu128.into();
        let input2 = 0xA4F4417AF072DF9016A1EAB458DA80D1u128.into();
        cols[0][0] = input1;
        cols[0][1] = input2;

        xor::extend_xor_witness::<COLUMNS, Fp>(&mut cols, input1, input2, 128);
        cols
    };

    let index = {
        let cs = ConstraintSystem::create(gates.clone())
            .lookup(vec![xor::lookup_table()])
            .public(num_inputs)
            .build::<COLUMNS>()
            .unwrap();
        let mut srs = SRS::<Vesta>::create(cs.domain.d1.size());
        srs.add_lagrange_basis(cs.domain.d1);
        let srs = Arc::new(srs);

        let (endo_q, _endo_r) = endos::<Pallas>();
<<<<<<< HEAD
        ProverIndex::<COLUMNS, Vesta>::create(cs, endo_q, srs)
=======
        ProverIndex::<Vesta, OpeningProof<Vesta>>::create(cs, endo_q, srs)
>>>>>>> 7c17b1a5
    };

    for row in 0..witness[0].len() {
        assert_eq!(
            index.cs.gates[row].verify_witness::<COLUMNS, Vesta>(
                row,
                &witness,
                &index.cs,
                &witness[0][0..index.cs.public]
            ),
            Ok(())
        );
    }

    TestFramework::<COLUMNS, Vesta>::default()
        .gates(gates)
        .witness(witness.clone())
        .public_inputs(vec![witness[0][0], witness[0][1]])
        .setup()
        .prove_and_verify::<BaseSponge, ScalarSponge>()
        .unwrap();
}<|MERGE_RESOLUTION|>--- conflicted
+++ resolved
@@ -414,11 +414,7 @@
         let srs = Arc::new(srs);
 
         let (endo_q, _endo_r) = endos::<Pallas>();
-<<<<<<< HEAD
-        ProverIndex::<COLUMNS, Vesta>::create(cs, endo_q, srs)
-=======
-        ProverIndex::<Vesta, OpeningProof<Vesta>>::create(cs, endo_q, srs)
->>>>>>> 7c17b1a5
+        ProverIndex::<COLUMNS, Vesta, OpeningProof<Vesta>>::create(cs, endo_q, srs)
     };
 
     for row in 0..witness[0].len() {
