--- conflicted
+++ resolved
@@ -16,19 +16,15 @@
 use ark_ff::{One, Zero};
 use ark_poly::EvaluationDomain;
 use mina_curves::pasta::{Fp, Pallas, Vesta, VestaParameters};
-<<<<<<< HEAD
-use o1_utils::{FieldHelpers, ForeignFieldHelpers, Two};
-=======
 use num_bigint::{BigUint, RandBigInt};
 use o1_utils::{
     foreign_field::{
         BigUintArrayFieldHelpers, BigUintForeignFieldHelpers, FieldArrayCompact,
         ForeignFieldHelpers,
     },
-    FieldHelpers,
+    FieldHelpers, Two,
 };
 use rand::{rngs::StdRng, SeedableRng};
->>>>>>> c76995aa
 
 use std::array;
 use std::sync::Arc;
@@ -584,19 +580,14 @@
         );
 
         // Negative test
-<<<<<<< HEAD
-        // make ith plookup limb out of range
-        witness[i][0] = PallasField::two_pow(12);
-=======
         // Make ith plookup limb out of range while keeping the
         // rest of the witness consistent
-        witness[i][0] += PallasField::from(2u64.pow(12));
+        witness[i][0] += PallasField::two_pow(12);
         witness[i - 1][0] -= PallasField::one();
         if i == 3 {
             // Make sure copy constraint doesn't fail
             witness[4][3] -= PallasField::one();
         }
->>>>>>> c76995aa
 
         // Perform test that will catch invalid plookup constraints
         assert_eq!(
@@ -638,19 +629,14 @@
         );
 
         // Negative test
-<<<<<<< HEAD
-        // make ith plookup limb out of range
-        witness[i][1] = PallasField::two_pow(12);
-=======
         // Make ith plookup limb out of range while keeping the
         // rest of the witness consistent
-        witness[i][1] += PallasField::from(2u64.pow(12));
+        witness[i][1] += PallasField::two_pow(12);
         witness[i - 1][1] -= PallasField::one();
         if i == 3 {
             // Make sure copy constraint doesn't fail
             witness[6][3] -= PallasField::one();
         }
->>>>>>> c76995aa
 
         // Perform test that will catch invalid plookup constraints
         assert_eq!(
@@ -1039,23 +1025,17 @@
             );
 
             // Negative test by making plookup limb out of range
-<<<<<<< HEAD
-            // and making sure copy constraint is valid
-            witness[col][row] = PallasField::two_pow(12);
-            witness[col - 1 + 2 * row + 3][3] = PallasField::two_pow(12);
-=======
             // while also assuring the rest of the witness is still valid
-            witness[col][row] += PallasField::from(2u64.pow(12));
+            witness[col][row] += PallasField::two_pow(12);
             if col > 1 {
                 witness[col - 1][row] -= PallasField::one();
                 witness[col - 1 + 2 * row + 2][3] -= PallasField::one();
             } else {
                 witness[col - 1][row] += PallasField::two_to_limb();
             }
-            witness[col - 1 + 2 * row + 3][3] += PallasField::from(2u64.pow(12));
+            witness[col - 1 + 2 * row + 3][3] += PallasField::two_pow(12);
 
             // Perform test that will catch invalid plookup constraints
->>>>>>> c76995aa
             assert_eq!(
                 TestFramework::<Vesta>::default()
                     .gates(index.cs.gates.clone())
