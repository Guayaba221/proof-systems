--- conflicted
+++ resolved
@@ -21,11 +21,7 @@
 use ark_ff::{Field, One, PrimeField, Zero};
 use ark_poly::{EvaluationDomain, Polynomial};
 use commitment_dlog::commitment::{
-<<<<<<< HEAD
-    combined_inner_product, BatchEvaluationProof, CommitmentCurve, Evaluation, PolyComm,
-=======
-    b_poly, b_poly_coefficients, combined_inner_product, BatchEvaluationProof, Evaluation, PolyComm,
->>>>>>> eeb43d16
+    combined_inner_product, BatchEvaluationProof, Evaluation, PolyComm,
 };
 use itertools::izip;
 use oracle::{sponge::ScalarChallenge, FqSponge};
@@ -186,7 +182,7 @@
             // more-expensive 'optional sponge'.
             let mut fr_sponge = EFrSponge::new(G::sponge_params());
             for RecursionChallenge { chals, .. } in &self.prev_challenges {
-                fr_sponge.absorb_multiple(&chals);
+                fr_sponge.absorb_multiple(chals);
             }
             fr_sponge.digest()
         };
