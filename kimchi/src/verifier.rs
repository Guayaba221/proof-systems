--- conflicted
+++ resolved
@@ -378,11 +378,7 @@
                 joint_combiner: joint_combiner.as_ref().map(|j| j.1),
                 endo_coefficient: index.endo,
                 mds: &G::sponge_params().mds,
-<<<<<<< HEAD
-                foreign_field_modulus: index.foreign_field_modulus.clone(),
-=======
                 foreign_field_modulus: index.foreign_field_modulus,
->>>>>>> 063ca22c
             };
             ft_eval0 -= PolishToken::evaluate(
                 &index.linearization.constant_term,
@@ -601,11 +597,7 @@
                 joint_combiner: oracles.joint_combiner.as_ref().map(|j| j.1),
                 endo_coefficient: index.endo,
                 mds: &G::sponge_params().mds,
-<<<<<<< HEAD
-                foreign_field_modulus: index.foreign_field_modulus.clone(),
-=======
                 foreign_field_modulus: index.foreign_field_modulus,
->>>>>>> 063ca22c
             };
 
             for (col, tokens) in &index.linearization.index_terms {
@@ -695,11 +687,7 @@
                             }
                             RangeCheck0 => &index.range_check_comm.as_ref().unwrap()[0],
                             RangeCheck1 => &index.range_check_comm.as_ref().unwrap()[1],
-<<<<<<< HEAD
                             ForeignFieldMul => index.foreign_field_mul_comm.as_ref().unwrap(),
-=======
-                            ForeignFieldAdd => index.foreign_field_add_comm.as_ref().unwrap(),
->>>>>>> 063ca22c
                         };
                         scalars.push(scalar);
                         commitments.push(c);
