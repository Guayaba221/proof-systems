--- conflicted
+++ resolved
@@ -8,21 +8,16 @@
 use poly_commitment::{commitment::CommitmentCurve, PolyComm, SRS};
 use quadraticization::ExtendedWitnessGenerator;
 use std::{fmt::Debug, hash::Hash};
-
-<<<<<<< HEAD
-pub mod decomposable_folding;
-mod error_term;
-=======
 // Make available outside the crate to avoid code duplication
 pub use error_term::Side;
 pub use example::{Alphas, BaseSponge};
 pub use expressions::{ExpExtension, FoldingCompatibleExpr};
 pub use instance_witness::{Instance, RelaxedInstance, RelaxedWitness, Witness};
 
+pub mod decomposable_folding;
 mod error_term;
 #[allow(dead_code)]
 mod example;
->>>>>>> 40ab412b
 pub mod expressions;
 mod instance_witness;
 #[cfg(test)]
@@ -33,14 +28,11 @@
 
 pub trait FoldingConfig: Clone + Debug + Eq + Hash + 'static {
     type Column: FoldingColumnTrait + Debug + Eq + Hash;
-<<<<<<< HEAD
     //in case of using docomposable folding, if not it can be just ()
-    type S: Clone;
-=======
+    type S: Clone + Debug + Eq;
 
     /// The type of an abstract challenge that can be found in the expressions
     /// provided as constraints.
->>>>>>> 40ab412b
     type Challenge: Clone + Copy + Debug + Eq + Hash;
 
     /// The target curve used by the polynomial commitment
