//! This module implements Plonk circuit constraint primitive.
use super::lookup::runtime_tables::RuntimeTableCfg;
use crate::{
    circuits::{
        domain_constant_evaluation::DomainConstantEvaluations,
        domains::EvaluationDomains,
        gate::{CircuitGate, GateType},
        lookup::{
            index::LookupConstraintSystem,
            lookups::{LookupFeatures, LookupPatterns},
            tables::{GateLookupTables, LookupTable},
        },
        polynomial::{WitnessEvals, WitnessOverDomains, WitnessShifts},
        polynomials::permutation::Shifts,
        wires::*,
    },
    curve::KimchiCurve,
    error::{DomainCreationError, SetupError},
    prover_index::ProverIndex,
};
use ark_ff::{PrimeField, Zero};
use ark_poly::{
    univariate::DensePolynomial as DP, EvaluationDomain, Evaluations as E,
    Radix2EvaluationDomain as D,
};
use o1_utils::ExtendedEvaluations;
use once_cell::sync::OnceCell;
use poly_commitment::OpenProof;
use serde::{de::DeserializeOwned, Deserialize, Serialize};
use serde_with::serde_as;
<<<<<<< HEAD
use std::{array, sync::Arc};
=======
use std::{array, default::Default, sync::Arc};
>>>>>>> befc0ae7

//
// ConstraintSystem
//

/// Flags for optional features in the constraint system
#[cfg_attr(
    feature = "ocaml_types",
    derive(ocaml::IntoValue, ocaml::FromValue, ocaml_gen::Struct)
)]
#[cfg_attr(feature = "wasm_types", wasm_bindgen::prelude::wasm_bindgen)]
#[derive(Copy, Clone, Serialize, Deserialize, Debug)]
pub struct FeatureFlags {
    /// RangeCheck0 gate
    pub range_check0: bool,
    /// RangeCheck1 gate
    pub range_check1: bool,
    /// Foreign field addition gate
    pub foreign_field_add: bool,
    /// Foreign field multiplication gate
    pub foreign_field_mul: bool,
    /// XOR gate
    pub xor: bool,
    /// ROT gate
    pub rot: bool,
    /// Lookup features
    pub lookup_features: LookupFeatures,
}

impl Default for FeatureFlags {
    /// Returns an instance with all features disabled.
    fn default() -> FeatureFlags {
        FeatureFlags {
            range_check0: false,
            range_check1: false,
            lookup_features: LookupFeatures {
                patterns: LookupPatterns {
                    xor: false,
                    lookup: false,
                    range_check: false,
                    foreign_field_mul: false,
                },
                joint_lookup_used: false,
                uses_runtime_tables: false,
            },
            foreign_field_add: false,
            foreign_field_mul: false,
            xor: false,
            rot: false,
        }
    }
}

/// The polynomials representing evaluated columns, in coefficient form.
#[serde_as]
#[derive(Clone, Serialize, Deserialize, Debug)]
pub struct EvaluatedColumnCoefficients<F: PrimeField> {
    /// permutation coefficients
    #[serde_as(as = "[o1_utils::serialization::SerdeAs; PERMUTS]")]
    pub permutation_coefficients: [DP<F>; PERMUTS],

    /// gate coefficients
    #[serde_as(as = "[o1_utils::serialization::SerdeAs; COLUMNS]")]
    pub coefficients: [DP<F>; COLUMNS],

    /// generic gate selector
    #[serde_as(as = "o1_utils::serialization::SerdeAs")]
    pub generic_selector: DP<F>,

    /// poseidon gate selector
    #[serde_as(as = "o1_utils::serialization::SerdeAs")]
    pub poseidon_selector: DP<F>,
}

/// The polynomials representing columns, in evaluation form.
/// The evaluations are expanded to the domain size required for their constraints.
#[serde_as]
#[derive(Clone, Serialize, Deserialize, Debug)]
pub struct ColumnEvaluations<F: PrimeField> {
    /// permutation coefficients over domain d8
    #[serde_as(as = "[o1_utils::serialization::SerdeAs; PERMUTS]")]
    pub permutation_coefficients8: [E<F, D<F>>; PERMUTS],

    /// coefficients over domain d8
    #[serde_as(as = "[o1_utils::serialization::SerdeAs; COLUMNS]")]
    pub coefficients8: [E<F, D<F>>; COLUMNS],

    /// generic selector over domain d4
    #[serde_as(as = "o1_utils::serialization::SerdeAs")]
    pub generic_selector4: E<F, D<F>>,

    /// poseidon selector over domain d8
    #[serde_as(as = "o1_utils::serialization::SerdeAs")]
    pub poseidon_selector8: E<F, D<F>>,

    /// EC point addition selector over domain d4
    #[serde_as(as = "o1_utils::serialization::SerdeAs")]
    pub complete_add_selector4: E<F, D<F>>,

    /// scalar multiplication selector over domain d8
    #[serde_as(as = "o1_utils::serialization::SerdeAs")]
    pub mul_selector8: E<F, D<F>>,

    /// endoscalar multiplication selector over domain d8
    #[serde_as(as = "o1_utils::serialization::SerdeAs")]
    pub emul_selector8: E<F, D<F>>,

    /// EC point addition selector over domain d8
    #[serde_as(as = "o1_utils::serialization::SerdeAs")]
    pub endomul_scalar_selector8: E<F, D<F>>,

    /// RangeCheck0 gate selector over domain d8
    #[serde_as(as = "Option<o1_utils::serialization::SerdeAs>")]
    pub range_check0_selector8: Option<E<F, D<F>>>,

    /// RangeCheck1 gate selector over domain d8
    #[serde_as(as = "Option<o1_utils::serialization::SerdeAs>")]
    pub range_check1_selector8: Option<E<F, D<F>>>,

    /// Foreign field addition gate selector over domain d8
    #[serde_as(as = "Option<o1_utils::serialization::SerdeAs>")]
    pub foreign_field_add_selector8: Option<E<F, D<F>>>,

    /// Foreign field multiplication gate selector over domain d8
    #[serde_as(as = "Option<o1_utils::serialization::SerdeAs>")]
    pub foreign_field_mul_selector8: Option<E<F, D<F>>>,

    /// Xor gate selector over domain d8
    #[serde_as(as = "Option<o1_utils::serialization::SerdeAs>")]
    pub xor_selector8: Option<E<F, D<F>>>,

    /// Rot gate selector over domain d8
    #[serde_as(as = "Option<o1_utils::serialization::SerdeAs>")]
    pub rot_selector8: Option<E<F, D<F>>>,
}

#[serde_as]
#[derive(Clone, Serialize, Deserialize, Debug)]
pub struct ConstraintSystem<F: PrimeField> {
    // Basics
    // ------
    /// number of public inputs
    pub public: usize,
    /// number of previous evaluation challenges, for recursive proving
    pub prev_challenges: usize,
    /// evaluation domains
    #[serde(bound = "EvaluationDomains<F>: Serialize + DeserializeOwned")]
    pub domain: EvaluationDomains<F>,
    /// circuit gates
    #[serde(bound = "CircuitGate<F>: Serialize + DeserializeOwned")]
    pub gates: Vec<CircuitGate<F>>,

    pub zk_rows: u64,

    /// flags for optional features
    pub feature_flags: FeatureFlags,

    /// SID polynomial
    #[serde_as(as = "Vec<o1_utils::serialization::SerdeAs>")]
    pub sid: Vec<F>,

    /// wire coordinate shifts
    #[serde_as(as = "[o1_utils::serialization::SerdeAs; PERMUTS]")]
    pub shift: [F; PERMUTS],
    /// coefficient for the group endomorphism
    #[serde_as(as = "o1_utils::serialization::SerdeAs")]
    pub endo: F,
    /// lookup constraint system
    #[serde(bound = "LookupConstraintSystem<F>: Serialize + DeserializeOwned")]
    pub lookup_constraint_system: Option<LookupConstraintSystem<F>>,
    /// precomputes
    #[serde(skip)]
    precomputations: OnceCell<Arc<DomainConstantEvaluations<F>>>,

    /// Disable gates checks (for testing; only enables with development builds)
    pub disable_gates_checks: bool,
}

/// Represents an error found when verifying a witness with a gate
#[derive(Debug)]
pub enum GateError {
    /// Some connected wires have different values
    DisconnectedWires(Wire, Wire),
    /// A public gate was incorrectly connected
    IncorrectPublic(usize),
    /// A specific gate did not verify correctly
    Custom { row: usize, err: String },
}

pub struct Builder<F: PrimeField> {
    gates: Vec<CircuitGate<F>>,
    public: usize,
    prev_challenges: usize,
    lookup_tables: Vec<LookupTable<F>>,
    runtime_tables: Option<Vec<RuntimeTableCfg<F>>>,
    precomputations: Option<Arc<DomainConstantEvaluations<F>>>,
    disable_gates_checks: bool,
    max_poly_size: Option<usize>,
}

/// Create selector polynomial for a circuit gate
pub fn selector_polynomial<F: PrimeField>(
    gate_type: GateType,
    gates: &[CircuitGate<F>],
    domain: &EvaluationDomains<F>,
    target_domain: &D<F>,
    disable_gates_checks: bool,
) -> E<F, D<F>> {
    if cfg!(debug_assertions) && disable_gates_checks {
        DP::<F>::zero().evaluate_over_domain_by_ref(*target_domain)
    } else {
        // Coefficient form
        let coeff = E::<F, D<F>>::from_vec_and_domain(
            gates
                .iter()
                .map(|gate| {
                    if gate.typ == gate_type {
                        F::one()
                    } else {
                        F::zero()
                    }
                })
                .collect(),
            domain.d1,
        )
        .interpolate();

        coeff.evaluate_over_domain_by_ref(*target_domain)
    }
}

impl<F: PrimeField> ConstraintSystem<F> {
    /// Initializes the [`ConstraintSystem<F>`] on input `gates` and `fr_sponge_params`.
    /// Returns a [`Builder<F>`]
    /// It also defaults to the following values of the builder:
    /// - `public: 0`
    /// - `prev_challenges: 0`
    /// - `lookup_tables: vec![]`,
    /// - `runtime_tables: None`,
    /// - `precomputations: None`,
    /// - `disable_gates_checks: false`,
    ///
    /// How to use it:
    /// 1. Create your instance of your builder for the constraint system using `crate(gates, sponge params)`
    /// 2. Iterativelly invoke any desired number of steps: `public(), lookup(), runtime(), precomputations()``
    /// 3. Finally call the `build()` method and unwrap the `Result` to obtain your `ConstraintSystem`
    pub fn create(gates: Vec<CircuitGate<F>>) -> Builder<F> {
        Builder {
            gates,
            public: 0,
            prev_challenges: 0,
            lookup_tables: vec![],
            runtime_tables: None,
            precomputations: None,
            disable_gates_checks: false,
            max_poly_size: None,
        }
    }

    pub fn precomputations(&self) -> &Arc<DomainConstantEvaluations<F>> {
        self.precomputations.get_or_init(|| {
            Arc::new(DomainConstantEvaluations::create(self.domain, self.zk_rows).unwrap())
        })
    }

    pub fn set_precomputations(&self, precomputations: Arc<DomainConstantEvaluations<F>>) {
        self.precomputations
            .set(precomputations)
            .expect("Precomputation has been set before");
    }

    /// test helpers
    pub fn for_testing(gates: Vec<CircuitGate<F>>) -> Self {
        let public = 0;
        // not sure if theres a smarter way instead of the double unwrap, but should be fine in the test
        ConstraintSystem::<F>::create(gates)
            .public(public)
            .build()
            .unwrap()
    }

    pub fn fp_for_testing(gates: Vec<CircuitGate<F>>) -> Self {
        Self::for_testing(gates)
    }
}

impl<F: PrimeField, G: KimchiCurve<ScalarField = F>, OpeningProof: OpenProof<G>>
    ProverIndex<G, OpeningProof>
{
    /// This function verifies the consistency of the wire
    /// assignments (witness) against the constraints
    ///     witness: wire assignment witness
    ///     RETURN: verification status
    pub fn verify(&self, witness: &[Vec<F>; COLUMNS], public: &[F]) -> Result<(), GateError> {
        // pad the witness
        let pad = vec![F::zero(); self.cs.domain.d1.size() - witness[0].len()];
        let witness: [Vec<F>; COLUMNS] = array::from_fn(|i| {
            let mut w = witness[i].to_vec();
            w.extend_from_slice(&pad);
            w
        });

        // check each rows' wiring
        for (row, gate) in self.cs.gates.iter().enumerate() {
            // check if wires are connected
            for col in 0..PERMUTS {
                let wire = gate.wires[col];

                if wire.col >= PERMUTS {
                    return Err(GateError::Custom {
                        row,
                        err: format!("a wire can only be connected to the first {PERMUTS} columns"),
                    });
                }

                if witness[col][row] != witness[wire.col][wire.row] {
                    return Err(GateError::DisconnectedWires(
                        Wire { col, row },
                        Wire {
                            col: wire.col,
                            row: wire.row,
                        },
                    ));
                }
            }

            // for public gates, only the left wire is toggled
            if row < self.cs.public && gate.coeffs.get(0) != Some(&F::one()) {
                return Err(GateError::IncorrectPublic(row));
            }

            // check the gate's satisfiability
            gate.verify(row, &witness, self, public)
                .map_err(|err| GateError::Custom { row, err })?;
        }

        // all good!
        Ok(())
    }
}

impl<F: PrimeField> ConstraintSystem<F> {
    /// evaluate witness polynomials over domains
    pub fn evaluate(&self, w: &[DP<F>; COLUMNS], z: &DP<F>) -> WitnessOverDomains<F> {
        // compute shifted witness polynomials
        let w8: [E<F, D<F>>; COLUMNS] =
            array::from_fn(|i| w[i].evaluate_over_domain_by_ref(self.domain.d8));
        let z8 = z.evaluate_over_domain_by_ref(self.domain.d8);

        let w4: [E<F, D<F>>; COLUMNS] = array::from_fn(|i| {
            E::<F, D<F>>::from_vec_and_domain(
                (0..self.domain.d4.size)
                    .map(|j| w8[i].evals[2 * j as usize])
                    .collect(),
                self.domain.d4,
            )
        });
        let z4 = DP::<F>::zero().evaluate_over_domain_by_ref(D::<F>::new(1).unwrap());

        WitnessOverDomains {
            d4: WitnessShifts {
                next: WitnessEvals {
                    w: array::from_fn(|i| w4[i].shift(4)),
                    // TODO(mimoo): change z to an Option? Or maybe not, we might actually need this dummy evaluation in the aggregated evaluation proof
                    z: z4.clone(), // dummy evaluation
                },
                this: WitnessEvals {
                    w: w4,
                    z: z4, // dummy evaluation
                },
            },
            d8: WitnessShifts {
                next: WitnessEvals {
                    w: array::from_fn(|i| w8[i].shift(8)),
                    z: z8.shift(8),
                },
                this: WitnessEvals { w: w8, z: z8 },
            },
        }
    }

    pub(crate) fn evaluated_column_coefficients(&self) -> EvaluatedColumnCoefficients<F> {
        // compute permutation polynomials
        let shifts = Shifts::new(&self.domain.d1);

        let n = self.domain.d1.size();

        let mut sigmal1: [Vec<F>; PERMUTS] = array::from_fn(|_| vec![F::zero(); n]);

        for (row, gate) in self.gates.iter().enumerate() {
            for (cell, sigma) in gate.wires.iter().zip(sigmal1.iter_mut()) {
                sigma[row] = shifts.cell_to_field(cell);
            }
        }

        // Zero out the sigmas in the zk rows, to ensure that the permutation aggregation is
        // quasi-random for those rows.
        for row in n + 2 - (self.zk_rows as usize)..n - 1 {
            for sigma in sigmal1.iter_mut() {
                sigma[row] = F::zero();
            }
        }

        let sigmal1: [_; PERMUTS] = {
            let [s0, s1, s2, s3, s4, s5, s6] = sigmal1;
            [
                E::<F, D<F>>::from_vec_and_domain(s0, self.domain.d1),
                E::<F, D<F>>::from_vec_and_domain(s1, self.domain.d1),
                E::<F, D<F>>::from_vec_and_domain(s2, self.domain.d1),
                E::<F, D<F>>::from_vec_and_domain(s3, self.domain.d1),
                E::<F, D<F>>::from_vec_and_domain(s4, self.domain.d1),
                E::<F, D<F>>::from_vec_and_domain(s5, self.domain.d1),
                E::<F, D<F>>::from_vec_and_domain(s6, self.domain.d1),
            ]
        };

        let permutation_coefficients: [DP<F>; PERMUTS] =
            array::from_fn(|i| sigmal1[i].clone().interpolate());

        // poseidon gate
        let poseidon_selector = E::<F, D<F>>::from_vec_and_domain(
            self.gates.iter().map(|gate| gate.ps()).collect(),
            self.domain.d1,
        )
        .interpolate();

        // double generic gate
        let generic_selector = E::<F, D<F>>::from_vec_and_domain(
            self.gates
                .iter()
                .map(|gate| {
                    if matches!(gate.typ, GateType::Generic) {
                        F::one()
                    } else {
                        F::zero()
                    }
                })
                .collect(),
            self.domain.d1,
        )
        .interpolate();

        // coefficient polynomial
        let coefficients: [_; COLUMNS] = array::from_fn(|i| {
            let padded = self
                .gates
                .iter()
                .map(|gate| gate.coeffs.get(i).cloned().unwrap_or_else(F::zero))
                .collect();
            let eval = E::from_vec_and_domain(padded, self.domain.d1);
            eval.interpolate()
        });

        EvaluatedColumnCoefficients {
            permutation_coefficients,
            coefficients,
            generic_selector,
            poseidon_selector,
        }
    }

    pub(crate) fn column_evaluations(
        &self,
        evaluated_column_coefficients: &EvaluatedColumnCoefficients<F>,
    ) -> ColumnEvaluations<F> {
        let permutation_coefficients8 = array::from_fn(|i| {
            evaluated_column_coefficients.permutation_coefficients[i]
                .evaluate_over_domain_by_ref(self.domain.d8)
        });

        let poseidon_selector8 = evaluated_column_coefficients
            .poseidon_selector
            .evaluate_over_domain_by_ref(self.domain.d8);

        // ECC gates
        let complete_add_selector4 = selector_polynomial(
            GateType::CompleteAdd,
            &self.gates,
            &self.domain,
            &self.domain.d4,
            self.disable_gates_checks,
        );

        let mul_selector8 = selector_polynomial(
            GateType::VarBaseMul,
            &self.gates,
            &self.domain,
            &self.domain.d8,
            self.disable_gates_checks,
        );

        let emul_selector8 = selector_polynomial(
            GateType::EndoMul,
            &self.gates,
            &self.domain,
            &self.domain.d8,
            self.disable_gates_checks,
        );

        let endomul_scalar_selector8 = selector_polynomial(
            GateType::EndoMulScalar,
            &self.gates,
            &self.domain,
            &self.domain.d8,
            self.disable_gates_checks,
        );

        let generic_selector4 = evaluated_column_coefficients
            .generic_selector
            .evaluate_over_domain_by_ref(self.domain.d4);

        // RangeCheck0 constraint selector polynomials
        let range_check0_selector8 = {
            if !self.feature_flags.range_check0 {
                None
            } else {
                Some(selector_polynomial(
                    GateType::RangeCheck0,
                    &self.gates,
                    &self.domain,
                    &self.domain.d8,
                    self.disable_gates_checks,
                ))
            }
        };

        // RangeCheck1 constraint selector polynomials
        let range_check1_selector8 = {
            if !self.feature_flags.range_check1 {
                None
            } else {
                Some(selector_polynomial(
                    GateType::RangeCheck1,
                    &self.gates,
                    &self.domain,
                    &self.domain.d8,
                    self.disable_gates_checks,
                ))
            }
        };

        // Foreign field addition constraint selector polynomial
        let foreign_field_add_selector8 = {
            if !self.feature_flags.foreign_field_add {
                None
            } else {
                Some(selector_polynomial(
                    GateType::ForeignFieldAdd,
                    &self.gates,
                    &self.domain,
                    &self.domain.d8,
                    self.disable_gates_checks,
                ))
            }
        };

        // Foreign field multiplication constraint selector polynomial
        let foreign_field_mul_selector8 = {
            if !self.feature_flags.foreign_field_mul {
                None
            } else {
                Some(selector_polynomial(
                    GateType::ForeignFieldMul,
                    &self.gates,
                    &self.domain,
                    &self.domain.d8,
                    self.disable_gates_checks,
                ))
            }
        };

        let xor_selector8 = {
            if !self.feature_flags.xor {
                None
            } else {
                Some(selector_polynomial(
                    GateType::Xor16,
                    &self.gates,
                    &self.domain,
                    &self.domain.d8,
                    self.disable_gates_checks,
                ))
            }
        };

        let rot_selector8 = {
            if !self.feature_flags.rot {
                None
            } else {
                Some(selector_polynomial(
                    GateType::Rot64,
                    &self.gates,
                    &self.domain,
                    &self.domain.d8,
                    self.disable_gates_checks,
                ))
            }
        };

        // TODO: This doesn't need to be degree 8 but that would require some changes in expr
        let coefficients8 = array::from_fn(|i| {
            evaluated_column_coefficients.coefficients[i]
                .evaluate_over_domain_by_ref(self.domain.d8)
        });

        ColumnEvaluations {
            permutation_coefficients8,
            coefficients8,
            generic_selector4,
            poseidon_selector8,
            complete_add_selector4,
            mul_selector8,
            emul_selector8,
            endomul_scalar_selector8,
            range_check0_selector8,
            range_check1_selector8,
            foreign_field_add_selector8,
            foreign_field_mul_selector8,
            xor_selector8,
            rot_selector8,
        }
    }
}

/// The default number of chunks in a circuit is one (< 2^16 rows)
pub const NUM_CHUNKS_BY_DEFAULT: usize = 1;

/// The number of rows required for zero knowledge in circuits with one single chunk
pub const ZK_ROWS_BY_DEFAULT: u64 = 3;

/// This function computes a strict lower bound in the number of rows required
/// for zero knowledge in circuits with `num_chunks` chunks. This means that at
/// least one needs 1 more row than the result of this function to achieve zero
/// knowledge.
/// Example:
///   for 1 chunk, this function returns 2, but at least 3 rows are needed
/// Note:
///   the number of zero knowledge rows is usually computed across the codebase
///   as the formula `(16 * num_chunks + 5) / 7`, which is precisely the formula
///   in this function plus one.
pub fn zk_rows_strict_lower_bound(num_chunks: usize) -> usize {
    (2 * (PERMUTS + 1) * num_chunks - 2) / PERMUTS
}

impl FeatureFlags {
    pub fn from_gates_and_lookup_features<F: PrimeField>(
        gates: &[CircuitGate<F>],
        lookup_features: LookupFeatures,
    ) -> FeatureFlags {
        let mut feature_flags = FeatureFlags {
            range_check0: false,
            range_check1: false,
            lookup_features,
            foreign_field_add: false,
            foreign_field_mul: false,
            xor: false,
            rot: false,
        };

        for gate in gates {
            match gate.typ {
                GateType::RangeCheck0 => feature_flags.range_check0 = true,
                GateType::RangeCheck1 => feature_flags.range_check1 = true,
                GateType::ForeignFieldAdd => feature_flags.foreign_field_add = true,
                GateType::ForeignFieldMul => feature_flags.foreign_field_mul = true,
                GateType::Xor16 => feature_flags.xor = true,
                GateType::Rot64 => feature_flags.rot = true,
                _ => (),
            }
        }

        feature_flags
    }

    pub fn from_gates<F: PrimeField>(
        gates: &[CircuitGate<F>],
        uses_runtime_tables: bool,
    ) -> FeatureFlags {
        FeatureFlags::from_gates_and_lookup_features(
            gates,
            LookupFeatures::from_gates(gates, uses_runtime_tables),
        )
    }
}

impl<F: PrimeField> Builder<F> {
    /// Set up the number of public inputs.
    /// If not invoked, it equals `0` by default.
    pub fn public(mut self, public: usize) -> Self {
        self.public = public;
        self
    }

    /// Set up the number of previous challenges, used for recusive proving.
    /// If not invoked, it equals `0` by default.
    pub fn prev_challenges(mut self, prev_challenges: usize) -> Self {
        self.prev_challenges = prev_challenges;
        self
    }

    /// Set up the lookup tables.
    /// If not invoked, it is `vec![]` by default.
    ///
    /// **Warning:** you have to make sure that the IDs of the lookup tables,
    /// are unique and not colliding with IDs of built-in lookup tables, otherwise
    /// the error will be raised.
    ///
    /// (see [crate::circuits::lookup::tables]).
    pub fn lookup(mut self, lookup_tables: Vec<LookupTable<F>>) -> Self {
        self.lookup_tables = lookup_tables;
        self
    }

    /// Set up the runtime tables.
    /// If not invoked, it is `None` by default.
    ///
    /// **Warning:** you have to make sure that the IDs of the runtime
    /// lookup tables, are unique, i.e. not colliding internaly (with other runtime tables),
    /// otherwise error will be raised.
    /// (see [crate::circuits::lookup::tables]).
    pub fn runtime(mut self, runtime_tables: Option<Vec<RuntimeTableCfg<F>>>) -> Self {
        self.runtime_tables = runtime_tables;
        self
    }

    /// Set up the shared precomputations.
    /// If not invoked, it is `None` by default.
    pub fn shared_precomputations(
        mut self,
        shared_precomputations: Arc<DomainConstantEvaluations<F>>,
    ) -> Self {
        self.precomputations = Some(shared_precomputations);
        self
    }

    /// Disable gates checks (for testing; only enables with development builds)
    pub fn disable_gates_checks(mut self, disable_gates_checks: bool) -> Self {
        self.disable_gates_checks = disable_gates_checks;
        self
    }

    pub fn max_poly_size(mut self, max_poly_size: Option<usize>) -> Self {
        self.max_poly_size = max_poly_size;
        self
    }

    /// Build the [ConstraintSystem] from a [Builder].
    pub fn build(self) -> Result<ConstraintSystem<F>, SetupError> {
        let mut gates = self.gates;
        let lookup_tables = self.lookup_tables;
        let runtime_tables = self.runtime_tables;

        //~ 1. If the circuit is less than 2 gates, abort.
        // for some reason we need more than 1 gate for the circuit to work, see TODO below
        assert!(gates.len() > 1);

        let feature_flags = FeatureFlags::from_gates(&gates, runtime_tables.is_some());

        let lookup_domain_size = {
            // First we sum over the lookup table size
            let mut has_table_with_id_0 = false;
            let mut lookup_domain_size: usize = lookup_tables
                .iter()
                .map(|LookupTable { id, data }| {
                    // See below for the reason
                    if *id == 0_i32 {
                        has_table_with_id_0 = true
                    }
                    if data.is_empty() {
                        0
                    } else {
                        data[0].len()
                    }
                })
                .sum();
            // After that on the runtime tables
            if let Some(runtime_tables) = runtime_tables.as_ref() {
                // FIXME: Check that a runtime table with ID 0 is enforced to
                // contain a zero entry row.
                for runtime_table in runtime_tables.iter() {
                    lookup_domain_size += runtime_table.len();
                }
            }
            // And we add the built-in tables, depending on the features.
            let LookupFeatures { patterns, .. } = &feature_flags.lookup_features;
            let mut gate_lookup_tables = GateLookupTables {
                xor: false,
                range_check: false,
            };
            for pattern in patterns.into_iter() {
                if let Some(gate_table) = pattern.table() {
                    gate_lookup_tables[gate_table] = true
                }
            }
            for gate_table in gate_lookup_tables.into_iter() {
                lookup_domain_size += gate_table.table_size();
            }

            // A dummy zero entry will be added if there is no table with ID
            // zero. Therefore we must count this in the size.
            if has_table_with_id_0 {
                lookup_domain_size
            } else {
                lookup_domain_size + 1
            }
        };

        //~ 1. Compute the number of zero-knowledge rows (`zk_rows`) that will be required to
        //~    achieve zero-knowledge. The following constraints apply to `zk_rows`:
        //~    * The number of chunks `c` results in an evaluation at `zeta` and `zeta * omega` in
        //~      each column for `2*c` evaluations per column, so `zk_rows >= 2*c + 1`.
        //~    * The permutation argument interacts with the `c` chunks in parallel, so it is
        //~      possible to cross-correlate between them to compromise zero knowledge. We know
        //~      that there is some `c >= 1` such that `zk_rows = 2*c + k` from the above. Thus,
        //~      attempting to find the evaluation at a new point, we find that:
        //~      * the evaluation of every witness column in the permutation contains `k` unknowns;
        //~      * the evaluations of the permutation argument aggregation has `k-1` unknowns;
        //~      * the permutation argument applies on all but `zk_rows - 3` rows;
        //~      * and thus we form the equation `zk_rows - 3 < 7 * k + (k - 1)` to ensure that we
        //~        can construct fewer equations than we have unknowns.
        //~
        //~    This simplifies to `k > (2 * c - 2) / 7`, giving `zk_rows > (16 * c - 2) / 7`.
        //~    We can derive `c` from the `max_poly_size` supported by the URS, and thus we find
        //~    `zk_rows` and `domain_size` satisfying the fixpoint
        //~
        //~    ```text
        //~    zk_rows = (16 * (domain_size / max_poly_size) + 5) / 7
        //~    domain_size = circuit_size + zk_rows
        //~    ```
        //~
        let (zk_rows, domain_size_lower_bound) = {
            // We add 1 to the lookup domain size because there is one element
            // used to close the permutation argument (the polynomial Z is of
            // degree n + 1 where n is the order of the subgroup H).
            let circuit_lower_bound = std::cmp::max(gates.len(), lookup_domain_size + 1);
            let get_domain_size_lower_bound = |zk_rows: u64| circuit_lower_bound + zk_rows as usize;

            let mut zk_rows = 3;
            let mut domain_size_lower_bound = get_domain_size_lower_bound(zk_rows);
            if let Some(max_poly_size) = self.max_poly_size {
                // Iterate to find a fixed-point where zk_rows is sufficient for the number of
                // chunks that we use, and also does not cause us to overflow the domain size.
                // NB: We use iteration here rather than hard-coding an assumption about
                // `compute_size_of_domain`s internals. In practice, this will never be executed
                // more than once.
                while {
                    let domain_size = D::<F>::compute_size_of_domain(domain_size_lower_bound)
                        .ok_or(SetupError::DomainCreation(
                            DomainCreationError::DomainSizeFailed(domain_size_lower_bound),
                        ))?;
                    let num_chunks = if domain_size < max_poly_size {
                        1
                    } else {
                        domain_size / max_poly_size
                    };
                    zk_rows = (zk_rows_strict_lower_bound(num_chunks) + 1) as u64;
                    domain_size_lower_bound = get_domain_size_lower_bound(zk_rows);
                    domain_size < domain_size_lower_bound
                } {}
            }
            (zk_rows, domain_size_lower_bound)
        };

        //~ 1. Create a domain for the circuit. That is,
        //~    compute the smallest subgroup of the field that
        //~    has order greater or equal to `n + zk_rows` elements.
        let domain = EvaluationDomains::<F>::create(domain_size_lower_bound)
            .map_err(SetupError::DomainCreation)?;

        assert!(domain.d1.size > zk_rows);

        //~ 1. Pad the circuit: add zero gates to reach the domain size.
        let d1_size = domain.d1.size();
        let mut padding = (gates.len()..d1_size)
            .map(|i| {
                CircuitGate::<F>::zero(array::from_fn(|j| Wire {
                    col: WIRES[j],
                    row: i,
                }))
            })
            .collect();
        gates.append(&mut padding);

        //~ 1. sample the `PERMUTS` shifts.
        let shifts = Shifts::new(&domain.d1);

        //
        // Lookup
        // ------
        let lookup_constraint_system = LookupConstraintSystem::create(
            &gates,
            lookup_tables,
            runtime_tables,
            &domain,
            zk_rows as usize,
        )
        .map_err(SetupError::LookupCreation)?;

        let sid = shifts.map[0].clone();

        // TODO: remove endo as a field
        let endo = F::zero();

        let domain_constant_evaluation = OnceCell::new();

        let constraints = ConstraintSystem {
            domain,
            public: self.public,
            prev_challenges: self.prev_challenges,
            sid,
            gates,
            shift: shifts.shifts,
            endo,
            zk_rows,
            //fr_sponge_params: self.sponge_params,
            lookup_constraint_system,
            feature_flags,
            precomputations: domain_constant_evaluation,
            disable_gates_checks: self.disable_gates_checks,
        };

        match self.precomputations {
            Some(t) => {
                constraints.set_precomputations(t);
            }
            None => {
                constraints.precomputations();
            }
        }
        Ok(constraints)
    }
<<<<<<< HEAD
=======
}

#[cfg(test)]
pub mod tests {
    use super::*;
    use mina_curves::pasta::Fp;

    impl<F: PrimeField> ConstraintSystem<F> {
        pub fn for_testing(gates: Vec<CircuitGate<F>>) -> Self {
            let public = 0;
            // not sure if theres a smarter way instead of the double unwrap, but should be fine in the test
            ConstraintSystem::<F>::create(gates)
                .public(public)
                .build()
                .unwrap()
        }
    }

    impl ConstraintSystem<Fp> {
        pub fn fp_for_testing(gates: Vec<CircuitGate<Fp>>) -> Self {
            //let fp_sponge_params = mina_poseidon::pasta::fp_kimchi::params();
            Self::for_testing(gates)
        }
    }

    #[test]
    pub fn test_domains_computation_with_runtime_tables() {
        let dummy_gate = CircuitGate {
            typ: GateType::Generic,
            wires: [Wire::new(0, 0); PERMUTS],
            coeffs: vec![Fp::zero()],
        };
        // inputs + expected output
        let data = [((10, 10), 128), ((0, 0), 8), ((5, 100), 512)];
        for ((number_of_rt_cfgs, size), expected_domain_size) in data.into_iter() {
            let builder = ConstraintSystem::create(vec![dummy_gate.clone(), dummy_gate.clone()]);
            let table_ids: Vec<i32> = (0..number_of_rt_cfgs).collect();
            let rt_cfgs: Vec<RuntimeTableCfg<Fp>> = table_ids
                .into_iter()
                .map(|table_id| {
                    let indexes: Vec<u32> = (0..size).collect();
                    let first_column: Vec<Fp> = indexes.into_iter().map(Fp::from).collect();
                    RuntimeTableCfg {
                        id: table_id,
                        first_column,
                    }
                })
                .collect();
            let res = builder.runtime(Some(rt_cfgs)).build().unwrap();
            assert_eq!(res.domain.d1.size, expected_domain_size)
        }
    }
>>>>>>> befc0ae7
}<|MERGE_RESOLUTION|>--- conflicted
+++ resolved
@@ -28,11 +28,7 @@
 use poly_commitment::OpenProof;
 use serde::{de::DeserializeOwned, Deserialize, Serialize};
 use serde_with::serde_as;
-<<<<<<< HEAD
-use std::{array, sync::Arc};
-=======
 use std::{array, default::Default, sync::Arc};
->>>>>>> befc0ae7
 
 //
 // ConstraintSystem
@@ -964,59 +960,4 @@
         }
         Ok(constraints)
     }
-<<<<<<< HEAD
-=======
-}
-
-#[cfg(test)]
-pub mod tests {
-    use super::*;
-    use mina_curves::pasta::Fp;
-
-    impl<F: PrimeField> ConstraintSystem<F> {
-        pub fn for_testing(gates: Vec<CircuitGate<F>>) -> Self {
-            let public = 0;
-            // not sure if theres a smarter way instead of the double unwrap, but should be fine in the test
-            ConstraintSystem::<F>::create(gates)
-                .public(public)
-                .build()
-                .unwrap()
-        }
-    }
-
-    impl ConstraintSystem<Fp> {
-        pub fn fp_for_testing(gates: Vec<CircuitGate<Fp>>) -> Self {
-            //let fp_sponge_params = mina_poseidon::pasta::fp_kimchi::params();
-            Self::for_testing(gates)
-        }
-    }
-
-    #[test]
-    pub fn test_domains_computation_with_runtime_tables() {
-        let dummy_gate = CircuitGate {
-            typ: GateType::Generic,
-            wires: [Wire::new(0, 0); PERMUTS],
-            coeffs: vec![Fp::zero()],
-        };
-        // inputs + expected output
-        let data = [((10, 10), 128), ((0, 0), 8), ((5, 100), 512)];
-        for ((number_of_rt_cfgs, size), expected_domain_size) in data.into_iter() {
-            let builder = ConstraintSystem::create(vec![dummy_gate.clone(), dummy_gate.clone()]);
-            let table_ids: Vec<i32> = (0..number_of_rt_cfgs).collect();
-            let rt_cfgs: Vec<RuntimeTableCfg<Fp>> = table_ids
-                .into_iter()
-                .map(|table_id| {
-                    let indexes: Vec<u32> = (0..size).collect();
-                    let first_column: Vec<Fp> = indexes.into_iter().map(Fp::from).collect();
-                    RuntimeTableCfg {
-                        id: table_id,
-                        first_column,
-                    }
-                })
-                .collect();
-            let res = builder.runtime(Some(rt_cfgs)).build().unwrap();
-            assert_eq!(res.domain.d1.size, expected_domain_size)
-        }
-    }
->>>>>>> befc0ae7
 }