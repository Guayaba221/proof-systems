--- conflicted
+++ resolved
@@ -269,16 +269,12 @@
     }
 }
 
-<<<<<<< HEAD
-impl<const W: usize, F: PrimeField + SquareRootField, G: KimchiCurve<ScalarField = F>>
-    ProverIndex<W, G>
-=======
 impl<
+        const W: usize,
         F: PrimeField + SquareRootField,
         G: KimchiCurve<ScalarField = F>,
         OpeningProof: OpenProof<G>,
-    > ProverIndex<G, OpeningProof>
->>>>>>> 7c17b1a5
+    > ProverIndex<W, G, OpeningProof>
 {
     /// This function verifies the consistency of the wire
     /// assignments (witness) against the constraints
@@ -323,11 +319,7 @@
             }
 
             // check the gate's satisfiability
-<<<<<<< HEAD
-            gate.verify::<W, G>(row, &witness, self, public)
-=======
-            gate.verify(row, &witness, self, public)
->>>>>>> 7c17b1a5
+            gate.verify::<W, G, OpeningProof>(row, &witness, self, public)
                 .map_err(|err| GateError::Custom { row, err })?;
         }
 
@@ -826,12 +818,7 @@
         //
         // Lookup
         // ------
-<<<<<<< HEAD
-        let lookup_constraint_system =
-            LookupConstraintSystem::create::<W>(&gates, lookup_tables, runtime_tables, &domain)
-                .map_err(|e| SetupError::ConstraintSystem(e.to_string()))?;
-=======
-        let lookup_constraint_system = LookupConstraintSystem::create(
+        let lookup_constraint_system = LookupConstraintSystem::create::<W>(
             &gates,
             lookup_tables,
             runtime_tables,
@@ -839,7 +826,6 @@
             zk_rows as usize,
         )
         .map_err(|e| SetupError::ConstraintSystem(e.to_string()))?;
->>>>>>> 7c17b1a5
 
         let sid = shifts.map[0].clone();
 
@@ -922,7 +908,7 @@
                     }
                 })
                 .collect();
-            let res = builder.runtime(Some(rt_cfgs)).build().unwrap();
+            let res = builder.runtime(Some(rt_cfgs)).build::<COLUMNS>().unwrap();
             assert_eq!(res.domain.d1.size, expected_domain_size)
         }
     }
