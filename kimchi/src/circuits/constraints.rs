//! This module implements Plonk circuit constraint primitive.
use super::{gate::SelectorPolynomial, lookup::runtime_tables::RuntimeTableCfg};
use crate::{
    circuits::{
        domain_constant_evaluation::DomainConstantEvaluations,
        domains::EvaluationDomains,
        gate::{CircuitGate, GateType},
        lookup::{index::LookupConstraintSystem, tables::LookupTable},
        polynomial::{WitnessEvals, WitnessOverDomains, WitnessShifts},
        polynomials::permutation::{Shifts, ZK_ROWS},
<<<<<<< HEAD
        polynomials::{foreign_field_mul, range_check},
=======
        polynomials::{foreign_field_add, range_check},
>>>>>>> 8fc1bd50
        wires::*,
    },
    curve::KimchiCurve,
    error::SetupError,
};
use ark_ff::{PrimeField, SquareRootField, Zero};
use ark_poly::{
    univariate::DensePolynomial as DP, EvaluationDomain, Evaluations as E,
    Radix2EvaluationDomain as D,
};
use num_bigint::BigUint;
use o1_utils::{ExtendedEvaluations, FieldHelpers};
use once_cell::sync::OnceCell;
use serde::{de::DeserializeOwned, Deserialize, Serialize};
use serde_with::serde_as;
use std::array;
use std::{collections::HashSet, sync::Arc};

//
// ConstraintSystem
//

#[serde_as]
#[derive(Clone, Serialize, Deserialize, Debug)]
pub struct ConstraintSystem<F: PrimeField> {
    // Basics
    // ------
    /// number of public inputs
    pub public: usize,
    /// number of previous evaluation challenges, for recursive proving
    pub prev_challenges: usize,
    /// evaluation domains
    #[serde(bound = "EvaluationDomains<F>: Serialize + DeserializeOwned")]
    pub domain: EvaluationDomains<F>,
    /// circuit gates
    #[serde(bound = "CircuitGate<F>: Serialize + DeserializeOwned")]
    pub gates: Vec<CircuitGate<F>>,

    // Polynomials over the monomial base
    // ----------------------------------
    /// permutation polynomial array
    #[serde_as(as = "[o1_utils::serialization::SerdeAs; PERMUTS]")]
    pub sigmam: [DP<F>; PERMUTS],

    // Coefficient polynomials. These define constant that gates can use as they like.
    // ---------------------------------------
    /// coefficients polynomials in evaluation form
    #[serde_as(as = "[o1_utils::serialization::SerdeAs; COLUMNS]")]
    pub coefficients8: [E<F, D<F>>; COLUMNS],

    // Generic constraint selector polynomials
    // ---------------------------------------
    #[serde_as(as = "o1_utils::serialization::SerdeAs")]
    pub genericm: DP<F>,

    // Poseidon selector polynomials
    // -----------------------------
    /// poseidon constraint selector polynomial
    #[serde_as(as = "o1_utils::serialization::SerdeAs")]
    pub psm: DP<F>,

    // Generic constraint selector polynomials
    // ---------------------------------------
    /// multiplication evaluations over domain.d4
    #[serde_as(as = "o1_utils::serialization::SerdeAs")]
    pub generic4: E<F, D<F>>,

    // permutation polynomials
    // -----------------------
    /// permutation polynomial array evaluations over domain d1
    #[serde_as(as = "[o1_utils::serialization::SerdeAs; PERMUTS]")]
    pub sigmal1: [E<F, D<F>>; PERMUTS],
    /// permutation polynomial array evaluations over domain d8
    #[serde_as(as = "[o1_utils::serialization::SerdeAs; PERMUTS]")]
    pub sigmal8: [E<F, D<F>>; PERMUTS],
    /// SID polynomial
    #[serde_as(as = "Vec<o1_utils::serialization::SerdeAs>")]
    pub sid: Vec<F>,

    // Poseidon selector polynomials
    // -----------------------------
    /// poseidon selector over domain.d8
    #[serde_as(as = "o1_utils::serialization::SerdeAs")]
    pub ps8: E<F, D<F>>,

    // ECC arithmetic selector polynomials
    // -----------------------------------
    /// EC point addition selector evaluations w over domain.d4
    #[serde_as(as = "o1_utils::serialization::SerdeAs")]
    pub complete_addl4: E<F, D<F>>,
    /// scalar multiplication selector evaluations over domain.d8
    #[serde_as(as = "o1_utils::serialization::SerdeAs")]
    pub mull8: E<F, D<F>>,
    /// endoscalar multiplication selector evaluations over domain.d8
    #[serde_as(as = "o1_utils::serialization::SerdeAs")]
    pub emull: E<F, D<F>>,
    /// ChaCha indexes
    #[serde_as(as = "Option<[o1_utils::serialization::SerdeAs; 4]>")]
    pub chacha8: Option<[E<F, D<F>>; 4]>,
    /// EC point addition selector evaluations w over domain.d8
    #[serde_as(as = "o1_utils::serialization::SerdeAs")]
    pub endomul_scalar8: E<F, D<F>>,

    /// Range check gate selector polynomials
    #[serde(
        bound = "[SelectorPolynomial<F>; range_check::gadget::GATE_COUNT]: Serialize + DeserializeOwned"
    )]
    pub range_check_selector_polys:
        Option<[SelectorPolynomial<F>; range_check::gadget::GATE_COUNT]>,

    /// Foreign field modulus
    pub foreign_field_modulus: Option<BigUint>,

<<<<<<< HEAD
    /// Foreign field multiplication gate selector polynomial
    #[serde(bound = "Option<SelectorPolynomial<F>>: Serialize + DeserializeOwned")]
    pub foreign_field_mul_selector_poly: Option<SelectorPolynomial<F>>,
=======
    /// Foreign field addition gate selector polynomial
    #[serde(bound = "Option<SelectorPolynomial<F>>: Serialize + DeserializeOwned")]
    pub foreign_field_add_selector_poly: Option<SelectorPolynomial<F>>,
>>>>>>> 8fc1bd50

    /// wire coordinate shifts
    #[serde_as(as = "[o1_utils::serialization::SerdeAs; PERMUTS]")]
    pub shift: [F; PERMUTS],
    /// coefficient for the group endomorphism
    #[serde_as(as = "o1_utils::serialization::SerdeAs")]
    pub endo: F,
    /// lookup constraint system
    #[serde(bound = "LookupConstraintSystem<F>: Serialize + DeserializeOwned")]
    pub lookup_constraint_system: Option<LookupConstraintSystem<F>>,
    /// precomputes
    #[serde(skip)]
    precomputations: OnceCell<Arc<DomainConstantEvaluations<F>>>,
}

/// Represents an error found when verifying a witness with a gate
#[derive(Debug)]
pub enum GateError {
    /// Some connected wires have different values
    DisconnectedWires(Wire, Wire),
    /// A public gate was incorrectly connected
    IncorrectPublic(usize),
    /// A specific gate did not verify correctly
    Custom { row: usize, err: String },
}

pub struct Builder<F: PrimeField> {
    gates: Vec<CircuitGate<F>>,
    public: usize,
    prev_challenges: usize,
    lookup_tables: Vec<LookupTable<F>>,
    runtime_tables: Option<Vec<RuntimeTableCfg<F>>>,
    precomputations: Option<Arc<DomainConstantEvaluations<F>>>,
    foreign_field_modulus: Option<BigUint>,
}

/// Create selector polynomial for a circuit gate
pub fn selector_polynomial<F: PrimeField>(
    gate_type: GateType,
    gates: &[CircuitGate<F>],
    domain: &EvaluationDomains<F>,
) -> SelectorPolynomial<F> {
    // Coefficient form
    let coeff = E::<F, D<F>>::from_vec_and_domain(
        gates
            .iter()
            .map(|gate| {
                if gate.typ == gate_type {
                    F::one()
                } else {
                    F::zero()
                }
            })
            .collect(),
        domain.d1,
    )
    .interpolate();

    // Evaluation form (evaluated over d8)
    let eval8 = coeff.evaluate_over_domain_by_ref(domain.d8);

    SelectorPolynomial { eval8 }
}

/// Create selector polynomials for a gate (i.e. a collection of circuit gates)
pub fn selector_polynomials<F: PrimeField>(
    gate_types: &[GateType],
    gates: &[CircuitGate<F>],
    domain: &EvaluationDomains<F>,
) -> Vec<SelectorPolynomial<F>> {
    Vec::from_iter(
        gate_types
            .iter()
            .map(|gate_type| selector_polynomial(*gate_type, gates, domain)),
    )
}

impl<F: PrimeField> ConstraintSystem<F> {
    /// Initializes the [ConstraintSystem<F>] on input `gates` and `fr_sponge_params`.
    /// Returns a [Builder<F>]
    /// It also defaults to the following values of the builder:
    /// - `public: 0`
    /// - `prev_challenges: 0`
    /// - `lookup_tables: vec![]`,
    /// - `runtime_tables: None`,
    /// - `precomputations: None`,
    ///
    /// How to use it:
    /// 1. Create your instance of your builder for the constraint system using `crate(gates, sponge params)`
    /// 2. Iterativelly invoke any desired number of steps: `public(), lookup(), runtime(), precomputations()``
    /// 3. Finally call the `build()` method and unwrap the `Result` to obtain your `ConstraintSystem`
    pub fn create(gates: Vec<CircuitGate<F>>) -> Builder<F> {
        Builder {
            gates,
            public: 0,
            prev_challenges: 0,
            lookup_tables: vec![],
            runtime_tables: None,
            precomputations: None,
            foreign_field_modulus: None,
        }
    }

    pub fn precomputations(&self) -> &Arc<DomainConstantEvaluations<F>> {
        self.precomputations
            .get_or_init(|| Arc::new(DomainConstantEvaluations::create(self.domain).unwrap()))
    }

    pub fn set_precomputations(&self, precomputations: Arc<DomainConstantEvaluations<F>>) {
        self.precomputations
            .set(precomputations)
            .expect("Precomputation has been set before");
    }

    /// This function verifies the consistency of the wire
    /// assignments (witness) against the constraints
    ///     witness: wire assignment witness
    ///     RETURN: verification status
    pub fn verify<G: KimchiCurve<ScalarField = F>>(
        &self,
        witness: &[Vec<F>; COLUMNS],
        public: &[F],
    ) -> Result<(), GateError> {
        // pad the witness
        let pad = vec![F::zero(); self.domain.d1.size() - witness[0].len()];
        let witness: [Vec<F>; COLUMNS] = array::from_fn(|i| {
            let mut w = witness[i].to_vec();
            w.extend_from_slice(&pad);
            w
        });

        // check each rows' wiring
        for (row, gate) in self.gates.iter().enumerate() {
            // check if wires are connected
            for col in 0..PERMUTS {
                let wire = gate.wires[col];

                if wire.col >= PERMUTS {
                    return Err(GateError::Custom {
                        row,
                        err: format!(
                            "a wire can only be connected to the first {} columns",
                            PERMUTS
                        ),
                    });
                }

                if witness[col][row] != witness[wire.col][wire.row] {
                    return Err(GateError::DisconnectedWires(
                        Wire { col, row },
                        Wire {
                            col: wire.col,
                            row: wire.row,
                        },
                    ));
                }
            }

            // for public gates, only the left wire is toggled
            if row < self.public && gate.coeffs[0] != F::one() {
                return Err(GateError::IncorrectPublic(row));
            }

            // check the gate's satisfiability
            gate.verify::<G>(row, &witness, self, public)
                .map_err(|err| GateError::Custom { row, err })?;
        }

        // all good!
        Ok(())
    }

    /// evaluate witness polynomials over domains
    pub fn evaluate(&self, w: &[DP<F>; COLUMNS], z: &DP<F>) -> WitnessOverDomains<F> {
        // compute shifted witness polynomials
        let w8: [E<F, D<F>>; COLUMNS] =
            array::from_fn(|i| w[i].evaluate_over_domain_by_ref(self.domain.d8));
        let z8 = z.evaluate_over_domain_by_ref(self.domain.d8);

        let w4: [E<F, D<F>>; COLUMNS] = array::from_fn(|i| {
            E::<F, D<F>>::from_vec_and_domain(
                (0..self.domain.d4.size)
                    .map(|j| w8[i].evals[2 * j as usize])
                    .collect(),
                self.domain.d4,
            )
        });
        let z4 = DP::<F>::zero().evaluate_over_domain_by_ref(D::<F>::new(1).unwrap());

        WitnessOverDomains {
            d4: WitnessShifts {
                next: WitnessEvals {
                    w: array::from_fn(|i| w4[i].shift(4)),
                    // TODO(mimoo): change z to an Option? Or maybe not, we might actually need this dummy evaluation in the aggregated evaluation proof
                    z: z4.clone(), // dummy evaluation
                },
                this: WitnessEvals {
                    w: w4,
                    z: z4, // dummy evaluation
                },
            },
            d8: WitnessShifts {
                next: WitnessEvals {
                    w: array::from_fn(|i| w8[i].shift(8)),
                    z: z8.shift(8),
                },
                this: WitnessEvals { w: w8, z: z8 },
            },
        }
    }
}

impl<F: PrimeField + SquareRootField> Builder<F> {
    /// Set up the number of public inputs.
    /// If not invoked, it equals `0` by default.
    pub fn public(mut self, public: usize) -> Self {
        self.public = public;
        self
    }

    /// Set up the number of previous challenges, used for recusive proving.
    /// If not invoked, it equals `0` by default.
    pub fn prev_challenges(mut self, prev_challenges: usize) -> Self {
        self.prev_challenges = prev_challenges;
        self
    }

    /// Set up the lookup tables.
    /// If not invoked, it is `vec![]` by default.
    ///
    /// **Warning:** you have to make sure that the IDs of the lookup tables,
    /// are unique and  not colliding with IDs of built-in lookup tables
    /// (see [crate::circuits::lookup::tables]).
    pub fn lookup(mut self, lookup_tables: Vec<LookupTable<F>>) -> Self {
        self.lookup_tables = lookup_tables;
        self
    }

    /// Set up the runtime tables.
    /// If not invoked, it is `None` by default.
    ///
    /// **Warning:** you have to make sure that the IDs of the runtime lookup tables,
    /// are unique and not colliding with IDs of built-in lookup tables
    /// (see [crate::circuits::lookup::tables]).
    pub fn runtime(mut self, runtime_tables: Option<Vec<RuntimeTableCfg<F>>>) -> Self {
        self.runtime_tables = runtime_tables;
        self
    }

    /// Set up the shared precomputations.
    /// If not invoked, it is `None` by default.
    pub fn shared_precomputations(
        mut self,
        shared_precomputations: Arc<DomainConstantEvaluations<F>>,
    ) -> Self {
        self.precomputations = Some(shared_precomputations);
        self
    }

<<<<<<< HEAD
    /// Set up the foreign field modulus passed as a BigUint
    /// If not invoked, it is `None` by default.
    /// Panics if the BigUint being passed needs more than 3 limbs of 88 bits each
    /// or if the foreign modulus being passed is smaller than the native modulus.
    pub fn foreign_field_modulus(mut self, foreign_field_modulus: Option<BigUint>) -> Self {
        if let Some(modulus) = foreign_field_modulus.clone() {
            if modulus <= F::modulus_biguint() {
                panic!("Foreign field modulus must be greater than the native modulus");
            }
        }
        self.foreign_field_modulus = foreign_field_modulus;
=======
    /// Set up the foreign field modulus passed as an optional BigUint
    /// If not invoked, it is `None` by default.
    /// Panics if the BigUint being passed needs more than 3 limbs of 88 bits each
    /// and warns if the foreign modulus being passed is smaller than the native modulus
    /// because right now we only support foreign modulus that are larger than the native modulus.
    pub fn foreign_field_modulus(mut self, foreign_field_modulus: &Option<BigUint>) -> Self {
        if let Some(ffmod) = foreign_field_modulus.clone() {
            if ffmod <= F::modulus_biguint() {
                println!("Smaller foreign field modulus is still only supported by FFAdd but not yet for FFMul");
            }
        }
        self.foreign_field_modulus = foreign_field_modulus.clone();
>>>>>>> 8fc1bd50
        self
    }

    /// Build the [ConstraintSystem] from a [Builder].
    pub fn build(self) -> Result<ConstraintSystem<F>, SetupError> {
        let mut gates = self.gates;
        let lookup_tables = self.lookup_tables;
        let runtime_tables = self.runtime_tables;

        //~ 1. If the circuit is less than 2 gates, abort.
        // for some reason we need more than 1 gate for the circuit to work, see TODO below
        assert!(gates.len() > 1);

        //~ 2. Create a domain for the circuit. That is,
        //~    compute the smallest subgroup of the field that
        //~    has order greater or equal to `n + ZK_ROWS` elements.
        let domain = EvaluationDomains::<F>::create(gates.len() + ZK_ROWS as usize)?;

        assert!(domain.d1.size > ZK_ROWS);

        //~ 3. Pad the circuit: add zero gates to reach the domain size.
        let d1_size = domain.d1.size();
        let mut padding = (gates.len()..d1_size)
            .map(|i| {
                CircuitGate::<F>::zero(array::from_fn(|j| Wire {
                    col: WIRES[j],
                    row: i,
                }))
            })
            .collect();
        gates.append(&mut padding);

        // Record which gates are used by this constraint system
        let mut circuit_gates_used = HashSet::<GateType>::default();
        gates.iter().for_each(|gate| {
            circuit_gates_used.insert(gate.typ);
        });

        //~ 4. sample the `PERMUTS` shifts.
        let shifts = Shifts::new(&domain.d1);

        // Precomputations
        // ===============
        // what follows are pre-computations.

        //
        // Permutation
        // -----------

        // compute permutation polynomials
        let mut sigmal1: [Vec<F>; PERMUTS] = array::from_fn(|_| vec![F::zero(); domain.d1.size()]);

        for (row, gate) in gates.iter().enumerate() {
            for (cell, sigma) in gate.wires.iter().zip(sigmal1.iter_mut()) {
                sigma[row] = shifts.cell_to_field(cell);
            }
        }

        let sigmal1: [_; PERMUTS] = {
            let [s0, s1, s2, s3, s4, s5, s6] = sigmal1;
            [
                E::<F, D<F>>::from_vec_and_domain(s0, domain.d1),
                E::<F, D<F>>::from_vec_and_domain(s1, domain.d1),
                E::<F, D<F>>::from_vec_and_domain(s2, domain.d1),
                E::<F, D<F>>::from_vec_and_domain(s3, domain.d1),
                E::<F, D<F>>::from_vec_and_domain(s4, domain.d1),
                E::<F, D<F>>::from_vec_and_domain(s5, domain.d1),
                E::<F, D<F>>::from_vec_and_domain(s6, domain.d1),
            ]
        };

        let sigmam: [DP<F>; PERMUTS] = array::from_fn(|i| sigmal1[i].clone().interpolate());

        let sigmal8 = array::from_fn(|i| sigmam[i].evaluate_over_domain_by_ref(domain.d8));

        // Gates
        // -----
        //
        // Compute each gate's polynomial as
        // the polynomial that evaluates to 1 at $g^i$
        // where $i$ is the row where a gate is active.
        // Note: gates must be mutually exclusive.

        // poseidon gate
        let psm = E::<F, D<F>>::from_vec_and_domain(
            gates.iter().map(|gate| gate.ps()).collect(),
            domain.d1,
        )
        .interpolate();
        let ps8 = psm.evaluate_over_domain_by_ref(domain.d8);

        // ECC gates
        let complete_addm = E::<F, D<F>>::from_vec_and_domain(
            gates
                .iter()
                .map(|gate| F::from((gate.typ == GateType::CompleteAdd) as u64))
                .collect(),
            domain.d1,
        )
        .interpolate();
        let complete_addl4 = complete_addm.evaluate_over_domain_by_ref(domain.d4);

        let mulm = E::<F, D<F>>::from_vec_and_domain(
            gates.iter().map(|gate| gate.vbmul()).collect(),
            domain.d1,
        )
        .interpolate();
        let mull8 = mulm.evaluate_over_domain_by_ref(domain.d8);

        let emulm = E::<F, D<F>>::from_vec_and_domain(
            gates.iter().map(|gate| gate.endomul()).collect(),
            domain.d1,
        )
        .interpolate();
        let emull = emulm.evaluate_over_domain_by_ref(domain.d8);

        let endomul_scalarm = E::<F, D<F>>::from_vec_and_domain(
            gates
                .iter()
                .map(|gate| F::from((gate.typ == GateType::EndoMulScalar) as u64))
                .collect(),
            domain.d1,
        )
        .interpolate();
        let endomul_scalar8 = endomul_scalarm.evaluate_over_domain_by_ref(domain.d8);

        // double generic gate
        let genericm = E::<F, D<F>>::from_vec_and_domain(
            gates
                .iter()
                .map(|gate| {
                    if matches!(gate.typ, GateType::Generic) {
                        F::one()
                    } else {
                        F::zero()
                    }
                })
                .collect(),
            domain.d1,
        )
        .interpolate();
        let generic4 = genericm.evaluate_over_domain_by_ref(domain.d4);

        // chacha gate
        let chacha8 = {
            use GateType::*;
            let has_chacha_gate = gates
                .iter()
                .any(|gate| matches!(gate.typ, ChaCha0 | ChaCha1 | ChaCha2 | ChaChaFinal));
            if !has_chacha_gate {
                None
            } else {
                let a: [_; 4] = array::from_fn(|i| {
                    let g = match i {
                        0 => ChaCha0,
                        1 => ChaCha1,
                        2 => ChaCha2,
                        3 => ChaChaFinal,
                        _ => panic!("Invalid index"),
                    };
                    E::<F, D<F>>::from_vec_and_domain(
                        gates
                            .iter()
                            .map(|gate| if gate.typ == g { F::one() } else { F::zero() })
                            .collect(),
                        domain.d1,
                    )
                    .interpolate()
                    .evaluate_over_domain(domain.d8)
                });
                Some(a)
            }
        };

        // Range check constraint selector polynomials
        let range_gates = range_check::gadget::circuit_gates();
        let range_check_selector_polys = {
            if circuit_gates_used.is_disjoint(&range_gates.into_iter().collect()) {
                None
            } else {
                Some(array::from_fn(|i| {
                    selector_polynomial(range_gates[i], &gates, &domain)
                }))
            }
        };

<<<<<<< HEAD
        // Foreign field multiplication constraint selector polynomial
        let ffmul_gates = foreign_field_mul::gadget::circuit_gates();
        let foreign_field_mul_selector_poly = {
            if circuit_gates_used.is_disjoint(&ffmul_gates.into_iter().collect()) {
                None
            } else {
                Some(selector_polynomial(ffmul_gates[0], &gates, &domain))
=======
        // Foreign field addition constraint selector polynomial
        let ffadd_gates = foreign_field_add::gadget::circuit_gates();
        let foreign_field_add_selector_poly = {
            if circuit_gates_used.is_disjoint(&ffadd_gates.into_iter().collect()) {
                None
            } else {
                Some(selector_polynomial(ffadd_gates[0], &gates, &domain))
>>>>>>> 8fc1bd50
            }
        };

        //
        // Coefficient
        // -----------
        //

        // coefficient polynomial
        let coefficientsm: [_; COLUMNS] = array::from_fn(|i| {
            let padded = gates
                .iter()
                .map(|gate| gate.coeffs.get(i).cloned().unwrap_or_else(F::zero))
                .collect();
            let eval = E::from_vec_and_domain(padded, domain.d1);
            eval.interpolate()
        });
        // TODO: This doesn't need to be degree 8 but that would require some changes in expr
        let coefficients8 =
            array::from_fn(|i| coefficientsm[i].evaluate_over_domain_by_ref(domain.d8));

        //
        // Lookup
        // ------
        let lookup_constraint_system =
            LookupConstraintSystem::create(&gates, lookup_tables, runtime_tables, &domain)
                .map_err(|e| SetupError::ConstraintSystem(e.to_string()))?;

        let sid = shifts.map[0].clone();

        // TODO: remove endo as a field
        let endo = F::zero();

        let domain_constant_evaluation = OnceCell::new();

        let constraints = ConstraintSystem {
            chacha8,
            endomul_scalar8,
            domain,
            public: self.public,
            prev_challenges: self.prev_challenges,
            sid,
            sigmal1,
            sigmal8,
            sigmam,
            genericm,
            generic4,
            coefficients8,
            ps8,
            psm,
            complete_addl4,
            mull8,
            emull,
            range_check_selector_polys,
<<<<<<< HEAD
            foreign_field_mul_selector_poly,
=======
            foreign_field_add_selector_poly,
>>>>>>> 8fc1bd50
            foreign_field_modulus: self.foreign_field_modulus,
            gates,
            shift: shifts.shifts,
            endo,
            //fr_sponge_params: self.sponge_params,
            lookup_constraint_system,
            precomputations: domain_constant_evaluation,
        };

        match self.precomputations {
            Some(t) => {
                constraints.set_precomputations(t);
            }
            None => {
                constraints.precomputations();
            }
        }
        Ok(constraints)
    }
}

#[cfg(test)]
pub mod tests {
    use super::*;
    use mina_curves::pasta::Fp;

    impl<F: PrimeField + SquareRootField> ConstraintSystem<F> {
        pub fn for_testing(gates: Vec<CircuitGate<F>>) -> Self {
            let public = 0;
            // not sure if theres a smarter way instead of the double unwrap, but should be fine in the test
            ConstraintSystem::<F>::create(gates)
                .public(public)
                .build()
                .unwrap()
        }
    }

    impl ConstraintSystem<Fp> {
        pub fn fp_for_testing(gates: Vec<CircuitGate<Fp>>) -> Self {
            //let fp_sponge_params = oracle::pasta::fp_kimchi::params();
            Self::for_testing(gates)
        }
    }
}<|MERGE_RESOLUTION|>--- conflicted
+++ resolved
@@ -8,11 +8,7 @@
         lookup::{index::LookupConstraintSystem, tables::LookupTable},
         polynomial::{WitnessEvals, WitnessOverDomains, WitnessShifts},
         polynomials::permutation::{Shifts, ZK_ROWS},
-<<<<<<< HEAD
-        polynomials::{foreign_field_mul, range_check},
-=======
-        polynomials::{foreign_field_add, range_check},
->>>>>>> 8fc1bd50
+        polynomials::{foreign_field_add, foreign_field_mul, range_check},
         wires::*,
     },
     curve::KimchiCurve,
@@ -126,15 +122,13 @@
     /// Foreign field modulus
     pub foreign_field_modulus: Option<BigUint>,
 
-<<<<<<< HEAD
+    /// Foreign field addition gate selector polynomial
+    #[serde(bound = "Option<SelectorPolynomial<F>>: Serialize + DeserializeOwned")]
+    pub foreign_field_add_selector_poly: Option<SelectorPolynomial<F>>,
+
     /// Foreign field multiplication gate selector polynomial
     #[serde(bound = "Option<SelectorPolynomial<F>>: Serialize + DeserializeOwned")]
     pub foreign_field_mul_selector_poly: Option<SelectorPolynomial<F>>,
-=======
-    /// Foreign field addition gate selector polynomial
-    #[serde(bound = "Option<SelectorPolynomial<F>>: Serialize + DeserializeOwned")]
-    pub foreign_field_add_selector_poly: Option<SelectorPolynomial<F>>,
->>>>>>> 8fc1bd50
 
     /// wire coordinate shifts
     #[serde_as(as = "[o1_utils::serialization::SerdeAs; PERMUTS]")]
@@ -394,19 +388,6 @@
         self
     }
 
-<<<<<<< HEAD
-    /// Set up the foreign field modulus passed as a BigUint
-    /// If not invoked, it is `None` by default.
-    /// Panics if the BigUint being passed needs more than 3 limbs of 88 bits each
-    /// or if the foreign modulus being passed is smaller than the native modulus.
-    pub fn foreign_field_modulus(mut self, foreign_field_modulus: Option<BigUint>) -> Self {
-        if let Some(modulus) = foreign_field_modulus.clone() {
-            if modulus <= F::modulus_biguint() {
-                panic!("Foreign field modulus must be greater than the native modulus");
-            }
-        }
-        self.foreign_field_modulus = foreign_field_modulus;
-=======
     /// Set up the foreign field modulus passed as an optional BigUint
     /// If not invoked, it is `None` by default.
     /// Panics if the BigUint being passed needs more than 3 limbs of 88 bits each
@@ -419,7 +400,6 @@
             }
         }
         self.foreign_field_modulus = foreign_field_modulus.clone();
->>>>>>> 8fc1bd50
         self
     }
 
@@ -606,23 +586,23 @@
             }
         };
 
-<<<<<<< HEAD
-        // Foreign field multiplication constraint selector polynomial
-        let ffmul_gates = foreign_field_mul::gadget::circuit_gates();
-        let foreign_field_mul_selector_poly = {
-            if circuit_gates_used.is_disjoint(&ffmul_gates.into_iter().collect()) {
+        // Foreign field addition constraint selector polynomial
+        let foreign_field_add_gates = foreign_field_add::gadget::circuit_gates();
+        let foreign_field_add_selector_poly = {
+            if circuit_gates_used.is_disjoint(&foreign_field_add_gates.into_iter().collect()) {
                 None
             } else {
-                Some(selector_polynomial(ffmul_gates[0], &gates, &domain))
-=======
-        // Foreign field addition constraint selector polynomial
-        let ffadd_gates = foreign_field_add::gadget::circuit_gates();
-        let foreign_field_add_selector_poly = {
-            if circuit_gates_used.is_disjoint(&ffadd_gates.into_iter().collect()) {
+                Some(selector_polynomial(foreign_field_add_gates[0], &gates, &domain))
+            }
+        };
+
+        // Foreign field multiplication constraint selector polynomial
+        let foreign_field_mul_gates = foreign_field_mul::gadget::circuit_gates();
+        let foreign_field_mul_selector_poly = {
+            if circuit_gates_used.is_disjoint(&foreign_field_mul_gates.into_iter().collect()) {
                 None
             } else {
-                Some(selector_polynomial(ffadd_gates[0], &gates, &domain))
->>>>>>> 8fc1bd50
+                Some(selector_polynomial(foreign_field_mul_gates[0], &gates, &domain))
             }
         };
 
@@ -677,11 +657,8 @@
             mull8,
             emull,
             range_check_selector_polys,
-<<<<<<< HEAD
+            foreign_field_add_selector_poly,
             foreign_field_mul_selector_poly,
-=======
-            foreign_field_add_selector_poly,
->>>>>>> 8fc1bd50
             foreign_field_modulus: self.foreign_field_modulus,
             gates,
             shift: shifts.shifts,
