--- conflicted
+++ resolved
@@ -332,12 +332,8 @@
     pub(crate) lookup_used: LookupsUsed,
 
     /// The maximum number of lookups per row
-<<<<<<< HEAD
     pub(crate) max_lookups_per_row: usize,
-=======
-    pub max_lookups_per_row: usize,
-
->>>>>>> b883501b
+
     /// The maximum number of elements in a vector lookup
     pub(crate) max_joint_size: u32,
 
