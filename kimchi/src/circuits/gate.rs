//! This module implements Plonk constraint gate primitive.

use crate::{
    circuits::{
        argument::{Argument, ArgumentEnv},
        constraints::ConstraintSystem,
        polynomials::{
            complete_add, endomul_scalar, endosclmul, foreign_field_add, foreign_field_mul,
            poseidon, range_check, turshi, varbasemul,
        },
        wires::*,
    },
    curve::KimchiCurve,
    prover_index::ProverIndex,
};
use ark_ff::{bytes::ToBytes, PrimeField, SquareRootField};
use num_traits::cast::ToPrimitive;
use o1_utils::hasher::CryptoDigest;
use poly_commitment::OpenProof;
use serde::{Deserialize, Serialize};
use serde_with::serde_as;
use std::io::{Result as IoResult, Write};
use thiserror::Error;

use super::{
    argument::ArgumentWitness,
    expr,
    polynomials::{rot, xor},
};

/// A row accessible from a given row, corresponds to the fact that we open all polynomials
/// at `zeta` **and** `omega * zeta`.
#[repr(C)]
#[derive(Clone, Copy, Debug, PartialEq, Eq, Hash, PartialOrd, Ord, Serialize, Deserialize)]
#[cfg_attr(
    feature = "ocaml_types",
    derive(ocaml::IntoValue, ocaml::FromValue, ocaml_gen::Enum)
)]
#[cfg_attr(feature = "wasm_types", wasm_bindgen::prelude::wasm_bindgen)]
#[cfg_attr(test, derive(proptest_derive::Arbitrary))]
pub enum CurrOrNext {
    Curr,
    Next,
}

impl CurrOrNext {
    /// Compute the offset corresponding to the `CurrOrNext` value.
    /// - `Curr.shift() == 0`
    /// - `Next.shift() == 1`
    pub fn shift(&self) -> usize {
        match self {
            CurrOrNext::Curr => 0,
            CurrOrNext::Next => 1,
        }
    }
}

/// The different types of gates the system supports.
/// Note that all the gates are mutually exclusive:
/// they cannot be used at the same time on single row.
/// If we were ever to support this feature, we would have to make sure
/// not to re-use powers of alpha across constraints.
#[repr(C)]
#[derive(
    Clone,
    Copy,
    Debug,
    Default,
    PartialEq,
    FromPrimitive,
    ToPrimitive,
    Serialize,
    Deserialize,
    Eq,
    Hash,
    PartialOrd,
    Ord,
)]
#[cfg_attr(
    feature = "ocaml_types",
    derive(ocaml::IntoValue, ocaml::FromValue, ocaml_gen::Enum)
)]
#[cfg_attr(feature = "wasm_types", wasm_bindgen::prelude::wasm_bindgen)]
#[cfg_attr(test, derive(proptest_derive::Arbitrary))]
pub enum GateType {
    #[default]
    /// Zero gate
    Zero,
    /// Generic arithmetic gate
    Generic,
    /// Poseidon permutation gate
    Poseidon,
    /// Complete EC addition in Affine form
    CompleteAdd,
    /// EC variable base scalar multiplication
    VarBaseMul,
    /// EC variable base scalar multiplication with group endomorphim optimization
    EndoMul,
    /// Gate for computing the scalar corresponding to an endoscaling
    EndoMulScalar,
    // Lookup
    Lookup,
    /// Cairo
    CairoClaim,
    CairoInstruction,
    CairoFlags,
    CairoTransition,
    /// Range check
    RangeCheck0,
    RangeCheck1,
    ForeignFieldAdd,
    ForeignFieldMul,
    // Gates for Keccak
    Xor16,
    Rot64,
}

/// Gate error
#[derive(Error, Debug, Clone, Copy, PartialEq, Eq)]
pub enum CircuitGateError {
    /// Invalid constraint
    #[error("Invalid {0:?} constraint")]
    InvalidConstraint(GateType),
    /// Invalid constraint with number
    #[error("Invalid {0:?} constraint: {1}")]
    Constraint(GateType, usize),
    /// Invalid wire column
    #[error("Invalid {0:?} wire column: {1}")]
    WireColumn(GateType, usize),
    /// Disconnected wires
    #[error("Invalid {typ:?} copy constraint: {},{} -> {},{}", .src.row, .src.col, .dst.row, .dst.col)]
    CopyConstraint { typ: GateType, src: Wire, dst: Wire },
    /// Invalid lookup
    #[error("Invalid {0:?} lookup constraint")]
    InvalidLookupConstraint(GateType),
    /// Failed to get witness for row
    #[error("Failed to get {0:?} witness for row {1}")]
    FailedToGetWitnessForRow(GateType, usize),
}

/// Gate result
pub type CircuitGateResult<T> = std::result::Result<T, CircuitGateError>;

#[serde_as]
#[derive(Clone, Debug, Default, Serialize, Deserialize)]
/// A single gate in a circuit.
pub struct CircuitGate<F: PrimeField> {
    /// type of the gate
    pub typ: GateType,

    /// gate wiring (for each cell, what cell it is wired to)
    pub wires: GateWires,

    /// public selector polynomials that can used as handy coefficients in gates
    #[serde_as(as = "Vec<o1_utils::serialization::SerdeAs>")]
    pub coeffs: Vec<F>,
}

impl<F> CircuitGate<F>
where
    F: PrimeField,
{
    pub fn new(typ: GateType, wires: GateWires, coeffs: Vec<F>) -> Self {
        Self { typ, wires, coeffs }
    }
}

impl<F: PrimeField> ToBytes for CircuitGate<F> {
    #[inline]
    fn write<W: Write>(&self, mut w: W) -> IoResult<()> {
        let typ: u8 = ToPrimitive::to_u8(&self.typ).unwrap();
        typ.write(&mut w)?;
        // TODO: update to use real value of width here
        for i in 0..COLUMNS {
            self.wires[i].write(&mut w)?;
        }

        (self.coeffs.len() as u8).write(&mut w)?;
        for x in &self.coeffs {
            x.write(&mut w)?;
        }
        Ok(())
    }
}

impl<F: PrimeField + SquareRootField> CircuitGate<F> {
    /// this function creates "empty" circuit gate
    pub fn zero(wires: GateWires) -> Self {
        CircuitGate::new(GateType::Zero, wires, vec![])
    }

    /// This function verifies the consistency of the wire
    /// assignments (witness) against the constraints
    ///
    /// # Errors
    ///
    /// Will give error if verify process returns error.
<<<<<<< HEAD
    pub fn verify<const W: usize, G: KimchiCurve<ScalarField = F>>(
        &self,
        row: usize,
        witness: &[Vec<F>; W],
        index: &ProverIndex<W, G>,
=======
    pub fn verify<G: KimchiCurve<ScalarField = F>, OpeningProof: OpenProof<G>>(
        &self,
        row: usize,
        witness: &[Vec<F>; COLUMNS],
        index: &ProverIndex<G, OpeningProof>,
>>>>>>> 7c17b1a5
        public: &[F],
    ) -> Result<(), String> {
        use GateType::*;
        match self.typ {
            Zero => Ok(()),
            Generic => self.verify_generic(row, witness, public),
            Poseidon => self.verify_poseidon::<W, G>(row, witness),
            CompleteAdd => self.verify_complete_add(row, witness),
            VarBaseMul => self.verify_vbmul(row, witness),
            EndoMul => self.verify_endomul::<W, G>(row, witness, &index.cs),
            EndoMulScalar => self.verify_endomul_scalar::<W, G>(row, witness, &index.cs),
            // TODO: implement the verification for the lookup gate
            Lookup => Ok(()),
            CairoClaim | CairoInstruction | CairoFlags | CairoTransition => {
                self.verify_cairo_gate::<W, G>(row, witness, &index.cs)
            }
            RangeCheck0 | RangeCheck1 => self
                .verify_witness::<W, G>(row, witness, &index.cs, public)
                .map_err(|e| e.to_string()),
            ForeignFieldAdd => self
                .verify_witness::<W, G>(row, witness, &index.cs, public)
                .map_err(|e| e.to_string()),
            ForeignFieldMul => self
                .verify_witness::<W, G>(row, witness, &index.cs, public)
                .map_err(|e| e.to_string()),
            Xor16 => self
                .verify_witness::<W, G>(row, witness, &index.cs, public)
                .map_err(|e| e.to_string()),
            Rot64 => self
                .verify_witness::<W, G>(row, witness, &index.cs, public)
                .map_err(|e| e.to_string()),
        }
    }

    /// Verify the witness against the constraints
    pub fn verify_witness<const W: usize, G: KimchiCurve<ScalarField = F>>(
        &self,
        row: usize,
        witness: &[Vec<F>; W],
        cs: &ConstraintSystem<F>,
        _public: &[F],
    ) -> CircuitGateResult<()> {
        // Grab the relevant part of the witness
        let argument_witness = self.argument_witness(row, witness)?;
        // Set up the constants.  Note that alpha, beta, gamma and joint_combiner
        // are one because this function is not running the prover.
        let constants = expr::Constants {
            alpha: F::one(),
            beta: F::one(),
            gamma: F::one(),
            joint_combiner: Some(F::one()),
            endo_coefficient: cs.endo,
            mds: &G::sponge_params().mds,
            zk_rows: cs.zk_rows,
        };
        // Create the argument environment for the constraints over field elements
        let env = ArgumentEnv::<F, F>::create(argument_witness, self.coeffs.clone(), constants);

        // Check the wiring (i.e. copy constraints) for this gate
        // Note: Gates can operated on row Curr or Curr and Next.
        //       It could be nice for gates to know this and then
        //       this code could be adapted to check Curr or Curr
        //       and Next depending on the gate definition
        for col in 0..PERMUTS {
            let wire = self.wires[col];

            if wire.col >= PERMUTS {
                return Err(CircuitGateError::WireColumn(self.typ, col));
            }

            if witness[col][row] != witness[wire.col][wire.row] {
                // Pinpoint failed copy constraint
                return Err(CircuitGateError::CopyConstraint {
                    typ: self.typ,
                    src: Wire { row, col },
                    dst: wire,
                });
            }
        }

        let mut cache = expr::Cache::default();

        // Perform witness verification on each constraint for this gate
        let results = match self.typ {
            GateType::Zero => {
                vec![]
            }
            GateType::Generic => {
                // TODO: implement the verification for the generic gate
                vec![]
            }
            GateType::Poseidon => poseidon::Poseidon::constraint_checks(&env, &mut cache),
            GateType::CompleteAdd => complete_add::CompleteAdd::constraint_checks(&env, &mut cache),
            GateType::VarBaseMul => varbasemul::VarbaseMul::constraint_checks(&env, &mut cache),
            GateType::EndoMul => endosclmul::EndosclMul::constraint_checks(&env, &mut cache),
            GateType::EndoMulScalar => {
                endomul_scalar::EndomulScalar::constraint_checks(&env, &mut cache)
            }
            GateType::Lookup => {
                // TODO: implement the verification for the lookup gate
                vec![]
            }
            GateType::CairoClaim => turshi::Claim::constraint_checks(&env, &mut cache),
            GateType::CairoInstruction => turshi::Instruction::constraint_checks(&env, &mut cache),
            GateType::CairoFlags => turshi::Flags::constraint_checks(&env, &mut cache),
            GateType::CairoTransition => turshi::Transition::constraint_checks(&env, &mut cache),
            GateType::RangeCheck0 => {
                range_check::circuitgates::RangeCheck0::constraint_checks(&env, &mut cache)
            }
            GateType::RangeCheck1 => {
                range_check::circuitgates::RangeCheck1::constraint_checks(&env, &mut cache)
            }
            GateType::ForeignFieldAdd => {
                foreign_field_add::circuitgates::ForeignFieldAdd::constraint_checks(
                    &env, &mut cache,
                )
            }
            GateType::ForeignFieldMul => {
                foreign_field_mul::circuitgates::ForeignFieldMul::constraint_checks(
                    &env, &mut cache,
                )
            }
            GateType::Xor16 => xor::Xor16::constraint_checks(&env, &mut cache),
            GateType::Rot64 => rot::Rot64::constraint_checks(&env, &mut cache),
        };

        // Check for failed constraints
        for (i, result) in results.iter().enumerate() {
            if !result.is_zero() {
                // Pinpoint failed constraint
                return Err(CircuitGateError::Constraint(self.typ, i + 1));
            }
        }

        // TODO: implement generic plookup witness verification

        Ok(())
    }

    // Return the part of the witness relevant to this gate at the given row offset
    fn argument_witness<const W: usize>(
        &self,
        row: usize,
        witness: &[Vec<F>; W],
    ) -> CircuitGateResult<ArgumentWitness<F>> {
        // Get the part of the witness relevant to this gate
        let witness_curr: [F; W] = (0..witness.len())
            .map(|col| witness[col][row])
            .collect::<Vec<F>>()
            .try_into()
            .map_err(|_| CircuitGateError::FailedToGetWitnessForRow(self.typ, row))?;
        let witness_next: [F; W] = if witness[0].len() > row + 1 {
            (0..witness.len())
                .map(|col| witness[col][row + 1])
                .collect::<Vec<F>>()
                .try_into()
                .map_err(|_| CircuitGateError::FailedToGetWitnessForRow(self.typ, row))?
        } else {
            [F::zero(); W]
        };

        Ok(ArgumentWitness::<F> {
            curr: witness_curr.to_vec(),
            next: witness_next.to_vec(),
        })
    }
}

/// Trait to connect a pair of cells in a circuit
pub trait Connect {
    /// Connect the pair of cells specified by the cell1 and cell2 parameters
    /// `cell_pre` --> `cell_new` && `cell_new` --> `wire_tmp`
    ///
    /// Note: This function assumes that the targeted cells are freshly instantiated
    ///       with self-connections.  If the two cells are transitively already part
    ///       of the same permutation then this would split it.
    fn connect_cell_pair(&mut self, cell1: (usize, usize), cell2: (usize, usize));

    /// Connects a generic gate cell with zeros to a given row for 64bit range check
    fn connect_64bit(&mut self, zero_row: usize, start_row: usize);

    /// Connects the wires of the range checks in a single foreign field addition
    /// Inputs:
    /// - `ffadd_row`: the row of the foreign field addition gate
    /// - `left_rc`: the first row of the range check for the left input
    /// - `right_rc`: the first row of the range check for the right input
    /// - `out_rc`: the first row of the range check for the output of the addition
    /// Note:
    /// If run with `left_rc = None` and `right_rc = None` then it can be used for the bound check range check
    fn connect_ffadd_range_checks(
        &mut self,
        ffadd_row: usize,
        left_rc: Option<usize>,
        right_rc: Option<usize>,
        out_rc: usize,
    );
}

impl<F: PrimeField> Connect for Vec<CircuitGate<F>> {
    fn connect_cell_pair(&mut self, cell_pre: (usize, usize), cell_new: (usize, usize)) {
        let wire_tmp = self[cell_pre.0].wires[cell_pre.1];
        self[cell_pre.0].wires[cell_pre.1] = self[cell_new.0].wires[cell_new.1];
        self[cell_new.0].wires[cell_new.1] = wire_tmp;
    }

    fn connect_64bit(&mut self, zero_row: usize, start_row: usize) {
        // Connect the 64-bit cells from previous Generic gate with zeros in first 12 bits
        self.connect_cell_pair((start_row, 1), (start_row, 2));
        self.connect_cell_pair((start_row, 2), (zero_row, 0));
        self.connect_cell_pair((zero_row, 0), (start_row, 1));
    }

    fn connect_ffadd_range_checks(
        &mut self,
        ffadd_row: usize,
        left_rc: Option<usize>,
        right_rc: Option<usize>,
        out_rc: usize,
    ) {
        if let Some(left_rc) = left_rc {
            // Copy left_input_lo -> Curr(0)
            self.connect_cell_pair((left_rc, 0), (ffadd_row, 0));
            // Copy left_input_mi -> Curr(1)
            self.connect_cell_pair((left_rc + 1, 0), (ffadd_row, 1));
            // Copy left_input_hi -> Curr(2)
            self.connect_cell_pair((left_rc + 2, 0), (ffadd_row, 2));
        }

        if let Some(right_rc) = right_rc {
            // Copy right_input_lo -> Curr(3)
            self.connect_cell_pair((right_rc, 0), (ffadd_row, 3));
            // Copy right_input_mi -> Curr(4)
            self.connect_cell_pair((right_rc + 1, 0), (ffadd_row, 4));
            // Copy right_input_hi -> Curr(5)
            self.connect_cell_pair((right_rc + 2, 0), (ffadd_row, 5));
        }

        // Copy result_lo -> Next(0)
        self.connect_cell_pair((out_rc, 0), (ffadd_row + 1, 0));
        // Copy result_mi -> Next(1)
        self.connect_cell_pair((out_rc + 1, 0), (ffadd_row + 1, 1));
        // Copy result_hi -> Next(2)
        self.connect_cell_pair((out_rc + 2, 0), (ffadd_row + 1, 2));
    }
}

/// A circuit is specified as a public input size and a list of [`CircuitGate`].
#[derive(Serialize)]
#[serde(bound = "CircuitGate<F>: Serialize")]
pub struct Circuit<'a, F: PrimeField> {
    pub public_input_size: usize,
    pub gates: &'a [CircuitGate<F>],
}

impl<'a, F> Circuit<'a, F>
where
    F: PrimeField,
{
    pub fn new(public_input_size: usize, gates: &'a [CircuitGate<F>]) -> Self {
        Self {
            public_input_size,
            gates,
        }
    }
}

impl<'a, F: PrimeField> CryptoDigest for Circuit<'a, F> {
    const PREFIX: &'static [u8; 15] = b"kimchi-circuit0";
}

impl<'a, F> From<&'a ConstraintSystem<F>> for Circuit<'a, F>
where
    F: PrimeField,
{
    fn from(cs: &'a ConstraintSystem<F>) -> Self {
        Self {
            public_input_size: cs.public,
            gates: &cs.gates,
        }
    }
}

#[cfg(feature = "ocaml_types")]
pub mod caml {
    use super::*;
    use crate::circuits::wires::caml::CamlWire;
    use itertools::Itertools;

    #[derive(ocaml::IntoValue, ocaml::FromValue, ocaml_gen::Struct)]
    pub struct CamlCircuitGate<F> {
        pub typ: GateType,
        pub wires: (
            CamlWire,
            CamlWire,
            CamlWire,
            CamlWire,
            CamlWire,
            CamlWire,
            CamlWire,
        ),
        pub coeffs: Vec<F>,
    }

    impl<F, CamlF> From<CircuitGate<F>> for CamlCircuitGate<CamlF>
    where
        CamlF: From<F>,
        F: PrimeField,
    {
        fn from(cg: CircuitGate<F>) -> Self {
            Self {
                typ: cg.typ,
                wires: array_to_tuple(cg.wires),
                coeffs: cg.coeffs.into_iter().map(Into::into).collect(),
            }
        }
    }

    impl<F, CamlF> From<&CircuitGate<F>> for CamlCircuitGate<CamlF>
    where
        CamlF: From<F>,
        F: PrimeField,
    {
        fn from(cg: &CircuitGate<F>) -> Self {
            Self {
                typ: cg.typ,
                wires: array_to_tuple(cg.wires),
                coeffs: cg.coeffs.clone().into_iter().map(Into::into).collect(),
            }
        }
    }

    impl<F, CamlF> From<CamlCircuitGate<CamlF>> for CircuitGate<F>
    where
        F: From<CamlF>,
        F: PrimeField,
    {
        fn from(ccg: CamlCircuitGate<CamlF>) -> Self {
            Self {
                typ: ccg.typ,
                wires: tuple_to_array(ccg.wires),
                coeffs: ccg.coeffs.into_iter().map(Into::into).collect(),
            }
        }
    }

    /// helper to convert array to tuple (OCaml doesn't have fixed-size arrays)
    fn array_to_tuple<T1, T2>(a: [T1; PERMUTS]) -> (T2, T2, T2, T2, T2, T2, T2)
    where
        T1: Clone,
        T2: From<T1>,
    {
        a.into_iter()
            .map(Into::into)
            .next_tuple()
            .expect("bug in array_to_tuple")
    }

    /// helper to convert tuple to array (OCaml doesn't have fixed-size arrays)
    fn tuple_to_array<T1, T2>(a: (T1, T1, T1, T1, T1, T1, T1)) -> [T2; PERMUTS]
    where
        T2: From<T1>,
    {
        [
            a.0.into(),
            a.1.into(),
            a.2.into(),
            a.3.into(),
            a.4.into(),
            a.5.into(),
            a.6.into(),
        ]
    }
}

//
// Tests
//

#[cfg(test)]
mod tests {
    use super::*;
    use ark_ff::UniformRand as _;
    use mina_curves::pasta::Fp;
    use proptest::prelude::*;
    use rand::SeedableRng as _;

    // TODO: move to mina-curves
    prop_compose! {
        pub fn arb_fp()(seed: [u8; 32]) -> Fp {
            let rng = &mut rand::rngs::StdRng::from_seed(seed);
            Fp::rand(rng)
        }
    }

    prop_compose! {
        fn arb_fp_vec(max: usize)(seed: [u8; 32], num in 0..max) -> Vec<Fp> {
            let rng = &mut rand::rngs::StdRng::from_seed(seed);
            let mut v = vec![];
            for _ in 0..num {
                v.push(Fp::rand(rng))
            }
            v
        }
    }

    prop_compose! {
        fn arb_circuit_gate()(typ: GateType, wires: GateWires, coeffs in arb_fp_vec(25)) -> CircuitGate< Fp> {
            CircuitGate::new(
                typ,
                wires,
                coeffs,
            )
        }
    }

    proptest! {
        #[test]
        fn test_gate_serialization(cg in arb_circuit_gate()) {
            let encoded = rmp_serde::to_vec(&cg).unwrap();
            let decoded: CircuitGate<Fp> = rmp_serde::from_slice(&encoded).unwrap();
            prop_assert_eq!(cg.typ, decoded.typ);
            for i in 0..PERMUTS {
                prop_assert_eq!(cg.wires[i], decoded.wires[i]);
            }
            prop_assert_eq!(cg.coeffs, decoded.coeffs);
        }
    }
}<|MERGE_RESOLUTION|>--- conflicted
+++ resolved
@@ -195,19 +195,11 @@
     /// # Errors
     ///
     /// Will give error if verify process returns error.
-<<<<<<< HEAD
-    pub fn verify<const W: usize, G: KimchiCurve<ScalarField = F>>(
+    pub fn verify<const W: usize, G: KimchiCurve<ScalarField = F>, OpeningProof: OpenProof<G>>(
         &self,
         row: usize,
         witness: &[Vec<F>; W],
-        index: &ProverIndex<W, G>,
-=======
-    pub fn verify<G: KimchiCurve<ScalarField = F>, OpeningProof: OpenProof<G>>(
-        &self,
-        row: usize,
-        witness: &[Vec<F>; COLUMNS],
-        index: &ProverIndex<G, OpeningProof>,
->>>>>>> 7c17b1a5
+        index: &ProverIndex<W, G, OpeningProof>,
         public: &[F],
     ) -> Result<(), String> {
         use GateType::*;
