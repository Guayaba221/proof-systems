--- conflicted
+++ resolved
@@ -151,21 +151,6 @@
 };
 use ark_ff::{FftField, Field, Zero};
 
-<<<<<<< HEAD
-=======
-/// Number of constraints produced by the ChaCha0 gate.
-pub const CONSTRAINTS_0: usize = 5;
-
-/// Number of constraints produced by the ChaCha1 gate.
-pub const CONSTRAINTS_1: usize = 5;
-
-/// Number of constraints produced by the ChaCha2 gate.
-pub const CONSTRAINTS_2: usize = 5;
-
-/// Number of constraints produced by the ChaChaFinal gate.
-pub const CONSTRAINTS_FINAL: usize = 9;
-
->>>>>>> 2afebaee
 /// The lookup table for 4-bit xor.
 /// Note that it is constructed so that (0, 0, 0) is the last position in the table.
 ///
