--- conflicted
+++ resolved
@@ -122,13 +122,9 @@
             //~
             //~ We define the S-box operation as $w^S$ for $S$ the `SPONGE_BOX` constant.
             let sboxed: Vec<_> = round_to_cols(source)
-<<<<<<< HEAD
-                .map(|i| cache.cache(witness_curr(i).pow(PlonkSpongeConstantsKimchi::SPONGE_BOX)))
-=======
                 .map(|i| {
-                    cache.cache(witness_curr(i).pow(PlonkSpongeConstants15W::SPONGE_BOX as u64))
+                    cache.cache(witness_curr(i).pow(PlonkSpongeConstantsKimchi::SPONGE_BOX as u64))
                 })
->>>>>>> 4e6e98e4
                 .collect();
 
             for (j, col) in round_to_cols(target_round).enumerate() {
