//! This module implements the verifier index as [`VerifierIndex`].
//! You can derive this struct from the [`ProverIndex`] struct.

use crate::{
    alphas::Alphas,
    circuits::{
        expr::{Expr, ConstantExpr},
        lookup::{index::LookupSelectors, lookups::LookupInfo},
        polynomials::permutation::{zk_polynomial, zk_w3},
        wires::{COLUMNS, PERMUTS},
    },
    curve::KimchiCurve,
    error::VerifierIndexError,
    linearization::constraints_expr,
    prover_index::ProverIndex,
};
use ark_ff::{One, PrimeField};
use ark_poly::{univariate::DensePolynomial, Radix2EvaluationDomain as D};
use commitment_dlog::{
    commitment::{CommitmentCurve, PolyComm},
    srs::SRS,
};
use mina_poseidon::FqSponge;
use once_cell::sync::OnceCell;
use serde::{de::DeserializeOwned, Deserialize, Serialize};
use serde_with::serde_as;
use std::array;
use std::{
    fs::{File, OpenOptions},
    io::{BufReader, BufWriter, Seek, SeekFrom::Start},
    path::Path,
    sync::Arc,
};

//~spec:startcode
#[serde_as]
#[derive(Serialize, Deserialize, Debug, Clone)]
pub struct LookupVerifierIndex<G: CommitmentCurve> {
    pub joint_lookup_used: bool,
    #[serde(bound = "PolyComm<G>: Serialize + DeserializeOwned")]
    pub lookup_table: Vec<PolyComm<G>>,
    #[serde(bound = "PolyComm<G>: Serialize + DeserializeOwned")]
    pub lookup_selectors: LookupSelectors<PolyComm<G>>,

    /// Table IDs for the lookup values.
    /// This may be `None` if all lookups originate from table 0.
    #[serde(bound = "PolyComm<G>: Serialize + DeserializeOwned")]
    pub table_ids: Option<PolyComm<G>>,

    /// Information about the specific lookups used
    pub lookup_info: LookupInfo,

    /// An optional selector polynomial for runtime tables
    #[serde(bound = "PolyComm<G>: Serialize + DeserializeOwned")]
    pub runtime_tables_selector: Option<PolyComm<G>>,
}

#[serde_as]
#[derive(Serialize, Deserialize, Debug, Clone)]
pub struct VerifierIndex<G: KimchiCurve> {
    /// evaluation domain
    #[serde_as(as = "o1_utils::serialization::SerdeAs")]
    pub domain: D<G::ScalarField>,
    /// maximal size of polynomial section
    pub max_poly_size: usize,
    /// polynomial commitment keys
    #[serde(skip)]
    pub srs: OnceCell<Arc<SRS<G>>>,
    /// number of public inputs
    pub public: usize,
    /// number of previous evaluation challenges, for recursive proving
    pub prev_challenges: usize,

    // index polynomial commitments
    /// permutation commitment array
    #[serde(bound = "PolyComm<G>: Serialize + DeserializeOwned")]
    pub sigma_comm: [PolyComm<G>; PERMUTS],
    /// coefficient commitment array
    #[serde(bound = "PolyComm<G>: Serialize + DeserializeOwned")]
    pub coefficients_comm: [PolyComm<G>; COLUMNS],
    /// coefficient commitment array
    #[serde(bound = "PolyComm<G>: Serialize + DeserializeOwned")]
    pub generic_comm: PolyComm<G>,

    // poseidon polynomial commitments
    /// poseidon constraint selector polynomial commitment
    #[serde(bound = "PolyComm<G>: Serialize + DeserializeOwned")]
    pub psm_comm: PolyComm<G>,

    // ECC arithmetic polynomial commitments
    /// EC addition selector polynomial commitment
    #[serde(bound = "PolyComm<G>: Serialize + DeserializeOwned")]
    pub complete_add_comm: PolyComm<G>,
    /// EC variable base scalar multiplication selector polynomial commitment
    #[serde(bound = "PolyComm<G>: Serialize + DeserializeOwned")]
    pub mul_comm: PolyComm<G>,
    /// endoscalar multiplication selector polynomial commitment
    #[serde(bound = "PolyComm<G>: Serialize + DeserializeOwned")]
    pub emul_comm: PolyComm<G>,
    /// endoscalar multiplication scalar computation selector polynomial commitment
    #[serde(bound = "PolyComm<G>: Serialize + DeserializeOwned")]
    pub endomul_scalar_comm: PolyComm<G>,

    /// Chacha polynomial commitments
    #[serde(bound = "PolyComm<G>: Serialize + DeserializeOwned")]
    pub chacha_comm: Option<[PolyComm<G>; 4]>,

    /// RangeCheck0 polynomial commitments
    #[serde(bound = "Option<PolyComm<G>>: Serialize + DeserializeOwned")]
    pub range_check0_comm: Option<PolyComm<G>>,

    /// RangeCheck1 polynomial commitments
    #[serde(bound = "Option<PolyComm<G>>: Serialize + DeserializeOwned")]
    pub range_check1_comm: Option<PolyComm<G>>,

    /// Foreign field addition gates polynomial commitments
    #[serde(bound = "Option<PolyComm<G>>: Serialize + DeserializeOwned")]
    pub foreign_field_add_comm: Option<PolyComm<G>>,

    /// Foreign field multiplication gates polynomial commitments
    #[serde(bound = "Option<PolyComm<G>>: Serialize + DeserializeOwned")]
    pub foreign_field_mul_comm: Option<PolyComm<G>>,

    /// Xor commitments
    #[serde(bound = "Option<PolyComm<G>>: Serialize + DeserializeOwned")]
    pub xor_comm: Option<PolyComm<G>>,

    /// Rot commitments
    #[serde(bound = "Option<PolyComm<G>>: Serialize + DeserializeOwned")]
    pub rot_comm: Option<PolyComm<G>>,

    /// wire coordinate shifts
    #[serde_as(as = "[o1_utils::serialization::SerdeAs; PERMUTS]")]
    pub shift: [G::ScalarField; PERMUTS],
    /// zero-knowledge polynomial
    #[serde(skip)]
    pub zkpm: OnceCell<DensePolynomial<G::ScalarField>>,
    // TODO(mimoo): isn't this redundant with domain.d1.group_gen ?
    /// domain offset for zero-knowledge
    #[serde(skip)]
    pub w: OnceCell<G::ScalarField>,
    /// endoscalar coefficient
    #[serde(skip)]
    pub endo: G::ScalarField,

    #[serde(bound = "PolyComm<G>: Serialize + DeserializeOwned")]
    pub lookup_index: Option<LookupVerifierIndex<G>>,

    #[serde(skip)]
    pub constraints_expr: Expr<ConstantExpr<G::ScalarField>>,
    /// The mapping between powers of alpha and constraints
    #[serde(skip)]
    pub powers_of_alpha: Alphas<G::ScalarField>,
}
//~spec:endcode

impl<G: KimchiCurve> ProverIndex<G> {
    /// Produces the [`VerifierIndex`] from the prover's [`ProverIndex`].
    ///
    /// # Panics
    ///
    /// Will panic if `srs` cannot be in `cell`.
    pub fn verifier_index(&self) -> VerifierIndex<G> {
        if let Some(verifier_index) = &self.verifier_index {
            return verifier_index.clone();
        }

        let mask_fixed = |commitment: PolyComm<G>| {
            let blinders = commitment.map(|_| G::ScalarField::one());
            self.srs
                .mask_custom(commitment, &blinders)
                .unwrap()
                .commitment
        };

        let domain = self.cs.domain.d1;

        let lookup_index = {
            self.cs
                .lookup_constraint_system
                .as_ref()
                .map(|cs| LookupVerifierIndex {
                    joint_lookup_used: cs.configuration.lookup_info.features.joint_lookup_used,
                    lookup_info: cs.configuration.lookup_info.clone(),
                    lookup_selectors: cs
                        .lookup_selectors
                        .as_ref()
                        .map(|e| self.srs.commit_evaluations_non_hiding(domain, e)),
                    lookup_table: cs
                        .lookup_table8
                        .iter()
                        .map(|e| self.srs.commit_evaluations_non_hiding(domain, e))
                        .collect(),
                    table_ids: cs.table_ids8.as_ref().map(|table_ids8| {
                        self.srs.commit_evaluations_non_hiding(domain, table_ids8)
                    }),
                    runtime_tables_selector: cs
                        .runtime_selector
                        .as_ref()
                        .map(|e| self.srs.commit_evaluations_non_hiding(domain, e)),
                })
        };

        let (constraints_expr, powers_of_alpha) = constraints_expr(Some(&self.cs.feature_flags), true);
        // TODO: Just use this instead of cloning from the prover index
        assert_eq!(powers_of_alpha, self.powers_of_alpha);

        // TODO: Switch to commit_evaluations for all index polys
        VerifierIndex {
            domain,
            max_poly_size: self.max_poly_size,
            powers_of_alpha: self.powers_of_alpha.clone(),
            public: self.cs.public,
            prev_challenges: self.cs.prev_challenges,
            srs: {
                let cell = OnceCell::new();
                cell.set(Arc::clone(&self.srs)).unwrap();
                cell
            },

            sigma_comm: array::from_fn(|i| {
                mask_fixed(
                self.srs.commit_evaluations_non_hiding(
                    domain,
                    &self.column_evaluations.permutation_coefficients8[i],
                ))
            }),
            coefficients_comm: array::from_fn(|i| {
                mask_fixed(
                self.srs.commit_evaluations_non_hiding(
                    domain,
                    &self.column_evaluations.coefficients8[i],
                ))
            }),
            generic_comm: mask_fixed(
                self.srs.commit_evaluations_non_hiding(
                    domain,
                    &self.column_evaluations.generic_selector4,
                )),

            psm_comm: mask_fixed(self.srs.commit_evaluations_non_hiding(
                domain,
                &self.column_evaluations.poseidon_selector8,
            )),

            complete_add_comm: mask_fixed(self.srs.commit_evaluations_non_hiding(
                domain,
                &self.column_evaluations.complete_add_selector4,
            )),
            mul_comm: mask_fixed(self
                .srs
                .commit_evaluations_non_hiding(domain, &self.column_evaluations.mul_selector8)),
            emul_comm: mask_fixed(self
                .srs
                .commit_evaluations_non_hiding(domain, &self.column_evaluations.emul_selector8)),

            endomul_scalar_comm: mask_fixed(self.srs.commit_evaluations_non_hiding(
                domain,
                &self.column_evaluations.endomul_scalar_selector8,
            )),

            chacha_comm: self
                .column_evaluations
                .chacha_selectors8
                .as_ref()
                .map(|c| array::from_fn(|i| mask_fixed(self.srs.commit_evaluations_non_hiding(domain, &c[i])))),

<<<<<<< HEAD
            range_check_comm: self.column_evaluations.range_check_selectors8.as_ref().map(
                |evals8| {
                    array::from_fn(|i| mask_fixed(self.srs.commit_evaluations_non_hiding(domain, &evals8[i])))
                },
            ),
=======
            range_check0_comm: self
                .column_evaluations
                .range_check0_selector8
                .as_ref()
                .map(|eval8| self.srs.commit_evaluations_non_hiding(domain, eval8)),

            range_check1_comm: self
                .column_evaluations
                .range_check1_selector8
                .as_ref()
                .map(|eval8| self.srs.commit_evaluations_non_hiding(domain, eval8)),
>>>>>>> 31eee68c

            foreign_field_add_comm: self
                .column_evaluations
                .foreign_field_add_selector8
                .as_ref()
                .map(|eval8| mask_fixed(self.srs.commit_evaluations_non_hiding(domain, eval8))),

            foreign_field_mul_comm: self
                .column_evaluations
                .foreign_field_mul_selector8
                .as_ref()
                .map(|eval8| mask_fixed(self.srs.commit_evaluations_non_hiding(domain, eval8))),
            xor_comm: self
                .column_evaluations
                .xor_selector8
                .as_ref()
                .map(|eval8| mask_fixed(self.srs.commit_evaluations_non_hiding(domain, eval8))),
            rot_comm: self
                .column_evaluations
                .rot_selector8
                .as_ref()
                .map(|eval8| mask_fixed(self.srs.commit_evaluations_non_hiding(domain, eval8))),

            shift: self.cs.shift,
            zkpm: {
                let cell = OnceCell::new();
                cell.set(self.cs.precomputations().zkpm.clone()).unwrap();
                cell
            },
            w: {
                let cell = OnceCell::new();
                cell.set(zk_w3(self.cs.domain.d1)).unwrap();
                cell
            },
            endo: self.cs.endo,
            lookup_index,
            constraints_expr,
        }
    }
}

impl<G: KimchiCurve> VerifierIndex<G> {
    /// Gets srs from [`VerifierIndex`] lazily
    pub fn srs(&self) -> &Arc<SRS<G>>
    where
        G::BaseField: PrimeField,
    {
        self.srs.get_or_init(|| {
            let mut srs = SRS::<G>::create(self.max_poly_size);
            srs.add_lagrange_basis(self.domain);
            Arc::new(srs)
        })
    }

    /// Gets zkpm from [`VerifierIndex`] lazily
    pub fn zkpm(&self) -> &DensePolynomial<G::ScalarField> {
        self.zkpm.get_or_init(|| zk_polynomial(self.domain))
    }

    /// Gets w from [`VerifierIndex`] lazily
    pub fn w(&self) -> &G::ScalarField {
        self.w.get_or_init(|| zk_w3(self.domain))
    }

    /// Deserializes a [`VerifierIndex`] from a file, given a pointer to an SRS and an optional offset in the file.
    ///
    /// # Errors
    ///
    /// Will give error if it fails to deserialize from file or unable to set `srs` in `verifier_index`.
    pub fn from_file(
        srs: Option<Arc<SRS<G>>>,
        path: &Path,
        offset: Option<u64>,
        // TODO: we shouldn't have to pass these
        endo: G::ScalarField,
    ) -> Result<Self, String> {
        // open file
        let file = File::open(path).map_err(|e| e.to_string())?;

        // offset
        let mut reader = BufReader::new(file);
        if let Some(offset) = offset {
            reader.seek(Start(offset)).map_err(|e| e.to_string())?;
        }

        // deserialize
        let mut verifier_index = Self::deserialize(&mut rmp_serde::Deserializer::new(reader))
            .map_err(|e| e.to_string())?;

        // fill in the rest
        if let Some(srs) = srs {
            verifier_index
                .srs
                .set(srs)
                .map_err(|_| VerifierIndexError::SRSHasBeenSet.to_string())?;
        };

        verifier_index.endo = endo;

        Ok(verifier_index)
    }

    /// Writes a [`VerifierIndex`] to a file, potentially appending it to the already-existing content (if append is set to true)
    // TODO: append should be a bool, not an option
    /// # Errors
    ///
    /// Will give error if it fails to open a file or writes to the file.
    ///
    /// # Panics
    ///
    /// Will panic if `path` is invalid or `file serialization` has issue.
    pub fn to_file(&self, path: &Path, append: Option<bool>) -> Result<(), String> {
        let append = append.unwrap_or(true);
        let file = OpenOptions::new()
            .append(append)
            .open(path)
            .map_err(|e| e.to_string())?;

        let writer = BufWriter::new(file);

        self.serialize(&mut rmp_serde::Serializer::new(writer))
            .map_err(|e| e.to_string())
    }

    /// Compute the digest of the [`VerifierIndex`], which can be used for the Fiat-Shamir
    /// transformation while proving / verifying.
    pub fn digest<EFqSponge: Clone + FqSponge<G::BaseField, G, G::ScalarField>>(
        &self,
    ) -> G::BaseField {
        let mut fq_sponge = EFqSponge::new(G::OtherCurve::sponge_params());
        // We fully expand this to make the compiler check that we aren't missing any commitments
        let VerifierIndex {
            domain: _,
            max_poly_size: _,
            srs: _,
            public: _,
            prev_challenges: _,

            // Always present
            sigma_comm,
            coefficients_comm,
            generic_comm,
            psm_comm,
            complete_add_comm,
            mul_comm,
            emul_comm,
            endomul_scalar_comm,

            // Optional gates
            chacha_comm,
            range_check0_comm,
            range_check1_comm,
            foreign_field_add_comm,
            foreign_field_mul_comm,
            xor_comm,
            rot_comm,

            // Lookup index; optional
            lookup_index,

            shift: _,
            zkpm: _,
            w: _,
            endo: _,

            constraints_expr: _,
            powers_of_alpha: _,
        } = &self;

        // Always present

        for comm in sigma_comm.iter() {
            fq_sponge.absorb_g(&comm.unshifted);
        }
        for comm in coefficients_comm.iter() {
            fq_sponge.absorb_g(&comm.unshifted);
        }
        fq_sponge.absorb_g(&generic_comm.unshifted);
        fq_sponge.absorb_g(&psm_comm.unshifted);
        fq_sponge.absorb_g(&complete_add_comm.unshifted);
        fq_sponge.absorb_g(&mul_comm.unshifted);
        fq_sponge.absorb_g(&emul_comm.unshifted);
        fq_sponge.absorb_g(&endomul_scalar_comm.unshifted);

        // Optional gates

        if let Some(chacha_comm) = chacha_comm {
            for chacha_comm in chacha_comm {
                fq_sponge.absorb_g(&chacha_comm.unshifted);
            }
        }

        if let Some(range_check0_comm) = range_check0_comm {
            fq_sponge.absorb_g(&range_check0_comm.unshifted);
        }

        if let Some(range_check1_comm) = range_check1_comm {
            fq_sponge.absorb_g(&range_check1_comm.unshifted);
        }

        if let Some(foreign_field_mul_comm) = foreign_field_mul_comm {
            fq_sponge.absorb_g(&foreign_field_mul_comm.unshifted);
        }

        if let Some(foreign_field_add_comm) = foreign_field_add_comm {
            fq_sponge.absorb_g(&foreign_field_add_comm.unshifted);
        }

        if let Some(xor_comm) = xor_comm {
            fq_sponge.absorb_g(&xor_comm.unshifted);
        }

        if let Some(rot_comm) = rot_comm {
            fq_sponge.absorb_g(&rot_comm.unshifted);
        }

        // Lookup index; optional

        if let Some(LookupVerifierIndex {
            joint_lookup_used: _,
            lookup_info: _,
            lookup_table,
            table_ids,
            runtime_tables_selector,

            lookup_selectors:
                LookupSelectors {
                    xor,
                    chacha_final,
                    lookup,
                    range_check,
                    ffmul,
                },
        }) = lookup_index
        {
            for entry in lookup_table {
                fq_sponge.absorb_g(&entry.unshifted);
            }
            if let Some(table_ids) = table_ids {
                fq_sponge.absorb_g(&table_ids.unshifted);
            }
            if let Some(runtime_tables_selector) = runtime_tables_selector {
                fq_sponge.absorb_g(&runtime_tables_selector.unshifted);
            }

            if let Some(xor) = xor {
                fq_sponge.absorb_g(&xor.unshifted);
            }
            if let Some(chacha_final) = chacha_final {
                fq_sponge.absorb_g(&chacha_final.unshifted);
            }
            if let Some(lookup) = lookup {
                fq_sponge.absorb_g(&lookup.unshifted);
            }
            if let Some(range_check) = range_check {
                fq_sponge.absorb_g(&range_check.unshifted);
            }
            if let Some(ffmul) = ffmul {
                fq_sponge.absorb_g(&ffmul.unshifted);
            }
        }
        fq_sponge.digest_fq()
    }
}<|MERGE_RESOLUTION|>--- conflicted
+++ resolved
@@ -265,13 +265,6 @@
                 .as_ref()
                 .map(|c| array::from_fn(|i| mask_fixed(self.srs.commit_evaluations_non_hiding(domain, &c[i])))),
 
-<<<<<<< HEAD
-            range_check_comm: self.column_evaluations.range_check_selectors8.as_ref().map(
-                |evals8| {
-                    array::from_fn(|i| mask_fixed(self.srs.commit_evaluations_non_hiding(domain, &evals8[i])))
-                },
-            ),
-=======
             range_check0_comm: self
                 .column_evaluations
                 .range_check0_selector8
@@ -283,7 +276,6 @@
                 .range_check1_selector8
                 .as_ref()
                 .map(|eval8| self.srs.commit_evaluations_non_hiding(domain, eval8)),
->>>>>>> 31eee68c
 
             foreign_field_add_comm: self
                 .column_evaluations
