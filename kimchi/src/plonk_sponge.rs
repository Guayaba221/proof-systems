use ark_ff::{Field, PrimeField};
use itertools::Itertools;
use oracle::sponge::{DefaultFrSponge, ScalarChallenge};
use oracle::{
    constants::PlonkSpongeConstantsKimchi as SC,
    poseidon::{ArithmeticSponge, ArithmeticSpongeParams, Sponge},
};

use crate::proof::ProofEvaluations;

pub trait FrSponge<Fr: Field> {
    /// Creates a new Fr-Sponge.
    fn new(p: &'static ArithmeticSpongeParams<Fr>) -> Self;

    /// Absorbs the field element into the sponge.
    fn absorb(&mut self, x: &Fr);

    /// Absorbs a slice of field elements into the sponge.
    fn absorb_multiple(&mut self, x: &[Fr]);

    /// Creates a [ScalarChallenge] by squeezing the sponge.
    fn challenge(&mut self) -> ScalarChallenge<Fr>;

    /// Consumes the sponge and returns the current digest, by squeezing.
    fn digest(self) -> Fr;

    /// Absorbs the given evaluations into the sponge.
    // TODO: IMO this function should be inlined in prover/verifier
<<<<<<< HEAD
    fn absorb_evaluations<const N: usize>(
        &mut self,
        p: [&[Fr]; N],
        evals: [&ProofEvaluations<Fr>; N],
    );
=======
    fn absorb_evaluations<const N: usize>(&mut self, e: [&ProofEvaluations<Vec<Fr>>; N]);
>>>>>>> fef5cfe9
}

impl<Fr: PrimeField> FrSponge<Fr> for DefaultFrSponge<Fr, SC> {
    fn new(params: &'static ArithmeticSpongeParams<Fr>) -> DefaultFrSponge<Fr, SC> {
        DefaultFrSponge {
            sponge: ArithmeticSponge::new(params),
            last_squeezed: vec![],
        }
    }

    fn absorb(&mut self, x: &Fr) {
        self.last_squeezed = vec![];
        self.sponge.absorb(&[*x]);
    }

    fn absorb_multiple(&mut self, x: &[Fr]) {
        self.last_squeezed = vec![];
        self.sponge.absorb(x);
    }

    fn challenge(&mut self) -> ScalarChallenge<Fr> {
        // TODO: why involve sponge_5_wires here?
        ScalarChallenge(self.squeeze(oracle::sponge::CHALLENGE_LENGTH_IN_LIMBS))
    }

    fn digest(mut self) -> Fr {
        self.sponge.squeeze()
    }

    // We absorb all evaluations of the same polynomial at the same time
<<<<<<< HEAD
    fn absorb_evaluations<const N: usize>(
        &mut self,
        p: [&[Fr]; N],
        evals: [&ProofEvaluations<Fr>; N],
    ) {
=======
    fn absorb_evaluations<const N: usize>(&mut self, e: [&ProofEvaluations<Vec<Fr>>; N]) {
>>>>>>> fef5cfe9
        self.last_squeezed = vec![];

        let zeta_evals = &evals[0];
        let zeta_omega_evals = &evals[1];

        // we interleave points from each evaluations,
        // it makes it easier to absorb them in the verifier circuit
        let mut points: Vec<_> = zeta_evals
            .iter()
            .interleave(zeta_omega_evals.iter())
            .collect();

        // TODO: shouldn't we check in the index that lookup is set? where do we verify that lookup stuff is set in the proof if it's set in the verifier index?
        if let Some((l0, l1)) = zeta_evals
            .lookup
            .as_ref()
            .zip(zeta_omega_evals.lookup.as_ref())
        {
            points.extend(&[l0.aggreg, l1.aggreg]);
            points.extend(&[l0.table, l1.table]);

            for (s0, s1) in l0.sorted.iter().zip(&l1.sorted) {
                points.extend(&[*s0, *s1]);
            }

            for (r0, r1) in l0.runtime.iter().zip(&l1.runtime) {
                points.extend(&[*r0, *r1]);
            }
        }

        self.sponge.absorb(&points);
    }
}<|MERGE_RESOLUTION|>--- conflicted
+++ resolved
@@ -26,15 +26,7 @@
 
     /// Absorbs the given evaluations into the sponge.
     // TODO: IMO this function should be inlined in prover/verifier
-<<<<<<< HEAD
-    fn absorb_evaluations<const N: usize>(
-        &mut self,
-        p: [&[Fr]; N],
-        evals: [&ProofEvaluations<Fr>; N],
-    );
-=======
-    fn absorb_evaluations<const N: usize>(&mut self, e: [&ProofEvaluations<Vec<Fr>>; N]);
->>>>>>> fef5cfe9
+    fn absorb_evaluations<const N: usize>(&mut self, evals: [&ProofEvaluations<Fr>; N]);
 }
 
 impl<Fr: PrimeField> FrSponge<Fr> for DefaultFrSponge<Fr, SC> {
@@ -65,15 +57,7 @@
     }
 
     // We absorb all evaluations of the same polynomial at the same time
-<<<<<<< HEAD
-    fn absorb_evaluations<const N: usize>(
-        &mut self,
-        p: [&[Fr]; N],
-        evals: [&ProofEvaluations<Fr>; N],
-    ) {
-=======
-    fn absorb_evaluations<const N: usize>(&mut self, e: [&ProofEvaluations<Vec<Fr>>; N]) {
->>>>>>> fef5cfe9
+    fn absorb_evaluations<const N: usize>(&mut self, evals: [&ProofEvaluations<Fr>; N]) {
         self.last_squeezed = vec![];
 
         let zeta_evals = &evals[0];
