--- conflicted
+++ resolved
@@ -12,12 +12,7 @@
         traits::SnarkyType,
     },
 };
-<<<<<<< HEAD
-
-use super::{api::Witness, constants::Constants};
-=======
 use ark_ff::PrimeField;
->>>>>>> 8f3be929
 
 /// A wrapper around [BasicSnarkyConstraint] and [KimchiConstraintSystem] that allows for an optional label (for debugging).
 #[derive(Debug)]
@@ -180,7 +175,6 @@
         for _ in 0..public_output_size {
             let cvar = sys.alloc_var();
             sys.public_output.push(cvar);
-<<<<<<< HEAD
         }
 
         //
@@ -197,24 +191,6 @@
         for i in 0..T::SIZE_IN_FIELD_ELEMENTS {
             cvars.push(CVar::Var(i));
         }
-=======
-        }
-
-        //
-        sys
-    }
-
-    pub fn public_input<T: SnarkyType<F>>(&self) -> T {
-        assert_eq!(
-            T::SIZE_IN_FIELD_ELEMENTS,
-            self.num_public_inputs - self.public_output.len()
-        );
-
-        let mut cvars = Vec::with_capacity(T::SIZE_IN_FIELD_ELEMENTS);
-        for i in 0..T::SIZE_IN_FIELD_ELEMENTS {
-            cvars.push(CVar::Var(i));
-        }
->>>>>>> 8f3be929
         let aux = T::constraint_system_auxiliary();
         T::from_cvars_unsafe(cvars, aux)
     }
@@ -504,8 +480,6 @@
 
         // return public output and witness
         Witness(witness)
-<<<<<<< HEAD
-=======
     }
 
     pub(crate) fn poseidon_params(&self) -> oracle::poseidon::ArithmeticSpongeParams<F> {
@@ -514,6 +488,5 @@
 
     pub fn poseidon(&mut self, loc: String, preimage: (CVar<F>, CVar<F>)) -> (CVar<F>, CVar<F>) {
         super::poseidon::poseidon(loc, self, preimage)
->>>>>>> 8f3be929
     }
 }