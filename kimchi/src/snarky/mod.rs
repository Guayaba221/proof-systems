// #![deny(missing_docs)]

//! Snarky is the front end to kimchi, allowing users to write their own programs and convert them to kimchi circuits.

pub mod api;
pub mod asm;
pub mod boolean;
pub mod checked_runner;
pub mod constants;
pub mod constraint_system;
pub mod union_find;
pub mod cvar;
pub mod errors;
pub(crate) mod poseidon;
pub mod traits;

#[cfg(test)]
mod tests;

/// A handy module that you can import the content of to easily use snarky.
pub mod prelude {
    use super::*;
    pub use crate::loc;
    pub use checked_runner::RunState;
<<<<<<< HEAD
    pub use traits::SnarkyType;
    pub use cvar::CVar;
    pub use boolean::Boolean;
=======
    pub use cvar::FieldVar;
>>>>>>> 1832e220
}<|MERGE_RESOLUTION|>--- conflicted
+++ resolved
@@ -8,11 +8,11 @@
 pub mod checked_runner;
 pub mod constants;
 pub mod constraint_system;
-pub mod union_find;
 pub mod cvar;
 pub mod errors;
 pub(crate) mod poseidon;
 pub mod traits;
+pub mod union_find;
 
 #[cfg(test)]
 mod tests;
@@ -21,12 +21,8 @@
 pub mod prelude {
     use super::*;
     pub use crate::loc;
+    pub use boolean::Boolean;
     pub use checked_runner::RunState;
-<<<<<<< HEAD
+    pub use cvar::FieldVar;
     pub use traits::SnarkyType;
-    pub use cvar::CVar;
-    pub use boolean::Boolean;
-=======
-    pub use cvar::FieldVar;
->>>>>>> 1832e220
 }