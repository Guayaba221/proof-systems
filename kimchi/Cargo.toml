[package]
name = "kimchi"
version = "0.1.0"
edition = "2021"
license = "Apache-2.0"

[lib]
path = "src/lib.rs"
bench = false # needed for criterion (https://bheisler.github.io/criterion.rs/book/faq.html#cargo-bench-gives-unrecognized-option-errors-for-valid-command-line-options)

[dependencies]
ark-ff = { version = "0.3.0", features = [ "parallel", "asm" ] }
ark-ec = { version = "0.3.0", features = [ "parallel" ] }
ark-poly = { version = "0.3.0", features = [ "parallel" ] }
ark-serialize = "0.3.0"
array-init = "2.0.0"
blake2 = "0.10.0"
num-derive = "0.3"
num-traits = "0.2"
itertools = "0.10.3"
rand = "0.8.0"
rand_core = "0.6.3"
rayon = "1.5.0"
rmp-serde = "1.0.0"
serde = "1.0.130"
serde_with = "1.10.0"
thiserror = "1.0.30"
<<<<<<< HEAD
once_cell = "1.10.0"
=======
hex = "0.4"
>>>>>>> c67592d8

cairo = { path = "../cairo" }
commitment_dlog = { path = "../poly-commitment" }
groupmap = { path = "../groupmap" }
mina-curves = { path = "../curves" }
o1-utils = { path = "../utils" }
oracle = { path = "../oracle" }

ocaml = { version = "0.22.2", optional = true }
ocaml-gen = { path = "../ocaml/ocaml-gen", optional = true}

wasm-bindgen = { version = "0.2", optional = true }

[dev-dependencies]
proptest = "1.0.0"
proptest-derive = "0.3.0"
colored = "2.0.0"

# benchmarks
criterion = "0.3"
iai = "0.1"

[[bench]]
name = "proof_criterion"
harness = false

[[bench]]
name = "proof_iai"
harness = false

[features]
default = []
ocaml_types = [ "ocaml", "ocaml-gen", "commitment_dlog/ocaml_types", "oracle/ocaml_types" ]
wasm_types = [ "wasm-bindgen" ]<|MERGE_RESOLUTION|>--- conflicted
+++ resolved
@@ -25,11 +25,8 @@
 serde = "1.0.130"
 serde_with = "1.10.0"
 thiserror = "1.0.30"
-<<<<<<< HEAD
 once_cell = "1.10.0"
-=======
 hex = "0.4"
->>>>>>> c67592d8
 
 cairo = { path = "../cairo" }
 commitment_dlog = { path = "../poly-commitment" }
