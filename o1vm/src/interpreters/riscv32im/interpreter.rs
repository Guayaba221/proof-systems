//! This module implement an interpreter for the RISCV32 IM instruction set
//! architecture.
//!
//! The implementation mostly follows (and copy) code from the MIPS interpreter
//! available [here](../mips/interpreter.rs).
//!
//! ## Credits
//!
//! We would like to thank the authors of the following documentations:
//! - <https://msyksphinz-self.github.io/riscv-isadoc/html/rvm.html> ([CC BY
//! 4.0](https://creativecommons.org/licenses/by/4.0/)) from
//! [msyksphinz-self](https://github.com/msyksphinz-self/riscv-isadoc)
//! -
//! <https://www.cs.cornell.edu/courses/cs3410/2024fa/assignments/cpusim/riscv-instructions.pdf>
//! from the course [CS 3410: Computer System Organization and
//! Programming](https://www.cs.cornell.edu/courses/cs3410/2024fa/home.html) at
//! Cornell University.
//!
//! The format and description of each instruction is taken from these sources,
//! and copied in this file for offline reference.
//! If you are the author of the above documentations and would like to add or
//! modify the credits, please open a pull request.

use super::registers::{REGISTER_CURRENT_IP, REGISTER_HEAP_POINTER, REGISTER_NEXT_IP};
use crate::lookups::{Lookup, LookupTableIDs};
use ark_ff::{One, Zero};
use strum::{EnumCount, IntoEnumIterator};
use strum_macros::{EnumCount, EnumIter};

#[derive(Debug, Clone, Copy, Eq, PartialEq, EnumCount, EnumIter, Hash, Ord, PartialOrd)]
pub enum Instruction {
    RType(RInstruction),
    IType(IInstruction),
    SType(SInstruction),
    SBType(SBInstruction),
    UType(UInstruction),
    UJType(UJInstruction),
    SyscallType(SyscallInstruction),
    MType(MInstruction),
}

// See
// https://www.cs.cornell.edu/courses/cs3410/2024fa/assignments/cpusim/riscv-instructions.pdf
// for the order
#[derive(
    Debug, Clone, Copy, Eq, PartialEq, EnumCount, EnumIter, Default, Hash, Ord, PartialOrd,
)]
pub enum RInstruction {
    #[default]
    /// Format: `add rd, rs1, rs2`
    ///
    /// Description: Adds the registers rs1 and rs2 and stores the result in rd.
    /// Arithmetic overflow is ignored and the result is simply the low 32
    /// bits of the result.
    Add, // add
    /// Format: `sub rd, rs1, rs2`
    ///
    /// Description: Subs the register rs2 from rs1 and stores the result in rd.
    /// Arithmetic overflow is ignored and the result is simply the low 32
    /// bits of the result.
    Sub, // sub
    /// Format: `sll rd, rs1, rs2`
    ///
    /// Description: Performs logical left shift on the value in register rs1 by
    /// the shift amount held in the lower 5 bits of register rs2.
    ShiftLeftLogical, // sll
    /// Format: `slt rd, rs1, rs2`
    ///
    /// Description: Place the value 1 in register rd if register rs1 is less
    /// than register rs2 when both are treated as signed numbers, else 0 is
    /// written to rd.
    SetLessThan, // slt
    /// Format: `sltu rd, rs1, rs2`
    ///
    /// Description: Place the value 1 in register rd if register rs1 is less
    /// than register rs2 when both are treated as unsigned numbers, else 0 is
    /// written to rd.
    SetLessThanUnsigned, // sltu
    /// Format: `xor rd, rs1, rs2`
    ///
    /// Description: Performs bitwise XOR on registers rs1 and rs2 and place the
    /// result in rd
    Xor, // xor
    /// Format: `srl rd, rs1, rs2`
    ///
    /// Description: Logical right shift on the value in register rs1 by the
    /// shift amount held in the lower 5 bits of register rs2
    ShiftRightLogical, // srl
    /// Format: `sra rd, rs1, rs2`
    ///
    /// Description: Performs arithmetic right shift on the value in register
    /// rs1 by the shift amount held in the lower 5 bits of register rs2
    ShiftRightArithmetic, // sra
    /// Format: `or rd, rs1, rs2`
    ///
    /// Description: Performs bitwise OR on registers rs1 and rs2 and place the
    /// result in rd
    Or, // or
    /// Format: `and rd, rs1, rs2`
    ///
    /// Description: Performs bitwise AND on registers rs1 and rs2 and place the
    /// result in rd
    And, // and
    /// Format: `fence`
    ///
    /// Description: Used to order device I/O and memory accesses as viewed by
    /// other RISC-V harts and external devices or coprocessors.
    /// Any combination of device input (I), device output (O), memory reads
    /// (R), and memory writes (W) may be ordered with respect to any
    /// combination of the same. Informally, no other RISC-V hart or external
    /// device can observe any operation in the successor set following a FENCE
    /// before any operation in the predecessor set preceding the FENCE.
    Fence, // fence
    /// Format: `fence.i`
    ///
    /// Description: Provides explicit synchronization between writes to
    /// instruction memory and instruction fetches on the same hart.
    FenceI, // fence.i
}

#[derive(
    Debug, Clone, Copy, Eq, PartialEq, EnumCount, EnumIter, Default, Hash, Ord, PartialOrd,
)]
pub enum IInstruction {
    #[default]
    /// Format: `lb rd, offset(rs1)`
    ///
    /// Description: Loads a 8-bit value from memory and sign-extends this to
    /// 32 bits before storing it in register rd.
    LoadByte, // lb
    /// Format: `lh rd, offset(rs1)`
    ///
    /// Description: Loads a 16-bit value from memory and sign-extends this to
    /// 32 bits before storing it in register rd.
    LoadHalf, // lh
    /// Format: `lw rd, offset(rs1)`
    ///
    /// Description: Loads a 32-bit value from memory and sign-extends this to
    /// 32 bits before storing it in register rd.
    LoadWord, // lw
    /// Format: `lbu rd, offset(rs1)`
    ///
    /// Description: Loads a 8-bit value from memory and zero-extends this to
    /// 32 bits before storing it in register rd.
    LoadByteUnsigned, // lbu
    /// Format: `lhu rd, offset(rs1)`
    ///
    /// Description: Loads a 16-bit value from memory and zero-extends this to
    /// 32 bits before storing it in register rd.
    LoadHalfUnsigned, // lhu

    /// Format: `slli rd, rs1, shamt`
    ///
    /// Description: Performs logical left shift on the value in register rs1 by
    /// the shift amount held in the lower 5 bits of the immediate
    ShiftLeftLogicalImmediate, // slli
    /// Format: `srli rd, rs1, shamt`
    ///
    /// Description: Performs logical right shift on the value in register rs1
    /// by the shift amount held in the lower 5 bits of the immediate
    ShiftRightLogicalImmediate, // srli
    /// Format: `srai rd, rs1, shamt`
    ///
    /// Description: Performs arithmetic right shift on the value in register
    /// rs1 by the shift amount held in the lower 5 bits of the immediate
    ShiftRightArithmeticImmediate, // srai
    /// Format: `slti rd, rs1, imm`
    ///
    /// Description: Place the value 1 in register rd if register rs1 is less
    /// than the signextended immediate when both are treated as signed numbers,
    /// else 0 is written to rd.
    SetLessThanImmediate, // slti
    /// Format: `sltiu rd, rs1, imm`
    ///
    /// Description: Place the value 1 in register rd if register rs1 is less
    /// than the immediate when both are treated as unsigned numbers, else 0 is
    /// written to rd.
    SetLessThanImmediateUnsigned, // sltiu

    /// Format: `addi rd, rs1, imm`
    ///
    /// Description: Adds the sign-extended 12-bit immediate to register rs1.
    /// Arithmetic overflow is ignored and the result is simply the low 32
    /// bits of the result. ADDI rd, rs1, 0 is used to implement the MV rd, rs1
    /// assembler pseudo-instruction.
    AddImmediate, // addi
    /// Format: `xori rd, rs1, imm`
    ///
    /// Description: Performs bitwise XOR on register rs1 and the sign-extended
    /// 12-bit immediate and place the result in rd Note, “XORI rd, rs1, -1”
    /// performs a bitwise logical inversion of register rs1(assembler
    /// pseudo-instruction NOT rd, rs)
    XorImmediate, // xori
    /// Format: `ori rd, rs1, imm`
    ///
    /// Description: Performs bitwise OR on register rs1 and the sign-extended
    /// 12-bit immediate and place the result in rd
    OrImmediate, // ori
    /// Format: `andi rd, rs1, imm`
    ///
    /// Description: Performs bitwise AND on register rs1 and the sign-extended
    /// 12-bit immediate and place the result in rd
    AndImmediate, // andi

    /// Format: `jalr rd, rs1, imm`
    ///
    /// Description: Jump to address and place return address in rd.
    JumpAndLinkRegister, // jalr
}

#[derive(
    Debug, Clone, Copy, Eq, PartialEq, EnumCount, EnumIter, Default, Hash, Ord, PartialOrd,
)]
pub enum SInstruction {
    #[default]
    /// Format: `sb rs2, offset(rs1)`
    ///
    /// Description: Store 8-bit, values from the low bits of register rs2 to
    /// memory.
    StoreByte, // sb
    /// Format: `sh rs2, offset(rs1)`
    ///
    /// Description: Store 16-bit, values from the low bits of register rs2 to
    /// memory.
    StoreHalf, // sh
    /// Format: `sw rs2, offset(rs1)`
    ///
    /// Description: Store 32-bit, values from the low bits of register rs2 to
    /// memory.
    StoreWord, // sw
}

#[derive(
    Debug, Clone, Copy, Eq, PartialEq, EnumCount, EnumIter, Default, Hash, Ord, PartialOrd,
)]
pub enum SBInstruction {
    #[default]
    /// Format: `beq rs1, rs2, offset`
    ///
    /// Description: Take the branch if registers rs1 and rs2 are equal.
    BranchEq, // beq
    /// Format: `bne rs1, rs2, offset`
    ///
    /// Description: Take the branch if registers rs1 and rs2 are not equal.
    BranchNeq, // bne
    /// Format: `blt rs1, rs2, offset`
    ///
    /// Description: Take the branch if registers rs1 is less than rs2, using
    /// signed comparison.
    BranchLessThan, // blt
    /// Format: `bge rs1, rs2, offset`
    ///
    /// Description: Take the branch if registers rs1 is greater than or equal
    /// to rs2, using signed comparison.
    BranchGreaterThanEqual, // bge
    /// Format: `bltu rs1, rs2, offset`
    ///
    /// Description: Take the branch if registers rs1 is less than rs2, using
    /// unsigned comparison.
    BranchLessThanUnsigned, // bltu
    /// Format: `bgeu rs1, rs2, offset`
    ///
    /// Description: Take the branch if registers rs1 is greater than or equal
    /// to rs2, using unsigned comparison.
    BranchGreaterThanEqualUnsigned, // bgeu
}

#[derive(
    Debug, Clone, Copy, Eq, PartialEq, EnumCount, EnumIter, Default, Hash, Ord, PartialOrd,
)]
pub enum UInstruction {
    #[default]
    /// Format: `lui rd,imm`
    ///
    /// Description: Build 32-bit constants and uses the U-type format. LUI
    /// places the U-immediate value in the top 20 bits of the destination
    /// register rd, filling in the lowest 12 bits with zeros.
    LoadUpperImmediate, // lui
    /// Format: `auipc rd,imm`
    ///
    /// Description: Build pc-relative addresses and uses the U-type format.
    /// AUIPC (Add upper immediate to PC) forms a 32-bit offset from the 20-bit
    /// U-immediate, filling in the lowest 12 bits with zeros, adds this offset
    /// to the pc, then places the result in register rd.
    AddUpperImmediate, // auipc
}

#[derive(
    Debug, Clone, Copy, Eq, PartialEq, EnumCount, EnumIter, Default, Hash, Ord, PartialOrd,
)]
pub enum UJInstruction {
    #[default]
    /// Format: `jal rd,imm`
    ///
    /// Description: Jump to address and place return address in rd.
    JumpAndLink, // jal
}

#[derive(
    Debug, Clone, Copy, Eq, PartialEq, EnumCount, EnumIter, Default, Hash, Ord, PartialOrd,
)]
pub enum SyscallInstruction {
    #[default]
    SyscallSuccess,
}

/// M extension instructions
/// Following <https://msyksphinz-self.github.io/riscv-isadoc/html/rvm.html>
#[derive(
    Debug, Clone, Copy, Eq, PartialEq, EnumCount, EnumIter, Default, Hash, Ord, PartialOrd,
)]
pub enum MInstruction {
    /// Format: `mul rd, rs1, rs2`
    ///
    /// Description: performs an 32-bit 32-bit multiplication of signed rs1
    /// by signed rs2 and places the lower 32 bits in the destination register.
    /// Implementation: `x[rd] = x[rs1] * x[rs2]`
    #[default]
    Mul, // mul
    /// Format: `mulh rd, rs1, rs2`
    ///
    /// Description: performs an 32-bit 32-bit multiplication of signed rs1 by
    /// signed rs2 and places the upper 32 bits in the destination register.
    /// Implementation: `x[rd] = (x[rs1] * x[rs2]) >> 32`
    Mulh, // mulh
    /// Format: `mulhsu rd, rs1, rs2`
    ///
    /// Description: performs an 32-bit 32-bit multiplication of signed rs1 by
    /// unsigned rs2 and places the upper 32 bits in the destination register.
    /// Implementation: `x[rd] = (x[rs1] * x[rs2]) >> 32`
    Mulhsu, // mulhsu
    /// Format: `mulhu rd, rs1, rs2`
    ///
    /// Description: performs an 32-bit 32-bit multiplication of unsigned rs1 by
    /// unsigned rs2 and places the upper 32 bits in the destination register.
    /// Implementation: `x[rd] = (x[rs1] * x[rs2]) >> 32`
    Mulhu, // mulhu
    /// Format: `div rd, rs1, rs2`
    ///
    /// Description: perform an 32 bits by 32 bits signed integer division of
    /// rs1 by rs2, rounding towards zero
    /// Implementation: `x[rd] = x[rs1] /s x[rs2]`
    Div, // div
    /// Format: `divu rd, rs1, rs2`
    ///
    /// Description: performs an 32 bits by 32 bits unsigned integer division of
    /// rs1 by rs2, rounding towards zero.
    /// Implementation: `x[rd] = x[rs1] /u x[rs2]`
    Divu, // divu
    /// Format: `rem rd, rs1, rs2`
    ///
    /// Description: performs an 32 bits by 32 bits signed integer reminder of
    /// rs1 by rs2.
    /// Implementation: `x[rd] = x[rs1] %s x[rs2]`
    Rem, // rem
    /// Format: `remu rd, rs1, rs2`
    ///
    /// Description: performs an 32 bits by 32 bits unsigned integer reminder of
    /// rs1 by rs2.
    /// Implementation: `x[rd] = x[rs1] %u x[rs2]`
    Remu, // remu
}

impl IntoIterator for Instruction {
    type Item = Instruction;
    type IntoIter = std::vec::IntoIter<Instruction>;

    fn into_iter(self) -> Self::IntoIter {
        match self {
            Instruction::RType(_) => {
                let mut iter_contents = Vec::with_capacity(RInstruction::COUNT);
                for rtype in RInstruction::iter() {
                    iter_contents.push(Instruction::RType(rtype));
                }
                iter_contents.into_iter()
            }
            Instruction::IType(_) => {
                let mut iter_contents = Vec::with_capacity(IInstruction::COUNT);
                for itype in IInstruction::iter() {
                    iter_contents.push(Instruction::IType(itype));
                }
                iter_contents.into_iter()
            }
            Instruction::SType(_) => {
                let mut iter_contents = Vec::with_capacity(SInstruction::COUNT);
                for stype in SInstruction::iter() {
                    iter_contents.push(Instruction::SType(stype));
                }
                iter_contents.into_iter()
            }
            Instruction::SBType(_) => {
                let mut iter_contents = Vec::with_capacity(SBInstruction::COUNT);
                for sbtype in SBInstruction::iter() {
                    iter_contents.push(Instruction::SBType(sbtype));
                }
                iter_contents.into_iter()
            }
            Instruction::UType(_) => {
                let mut iter_contents = Vec::with_capacity(UInstruction::COUNT);
                for utype in UInstruction::iter() {
                    iter_contents.push(Instruction::UType(utype));
                }
                iter_contents.into_iter()
            }
            Instruction::UJType(_) => {
                let mut iter_contents = Vec::with_capacity(UJInstruction::COUNT);
                for ujtype in UJInstruction::iter() {
                    iter_contents.push(Instruction::UJType(ujtype));
                }
                iter_contents.into_iter()
            }
            Instruction::SyscallType(_) => {
                let mut iter_contents = Vec::with_capacity(SyscallInstruction::COUNT);
                for syscall in SyscallInstruction::iter() {
                    iter_contents.push(Instruction::SyscallType(syscall));
                }
                iter_contents.into_iter()
            }
            Instruction::MType(_) => {
                let mut iter_contents = Vec::with_capacity(MInstruction::COUNT);
                for mtype in MInstruction::iter() {
                    iter_contents.push(Instruction::MType(mtype));
                }
                iter_contents.into_iter()
            }
        }
    }
}

impl std::fmt::Display for Instruction {
    fn fmt(&self, f: &mut std::fmt::Formatter<'_>) -> std::fmt::Result {
        match self {
            Instruction::RType(rtype) => write!(f, "{}", rtype),
            Instruction::IType(itype) => write!(f, "{}", itype),
            Instruction::SType(stype) => write!(f, "{}", stype),
            Instruction::SBType(sbtype) => write!(f, "{}", sbtype),
            Instruction::UType(utype) => write!(f, "{}", utype),
            Instruction::UJType(ujtype) => write!(f, "{}", ujtype),
            Instruction::SyscallType(_syscall) => write!(f, "ecall"),
            Instruction::MType(mtype) => write!(f, "{}", mtype),
        }
    }
}

impl std::fmt::Display for RInstruction {
    fn fmt(&self, f: &mut std::fmt::Formatter<'_>) -> std::fmt::Result {
        match self {
            RInstruction::Add => write!(f, "add"),
            RInstruction::Sub => write!(f, "sub"),
            RInstruction::ShiftLeftLogical => write!(f, "sll"),
            RInstruction::SetLessThan => write!(f, "slt"),
            RInstruction::SetLessThanUnsigned => write!(f, "sltu"),
            RInstruction::Xor => write!(f, "xor"),
            RInstruction::ShiftRightLogical => write!(f, "srl"),
            RInstruction::ShiftRightArithmetic => write!(f, "sra"),
            RInstruction::Or => write!(f, "or"),
            RInstruction::And => write!(f, "and"),
            RInstruction::Fence => write!(f, "fence"),
            RInstruction::FenceI => write!(f, "fence.i"),
        }
    }
}

impl std::fmt::Display for IInstruction {
    fn fmt(&self, f: &mut std::fmt::Formatter<'_>) -> std::fmt::Result {
        match self {
            IInstruction::LoadByte => write!(f, "lb"),
            IInstruction::LoadHalf => write!(f, "lh"),
            IInstruction::LoadWord => write!(f, "lw"),
            IInstruction::LoadByteUnsigned => write!(f, "lbu"),
            IInstruction::LoadHalfUnsigned => write!(f, "lhu"),
            IInstruction::ShiftLeftLogicalImmediate => write!(f, "slli"),
            IInstruction::ShiftRightLogicalImmediate => write!(f, "srli"),
            IInstruction::ShiftRightArithmeticImmediate => write!(f, "srai"),
            IInstruction::SetLessThanImmediate => write!(f, "slti"),
            IInstruction::SetLessThanImmediateUnsigned => write!(f, "sltiu"),
            IInstruction::AddImmediate => write!(f, "addi"),
            IInstruction::XorImmediate => write!(f, "xori"),
            IInstruction::OrImmediate => write!(f, "ori"),
            IInstruction::AndImmediate => write!(f, "andi"),
            IInstruction::JumpAndLinkRegister => write!(f, "jalr"),
        }
    }
}

impl std::fmt::Display for SInstruction {
    fn fmt(&self, f: &mut std::fmt::Formatter<'_>) -> std::fmt::Result {
        match self {
            SInstruction::StoreByte => write!(f, "sb"),
            SInstruction::StoreHalf => write!(f, "sh"),
            SInstruction::StoreWord => write!(f, "sw"),
        }
    }
}

impl std::fmt::Display for SBInstruction {
    fn fmt(&self, f: &mut std::fmt::Formatter<'_>) -> std::fmt::Result {
        match self {
            SBInstruction::BranchEq => write!(f, "beq"),
            SBInstruction::BranchNeq => write!(f, "bne"),
            SBInstruction::BranchLessThan => write!(f, "blt"),
            SBInstruction::BranchGreaterThanEqual => write!(f, "bge"),
            SBInstruction::BranchLessThanUnsigned => write!(f, "bltu"),
            SBInstruction::BranchGreaterThanEqualUnsigned => write!(f, "bgeu"),
        }
    }
}

impl std::fmt::Display for UInstruction {
    fn fmt(&self, f: &mut std::fmt::Formatter<'_>) -> std::fmt::Result {
        match self {
            UInstruction::LoadUpperImmediate => write!(f, "lui"),
            UInstruction::AddUpperImmediate => write!(f, "auipc"),
        }
    }
}

impl std::fmt::Display for UJInstruction {
    fn fmt(&self, f: &mut std::fmt::Formatter<'_>) -> std::fmt::Result {
        match self {
            UJInstruction::JumpAndLink => write!(f, "jal"),
        }
    }
}

impl std::fmt::Display for MInstruction {
    fn fmt(&self, f: &mut std::fmt::Formatter<'_>) -> std::fmt::Result {
        match self {
            MInstruction::Mul => write!(f, "mul"),
            MInstruction::Mulh => write!(f, "mulh"),
            MInstruction::Mulhsu => write!(f, "mulhsu"),
            MInstruction::Mulhu => write!(f, "mulhu"),
            MInstruction::Div => write!(f, "div"),
            MInstruction::Divu => write!(f, "divu"),
            MInstruction::Rem => write!(f, "rem"),
            MInstruction::Remu => write!(f, "remu"),
        }
    }
}

pub trait InterpreterEnv {
    /// A position can be seen as an indexed variable
    type Position;

    /// Allocate a new abstract variable for the current step.
    /// The variable can be used to store temporary values.
    /// The variables are "freed" after each step/instruction.
    /// The variable allocation can be seen as an allocation on a stack that is
    /// popped after each step execution.
    /// At the moment, [crate::interpreters::riscv32im::SCRATCH_SIZE]
    /// elements can be allocated. If more temporary variables are required for
    /// an instruction, increase the value
    /// [crate::interpreters::riscv32im::SCRATCH_SIZE]
    fn alloc_scratch(&mut self) -> Self::Position;

    type Variable: Clone
        + std::ops::Add<Self::Variable, Output = Self::Variable>
        + std::ops::Sub<Self::Variable, Output = Self::Variable>
        + std::ops::Mul<Self::Variable, Output = Self::Variable>
        + std::fmt::Debug
        + Zero
        + One;

    // Returns the variable in the current row corresponding to a given column alias.
    fn variable(&self, column: Self::Position) -> Self::Variable;

    /// Add a constraint to the proof system, asserting that
    /// `assert_equals_zero` is 0.
    fn add_constraint(&mut self, assert_equals_zero: Self::Variable);

    /// Activate the selector for the given instruction.
    fn activate_selector(&mut self, selector: Instruction);

    /// Check that the witness value in `assert_equals_zero` is 0; otherwise abort.
    fn check_is_zero(assert_equals_zero: &Self::Variable);

    /// Assert that the value `assert_equals_zero` is 0, and add a constraint in the proof system.
    fn assert_is_zero(&mut self, assert_equals_zero: Self::Variable) {
        Self::check_is_zero(&assert_equals_zero);
        self.add_constraint(assert_equals_zero);
    }

    /// Check that the witness values in `x` and `y` are equal; otherwise abort.
    fn check_equal(x: &Self::Variable, y: &Self::Variable);

    /// Assert that the values `x` and `y` are equal, and add a constraint in the proof system.
    fn assert_equal(&mut self, x: Self::Variable, y: Self::Variable) {
        // NB: We use a different function to give a better error message for debugging.
        Self::check_equal(&x, &y);
        self.add_constraint(x - y);
    }

    /// Check that the witness value `x` is a boolean (`0` or `1`); otherwise abort.
    fn check_boolean(x: &Self::Variable);

    /// Assert that the value `x` is boolean, and add a constraint in the proof system.
    fn assert_boolean(&mut self, x: Self::Variable) {
        Self::check_boolean(&x);
        self.add_constraint(x.clone() * x.clone() - x);
    }

    fn add_lookup(&mut self, lookup: Lookup<Self::Variable>);

    fn instruction_counter(&self) -> Self::Variable;

    fn increase_instruction_counter(&mut self);

    /// Fetch the value of the general purpose register with index `idx` and store it in local
    /// position `output`.
    ///
    /// # Safety
    ///
    /// No lookups or other constraints are added as part of this operation. The caller must
    /// manually add the lookups for this operation.
    unsafe fn fetch_register(
        &mut self,
        idx: &Self::Variable,
        output: Self::Position,
    ) -> Self::Variable;

    /// Set the general purpose register with index `idx` to `value` if `if_is_true` is true.
    ///
    /// # Safety
    ///
    /// No lookups or other constraints are added as part of this operation. The caller must
    /// manually add the lookups for this operation.
    unsafe fn push_register_if(
        &mut self,
        idx: &Self::Variable,
        value: Self::Variable,
        if_is_true: &Self::Variable,
    );

    /// Set the general purpose register with index `idx` to `value`.
    ///
    /// # Safety
    ///
    /// No lookups or other constraints are added as part of this operation. The caller must
    /// manually add the lookups for this operation.
    unsafe fn push_register(&mut self, idx: &Self::Variable, value: Self::Variable) {
        self.push_register_if(idx, value, &Self::constant(1))
    }

    /// Fetch the last 'access index' for the general purpose register with index `idx`, and store
    /// it in local position `output`.
    ///
    /// # Safety
    ///
    /// No lookups or other constraints are added as part of this operation. The caller must
    /// manually add the lookups for this operation.
    unsafe fn fetch_register_access(
        &mut self,
        idx: &Self::Variable,
        output: Self::Position,
    ) -> Self::Variable;

    /// Set the last 'access index' for the general purpose register with index `idx` to `value` if
    /// `if_is_true` is true.
    ///
    /// # Safety
    ///
    /// No lookups or other constraints are added as part of this operation. The caller must
    /// manually add the lookups for this operation.
    unsafe fn push_register_access_if(
        &mut self,
        idx: &Self::Variable,
        value: Self::Variable,
        if_is_true: &Self::Variable,
    );

    /// Set the last 'access index' for the general purpose register with index `idx` to `value`.
    ///
    /// # Safety
    ///
    /// No lookups or other constraints are added as part of this operation. The caller must
    /// manually add the lookups for this operation.
    unsafe fn push_register_access(&mut self, idx: &Self::Variable, value: Self::Variable) {
        self.push_register_access_if(idx, value, &Self::constant(1))
    }

    /// Access the general purpose register with index `idx`, adding constraints asserting that the
    /// old value was `old_value` and that the new value will be `new_value`, if `if_is_true` is
    /// true.
    ///
    /// # Safety
    ///
    /// Callers of this function must manually update the registers if required, this function will
    /// only update the access counter.
    unsafe fn access_register_if(
        &mut self,
        idx: &Self::Variable,
        old_value: &Self::Variable,
        new_value: &Self::Variable,
        if_is_true: &Self::Variable,
    ) {
        let last_accessed = {
            let last_accessed_location = self.alloc_scratch();
            unsafe { self.fetch_register_access(idx, last_accessed_location) }
        };
        let instruction_counter = self.instruction_counter();
        let elapsed_time = instruction_counter.clone() - last_accessed.clone();
        let new_accessed = {
            // Here, we write as if the register had been written *at the start of the next
            // instruction*. This ensures that we can't 'time travel' within this
            // instruction, and claim to read the value that we're about to write!
            instruction_counter + Self::constant(1)
            // A register should allow multiple accesses to the same register within the same instruction.
            // In order to allow this, we always increase the instruction counter by 1.
        };
        unsafe { self.push_register_access_if(idx, new_accessed.clone(), if_is_true) };
        self.add_lookup(Lookup::write_if(
            if_is_true.clone(),
            LookupTableIDs::RegisterLookup,
            vec![idx.clone(), last_accessed, old_value.clone()],
        ));
        self.add_lookup(Lookup::read_if(
            if_is_true.clone(),
            LookupTableIDs::RegisterLookup,
            vec![idx.clone(), new_accessed, new_value.clone()],
        ));
        self.range_check64(&elapsed_time);

        // Update instruction counter after accessing a register.
        self.increase_instruction_counter();
    }

    fn read_register(&mut self, idx: &Self::Variable) -> Self::Variable {
        let value = {
            let value_location = self.alloc_scratch();
            unsafe { self.fetch_register(idx, value_location) }
        };
        unsafe {
            self.access_register(idx, &value, &value);
        };
        value
    }

    /// Access the general purpose register with index `idx`, adding constraints asserting that the
    /// old value was `old_value` and that the new value will be `new_value`.
    ///
    /// # Safety
    ///
    /// Callers of this function must manually update the registers if required, this function will
    /// only update the access counter.
    unsafe fn access_register(
        &mut self,
        idx: &Self::Variable,
        old_value: &Self::Variable,
        new_value: &Self::Variable,
    ) {
        self.access_register_if(idx, old_value, new_value, &Self::constant(1))
    }

    fn write_register_if(
        &mut self,
        idx: &Self::Variable,
        new_value: Self::Variable,
        if_is_true: &Self::Variable,
    ) {
        let old_value = {
            let value_location = self.alloc_scratch();
            unsafe { self.fetch_register(idx, value_location) }
        };
        // Ensure that we only write 0 to the 0 register.
        let actual_new_value = {
            let idx_is_zero = self.is_zero(idx);
            let pos = self.alloc_scratch();
            self.copy(&((Self::constant(1) - idx_is_zero) * new_value), pos)
        };
        unsafe {
            self.access_register_if(idx, &old_value, &actual_new_value, if_is_true);
        };
        unsafe {
            self.push_register_if(idx, actual_new_value, if_is_true);
        };
    }

    fn write_register(&mut self, idx: &Self::Variable, new_value: Self::Variable) {
        self.write_register_if(idx, new_value, &Self::constant(1))
    }

    /// Fetch the memory value at address `addr` and store it in local position `output`.
    ///
    /// # Safety
    ///
    /// No lookups or other constraints are added as part of this operation. The caller must
    /// manually add the lookups for this memory operation.
    unsafe fn fetch_memory(
        &mut self,
        addr: &Self::Variable,
        output: Self::Position,
    ) -> Self::Variable;

    /// Set the memory value at address `addr` to `value`.
    ///
    /// # Safety
    ///
    /// No lookups or other constraints are added as part of this operation. The caller must
    /// manually add the lookups for this memory operation.
    unsafe fn push_memory(&mut self, addr: &Self::Variable, value: Self::Variable);

    /// Fetch the last 'access index' that the memory at address `addr` was written at, and store
    /// it in local position `output`.
    ///
    /// # Safety
    ///
    /// No lookups or other constraints are added as part of this operation. The caller must
    /// manually add the lookups for this memory operation.
    unsafe fn fetch_memory_access(
        &mut self,
        addr: &Self::Variable,
        output: Self::Position,
    ) -> Self::Variable;

    /// Set the last 'access index' for the memory at address `addr` to `value`.
    ///
    /// # Safety
    ///
    /// No lookups or other constraints are added as part of this operation. The caller must
    /// manually add the lookups for this memory operation.
    unsafe fn push_memory_access(&mut self, addr: &Self::Variable, value: Self::Variable);

    /// Access the memory address `addr`, adding constraints asserting that the old value was
    /// `old_value` and that the new value will be `new_value`.
    ///
    /// # Safety
    ///
    /// Callers of this function must manually update the memory if required, this function will
    /// only update the access counter.
    unsafe fn access_memory(
        &mut self,
        addr: &Self::Variable,
        old_value: &Self::Variable,
        new_value: &Self::Variable,
    ) {
        let last_accessed = {
            let last_accessed_location = self.alloc_scratch();
            unsafe { self.fetch_memory_access(addr, last_accessed_location) }
        };
        let instruction_counter = self.instruction_counter();
        let elapsed_time = instruction_counter.clone() - last_accessed.clone();
        let new_accessed = {
            // Here, we write as if the memory had been written *at the start of the next
            // instruction*. This ensures that we can't 'time travel' within this
            // instruction, and claim to read the value that we're about to write!
            instruction_counter + Self::constant(1)
        };
        unsafe { self.push_memory_access(addr, new_accessed.clone()) };
        self.add_lookup(Lookup::write_one(
            LookupTableIDs::MemoryLookup,
            vec![addr.clone(), last_accessed, old_value.clone()],
        ));
        self.add_lookup(Lookup::read_one(
            LookupTableIDs::MemoryLookup,
            vec![addr.clone(), new_accessed, new_value.clone()],
        ));
        self.range_check64(&elapsed_time);

        // Update instruction counter after accessing a memory address.
        self.increase_instruction_counter();
    }

    fn read_memory(&mut self, addr: &Self::Variable) -> Self::Variable {
        let value = {
            let value_location = self.alloc_scratch();
            unsafe { self.fetch_memory(addr, value_location) }
        };
        unsafe {
            self.access_memory(addr, &value, &value);
        };
        value
    }

    fn write_memory(&mut self, addr: &Self::Variable, new_value: Self::Variable) {
        let old_value = {
            let value_location = self.alloc_scratch();
            unsafe { self.fetch_memory(addr, value_location) }
        };
        unsafe {
            self.access_memory(addr, &old_value, &new_value);
        };
        unsafe {
            self.push_memory(addr, new_value);
        };
    }

    /// Adds a lookup to the RangeCheck16Lookup table
    fn lookup_16bits(&mut self, value: &Self::Variable) {
        self.add_lookup(Lookup::read_one(
            LookupTableIDs::RangeCheck16Lookup,
            vec![value.clone()],
        ));
    }

    /// Range checks with 2 lookups to the RangeCheck16Lookup table that a value
    /// is at most 2^`bits`-1  (bits <= 16).
    fn range_check16(&mut self, value: &Self::Variable, bits: u32) {
        assert!(bits <= 16);
        // 0 <= value < 2^bits
        // First, check lowerbound: 0 <= value < 2^16
        self.lookup_16bits(value);
        // Second, check upperbound: value + 2^16 - 2^bits < 2^16
        self.lookup_16bits(&(value.clone() + Self::constant(1 << 16) - Self::constant(1 << bits)));
    }

    /// Adds a lookup to the ByteLookup table
    fn lookup_8bits(&mut self, value: &Self::Variable) {
        self.add_lookup(Lookup::read_one(
            LookupTableIDs::ByteLookup,
            vec![value.clone()],
        ));
    }

    /// Range checks with 2 lookups to the ByteLookup table that a value
    /// is at most 2^`bits`-1  (bits <= 8).
    fn range_check8(&mut self, value: &Self::Variable, bits: u32) {
        assert!(bits <= 8);
        // 0 <= value < 2^bits
        // First, check lowerbound: 0 <= value < 2^8
        self.lookup_8bits(value);
        // Second, check upperbound: value + 2^8 - 2^bits < 2^8
        self.lookup_8bits(&(value.clone() + Self::constant(1 << 8) - Self::constant(1 << bits)));
    }

    /// Adds a lookup to the AtMost4Lookup table
    fn lookup_2bits(&mut self, value: &Self::Variable) {
        self.add_lookup(Lookup::read_one(
            LookupTableIDs::AtMost4Lookup,
            vec![value.clone()],
        ));
    }

    fn range_check64(&mut self, _value: &Self::Variable) {
        // TODO
    }

    fn set_instruction_pointer(&mut self, ip: Self::Variable) {
        let idx = Self::constant(REGISTER_CURRENT_IP as u32);
        let new_accessed = self.instruction_counter() + Self::constant(1);
        unsafe {
            self.push_register_access(&idx, new_accessed.clone());
        }
        unsafe {
            self.push_register(&idx, ip.clone());
        }
        self.add_lookup(Lookup::read_one(
            LookupTableIDs::RegisterLookup,
            vec![idx, new_accessed, ip],
        ));
    }

    fn get_instruction_pointer(&mut self) -> Self::Variable {
        let idx = Self::constant(REGISTER_CURRENT_IP as u32);
        let ip = {
            let value_location = self.alloc_scratch();
            unsafe { self.fetch_register(&idx, value_location) }
        };
        self.add_lookup(Lookup::write_one(
            LookupTableIDs::RegisterLookup,
            vec![idx, self.instruction_counter(), ip.clone()],
        ));
        ip
    }

    fn set_next_instruction_pointer(&mut self, ip: Self::Variable) {
        let idx = Self::constant(REGISTER_NEXT_IP as u32);
        let new_accessed = self.instruction_counter() + Self::constant(1);
        unsafe {
            self.push_register_access(&idx, new_accessed.clone());
        }
        unsafe {
            self.push_register(&idx, ip.clone());
        }
        self.add_lookup(Lookup::read_one(
            LookupTableIDs::RegisterLookup,
            vec![idx, new_accessed, ip],
        ));
    }

    fn get_next_instruction_pointer(&mut self) -> Self::Variable {
        let idx = Self::constant(REGISTER_NEXT_IP as u32);
        let ip = {
            let value_location = self.alloc_scratch();
            unsafe { self.fetch_register(&idx, value_location) }
        };
        self.add_lookup(Lookup::write_one(
            LookupTableIDs::RegisterLookup,
            vec![idx, self.instruction_counter(), ip.clone()],
        ));
        ip
    }

    fn constant(x: u32) -> Self::Variable;

    /// Extract the bits from the variable `x` between `highest_bit` and `lowest_bit`, and store
    /// the result in `position`.
    /// `lowest_bit` becomes the least-significant bit of the resulting value.
    ///
    /// # Safety
    ///
    /// There are no constraints on the returned value; callers must assert the relationship with
    /// the source variable `x` and that the returned value fits in `highest_bit - lowest_bit`
    /// bits.
    ///
    /// Do not call this function with highest_bit - lowest_bit >= 32.
    // TODO: embed the range check in the function when highest_bit - lowest_bit <= 16?
    unsafe fn bitmask(
        &mut self,
        x: &Self::Variable,
        highest_bit: u32,
        lowest_bit: u32,
        position: Self::Position,
    ) -> Self::Variable;

    /// Return the result of shifting `x` by `by`, storing the result in `position`.
    ///
    /// # Safety
    ///
    /// There are no constraints on the returned value; callers must assert the relationship with
    /// the source variable `x` and the shift amount `by`.
    unsafe fn shift_left(
        &mut self,
        x: &Self::Variable,
        by: &Self::Variable,
        position: Self::Position,
    ) -> Self::Variable;

    /// Return the result of shifting `x` by `by`, storing the result in `position`.
    ///
    /// # Safety
    ///
    /// There are no constraints on the returned value; callers must assert the relationship with
    /// the source variable `x` and the shift amount `by`.
    unsafe fn shift_right(
        &mut self,
        x: &Self::Variable,
        by: &Self::Variable,
        position: Self::Position,
    ) -> Self::Variable;

    /// Return the result of shifting `x` by `by`, storing the result in `position`.
    ///
    /// # Safety
    ///
    /// There are no constraints on the returned value; callers must assert the relationship with
    /// the source variable `x` and the shift amount `by`.
    unsafe fn shift_right_arithmetic(
        &mut self,
        x: &Self::Variable,
        by: &Self::Variable,
        position: Self::Position,
    ) -> Self::Variable;

    /// Returns 1 if `x` is 0, or 0 otherwise, storing the result in `position`.
    ///
    /// # Safety
    ///
    /// There are no constraints on the returned value; callers must assert the relationship with
    /// `x`.
    unsafe fn test_zero(&mut self, x: &Self::Variable, position: Self::Position) -> Self::Variable;

    /// Returns `x^(-1)`, or `0` if `x` is `0`, storing the result in `position`.
    ///
    /// # Safety
    ///
    /// There are no constraints on the returned value; callers must assert the relationship with
    /// `x`.
    ///
    /// The value returned may be a placeholder; callers should be careful not to depend directly
    /// on the value stored in the variable.
    unsafe fn inverse_or_zero(
        &mut self,
        x: &Self::Variable,
        position: Self::Position,
    ) -> Self::Variable;

    fn is_zero(&mut self, x: &Self::Variable) -> Self::Variable;

    /// Returns 1 if `x` is equal to `y`, or 0 otherwise, storing the result in `position`.
    fn equal(&mut self, x: &Self::Variable, y: &Self::Variable) -> Self::Variable;

    /// Returns 1 if `x < y` as unsigned integers, or 0 otherwise, storing the result in
    /// `position`.
    ///
    /// # Safety
    ///
    /// There are no constraints on the returned value; callers must assert that the value
    /// correctly represents the relationship between `x` and `y`
    unsafe fn test_less_than(
        &mut self,
        x: &Self::Variable,
        y: &Self::Variable,
        position: Self::Position,
    ) -> Self::Variable;

    /// Returns 1 if `x < y` as signed integers, or 0 otherwise, storing the result in `position`.
    ///
    /// # Safety
    ///
    /// There are no constraints on the returned value; callers must assert that the value
    /// correctly represents the relationship between `x` and `y`
    unsafe fn test_less_than_signed(
        &mut self,
        x: &Self::Variable,
        y: &Self::Variable,
        position: Self::Position,
    ) -> Self::Variable;

    /// Returns `x or y`, storing the result in `position`.
    ///
    /// # Safety
    ///
    /// There are no constraints on the returned value; callers must manually add constraints to
    /// ensure that it is correctly constructed.
    unsafe fn and_witness(
        &mut self,
        x: &Self::Variable,
        y: &Self::Variable,
        position: Self::Position,
    ) -> Self::Variable;

    /// Returns `x or y`, storing the result in `position`.
    ///
    /// # Safety
    ///
    /// There are no constraints on the returned value; callers must manually add constraints to
    /// ensure that it is correctly constructed.
    unsafe fn or_witness(
        &mut self,
        x: &Self::Variable,
        y: &Self::Variable,
        position: Self::Position,
    ) -> Self::Variable;

    /// Returns `x nor y`, storing the result in `position`.
    ///
    /// # Safety
    ///
    /// There are no constraints on the returned value; callers must manually add constraints to
    /// ensure that it is correctly constructed.
    unsafe fn nor_witness(
        &mut self,
        x: &Self::Variable,
        y: &Self::Variable,
        position: Self::Position,
    ) -> Self::Variable;

    /// Returns `x xor y`, storing the result in `position`.
    ///
    /// # Safety
    ///
    /// There are no constraints on the returned value; callers must manually add constraints to
    /// ensure that it is correctly constructed.
    unsafe fn xor_witness(
        &mut self,
        x: &Self::Variable,
        y: &Self::Variable,
        position: Self::Position,
    ) -> Self::Variable;

    /// Returns `x + y` and the overflow bit, storing the results in `position_out` and
    /// `position_overflow` respectively.
    ///
    /// # Safety
    ///
    /// There are no constraints on the returned values; callers must manually add constraints to
    /// ensure that they are correctly constructed.
    unsafe fn add_witness(
        &mut self,
        y: &Self::Variable,
        x: &Self::Variable,
        out_position: Self::Position,
        overflow_position: Self::Position,
    ) -> (Self::Variable, Self::Variable);

    /// Returns `x + y` and the underflow bit, storing the results in `position_out` and
    /// `position_underflow` respectively.
    ///
    /// # Safety
    ///
    /// There are no constraints on the returned values; callers must manually add constraints to
    /// ensure that they are correctly constructed.
    unsafe fn sub_witness(
        &mut self,
        y: &Self::Variable,
        x: &Self::Variable,
        out_position: Self::Position,
        underflow_position: Self::Position,
    ) -> (Self::Variable, Self::Variable);

    /// Returns `x * y`, where `x` and `y` are treated as integers, storing the result in `position`.
    ///
    /// # Safety
    ///
    /// There are no constraints on the returned value; callers must manually add constraints to
    /// ensure that it is correctly constructed.
    unsafe fn mul_signed_witness(
        &mut self,
        x: &Self::Variable,
        y: &Self::Variable,
        position: Self::Position,
    ) -> Self::Variable;

    /// Returns `((x * y) >> 32`, storing the results in `position`.
    ///
    /// # Safety
    ///
    /// There are no constraints on the returned values; callers must manually add constraints to
    /// ensure that the pair of returned values correspond to the given values `x` and `y`, and
    /// that they fall within the desired range.
    unsafe fn mul_hi_signed(
        &mut self,
        x: &Self::Variable,
        y: &Self::Variable,
        position: Self::Position,
    ) -> Self::Variable;

    /// Returns `((x * y) >> 32, (x * y) & ((1 << 32) - 1))`, storing the results in `position_hi`
    /// and `position_lo` respectively.
    ///
    /// # Safety
    ///
    /// There are no constraints on the returned values; callers must manually add constraints to
    /// ensure that the pair of returned values correspond to the given values `x` and `y`, and
    /// that they fall within the desired range.
    unsafe fn mul_hi_lo_signed(
        &mut self,
        x: &Self::Variable,
        y: &Self::Variable,
        position_hi: Self::Position,
        position_lo: Self::Position,
    ) -> (Self::Variable, Self::Variable);

    /// Returns `((x * y) >> 32, (x * y) & ((1 << 32) - 1))`, storing the results in `position_hi`
    /// and `position_lo` respectively.
    ///
    /// # Safety
    ///
    /// There are no constraints on the returned values; callers must manually add constraints to
    /// ensure that the pair of returned values correspond to the given values `x` and `y`, and
    /// that they fall within the desired range.
    unsafe fn mul_hi_lo(
        &mut self,
        x: &Self::Variable,
        y: &Self::Variable,
        position_hi: Self::Position,
        position_lo: Self::Position,
    ) -> (Self::Variable, Self::Variable);

    /// Returns `(x / y, x % y)`, storing the results in `position_quotient` and
    /// `position_remainder` respectively.
    ///
    /// # Safety
    ///
    /// There are no constraints on the returned values; callers must manually add constraints to
    /// ensure that the pair of returned values correspond to the given values `x` and `y`, and
    /// that they fall within the desired range.
    unsafe fn divmod_signed(
        &mut self,
        x: &Self::Variable,
        y: &Self::Variable,
        position_quotient: Self::Position,
        position_remainder: Self::Position,
    ) -> (Self::Variable, Self::Variable);

    /// Returns `(x / y, x % y)`, storing the results in `position_quotient` and
    /// `position_remainder` respectively.
    ///
    /// # Safety
    ///
    /// There are no constraints on the returned values; callers must manually add constraints to
    /// ensure that the pair of returned values correspond to the given values `x` and `y`, and
    /// that they fall within the desired range.
    unsafe fn divmod(
        &mut self,
        x: &Self::Variable,
        y: &Self::Variable,
        position_quotient: Self::Position,
        position_remainder: Self::Position,
    ) -> (Self::Variable, Self::Variable);

    /// Returns the number of leading 0s in `x`, storing the result in `position`.
    ///
    /// # Safety
    ///
    /// There are no constraints on the returned value; callers must manually add constraints to
    /// ensure that it is correctly constructed.
    unsafe fn count_leading_zeros(
        &mut self,
        x: &Self::Variable,
        position: Self::Position,
    ) -> Self::Variable;

    /// Returns the number of leading 1s in `x`, storing the result in `position`.
    ///
    /// # Safety
    ///
    /// There are no constraints on the returned value; callers must manually add constraints to
    /// ensure that it is correctly constructed.
    unsafe fn count_leading_ones(
        &mut self,
        x: &Self::Variable,
        position: Self::Position,
    ) -> Self::Variable;

    fn copy(&mut self, x: &Self::Variable, position: Self::Position) -> Self::Variable;

    /// Increases the heap pointer by `by_amount` if `if_is_true` is `1`, and returns the previous
    /// value of the heap pointer.
    fn increase_heap_pointer(
        &mut self,
        by_amount: &Self::Variable,
        if_is_true: &Self::Variable,
    ) -> Self::Variable {
        let idx = Self::constant(REGISTER_HEAP_POINTER as u32);
        let old_ptr = {
            let value_location = self.alloc_scratch();
            unsafe { self.fetch_register(&idx, value_location) }
        };
        let new_ptr = old_ptr.clone() + by_amount.clone();
        unsafe {
            self.access_register_if(&idx, &old_ptr, &new_ptr, if_is_true);
        };
        unsafe {
            self.push_register_if(&idx, new_ptr, if_is_true);
        };
        old_ptr
    }

    fn set_halted(&mut self, flag: Self::Variable);

    /// Given a variable `x`, this function extends it to a signed integer of
    /// `bitlength` bits.
    fn sign_extend(&mut self, x: &Self::Variable, bitlength: u32) -> Self::Variable {
        // FIXME: Constrain `high_bit`
        let high_bit = {
            let pos = self.alloc_scratch();
            unsafe { self.bitmask(x, bitlength, bitlength - 1, pos) }
        };
        high_bit * Self::constant(((1 << (32 - bitlength)) - 1) << bitlength) + x.clone()
    }

    fn report_exit(&mut self, exit_code: &Self::Variable);

    fn reset(&mut self);
}

pub fn interpret_instruction<Env: InterpreterEnv>(env: &mut Env, instr: Instruction) {
    env.activate_selector(instr);
    match instr {
        Instruction::RType(rtype) => interpret_rtype(env, rtype),
        Instruction::IType(itype) => interpret_itype(env, itype),
        Instruction::SType(stype) => interpret_stype(env, stype),
        Instruction::SBType(sbtype) => interpret_sbtype(env, sbtype),
        Instruction::UType(utype) => interpret_utype(env, utype),
        Instruction::UJType(ujtype) => interpret_ujtype(env, ujtype),
        Instruction::SyscallType(syscall) => interpret_syscall(env, syscall),
        Instruction::MType(mtype) => interpret_mtype(env, mtype),
    }
}

/// Interpret an R-type instruction.
/// The encoding of an R-type instruction is as follows:
/// ```text
/// | 31               25 | 24      20 | 19     15 | 14        12 | 11    7 | 6      0 |
/// | funct5 & funct 2    |     rs2    |    rs1    |    funct3    |    rd   |  opcode  |
/// ```
/// Following the documentation found
/// [here](https://www.cs.cornell.edu/courses/cs3410/2024fa/assignments/cpusim/riscv-instructions.pdf)
pub fn interpret_rtype<Env: InterpreterEnv>(env: &mut Env, instr: RInstruction) {
    let instruction_pointer = env.get_instruction_pointer();
    let next_instruction_pointer = env.get_next_instruction_pointer();

    let instruction = {
        let v0 = env.read_memory(&instruction_pointer);
        let v1 = env.read_memory(&(instruction_pointer.clone() + Env::constant(1)));
        let v2 = env.read_memory(&(instruction_pointer.clone() + Env::constant(2)));
        let v3 = env.read_memory(&(instruction_pointer.clone() + Env::constant(3)));
        (v3 * Env::constant(1 << 24))
            + (v2 * Env::constant(1 << 16))
            + (v1 * Env::constant(1 << 8))
            + v0
    };

    // FIXME: constrain the opcode to match the instruction given as a parameter
    let opcode = {
        let pos = env.alloc_scratch();
        unsafe { env.bitmask(&instruction, 7, 0, pos) }
    };
    env.range_check8(&opcode, 7);

    let rd = {
        let pos = env.alloc_scratch();
        unsafe { env.bitmask(&instruction, 12, 7, pos) }
    };
    env.range_check8(&rd, 5);

    let funct3 = {
        let pos = env.alloc_scratch();
        unsafe { env.bitmask(&instruction, 15, 12, pos) }
    };
    env.range_check8(&funct3, 3);

    let rs1 = {
        let pos = env.alloc_scratch();
        unsafe { env.bitmask(&instruction, 20, 15, pos) }
    };
    env.range_check8(&rs1, 5);

    let rs2 = {
        let pos = env.alloc_scratch();
        unsafe { env.bitmask(&instruction, 25, 20, pos) }
    };
    env.range_check8(&rs2, 5);

    let funct2 = {
        let pos = env.alloc_scratch();
        unsafe { env.bitmask(&instruction, 27, 25, pos) }
    };
    env.range_check8(&funct2, 2);

    let funct5 = {
        let pos = env.alloc_scratch();
        unsafe { env.bitmask(&instruction, 32, 27, pos) }
    };
    env.range_check8(&funct5, 5);

    // Check correctness of decomposition
    env.add_constraint(
        instruction
    - (opcode.clone() * Env::constant(1 << 0))    // opcode at bits 0-6
    - (rd.clone() * Env::constant(1 << 7))        // rd at bits 7-11
    - (funct3.clone() * Env::constant(1 << 12))   // funct3 at bits 12-14
    - (rs1.clone() * Env::constant(1 << 15))      // rs1 at bits 15-19
    - (rs2.clone() * Env::constant(1 << 20))      // rs2 at bits 20-24
    - (funct2.clone() * Env::constant(1 << 25))   // funct2 at bits 25-26
    - (funct5.clone() * Env::constant(1 << 27)), // funct5 at bits 27-31
    );

    match instr {
        RInstruction::Add => {
            // add: x[rd] = x[rs1] + x[rs2]
            let local_rs1 = env.read_register(&rs1);
            let local_rs2 = env.read_register(&rs2);
            let overflow_scratch = env.alloc_scratch();
            let rd_scratch = env.alloc_scratch();
            let local_rd = unsafe {
                let (local_rd, _overflow) =
                    env.add_witness(&local_rs1, &local_rs2, rd_scratch, overflow_scratch);
                local_rd
            };
            env.write_register(&rd, local_rd);

            env.set_instruction_pointer(next_instruction_pointer.clone());
            env.set_next_instruction_pointer(next_instruction_pointer + Env::constant(4u32));
        }
        RInstruction::Sub => {
            /* sub: x[rd] = x[rs1] - x[rs2] */
            let local_rs1 = env.read_register(&rs1);
            let local_rs2 = env.read_register(&rs2);
            let underflow_scratch = env.alloc_scratch();
            let rd_scratch = env.alloc_scratch();
            let local_rd = unsafe {
                let (local_rd, _underflow) =
                    env.sub_witness(&local_rs1, &local_rs2, rd_scratch, underflow_scratch);
                local_rd
            };
            env.write_register(&rd, local_rd);

            env.set_instruction_pointer(next_instruction_pointer.clone());
            env.set_next_instruction_pointer(next_instruction_pointer + Env::constant(4u32));
        }
        RInstruction::ShiftLeftLogical => {
            /* sll: x[rd] = x[rs1] << x[rs2] */
            let local_rs1 = env.read_register(&rs1);
            let local_rs2 = env.read_register(&rs2);
            let local_rd = unsafe {
                let rd_scratch = env.alloc_scratch();
                env.shift_left(&local_rs1, &local_rs2, rd_scratch)
            };
            env.write_register(&rd, local_rd);

            env.set_instruction_pointer(next_instruction_pointer.clone());
            env.set_next_instruction_pointer(next_instruction_pointer + Env::constant(4u32));
        }
        RInstruction::SetLessThan => {
            /* slt: x[rd] = (x[rs1] < x[rs2]) ? 1 : 0 */
            let local_rs1 = env.read_register(&rs1);
            let local_rs2 = env.read_register(&rs2);
            let local_rd = unsafe {
                let rd_scratch = env.alloc_scratch();
                env.test_less_than_signed(&local_rs1, &local_rs2, rd_scratch)
            };
            env.write_register(&rd, local_rd);

            env.set_instruction_pointer(next_instruction_pointer.clone());
            env.set_next_instruction_pointer(next_instruction_pointer + Env::constant(4u32));
        }
        RInstruction::SetLessThanUnsigned => {
            /* sltu: x[rd] = (x[rs1] < (u)x[rs2]) ? 1 : 0 */
            let local_rs1 = env.read_register(&rs1);
            let local_rs2 = env.read_register(&rs2);
            let local_rd = unsafe {
                let pos = env.alloc_scratch();
                env.test_less_than(&local_rs1, &local_rs2, pos)
            };
            env.write_register(&rd, local_rd);

            env.set_instruction_pointer(next_instruction_pointer.clone());
            env.set_next_instruction_pointer(next_instruction_pointer + Env::constant(4u32));
        }
        RInstruction::Xor => {
            /* xor: x[rd] = x[rs1] ^ x[rs2] */
            let local_rs1 = env.read_register(&rs1);
            let local_rs2 = env.read_register(&rs2);
            let local_rd = unsafe {
                let pos = env.alloc_scratch();
                env.xor_witness(&local_rs1, &local_rs2, pos)
            };
            env.write_register(&rd, local_rd);

            env.set_instruction_pointer(next_instruction_pointer.clone());
            env.set_next_instruction_pointer(next_instruction_pointer + Env::constant(4u32));
        }
        RInstruction::ShiftRightLogical => {
            /* srl: x[rd] = x[rs1] >> x[rs2] */
            let local_rs1 = env.read_register(&rs1);
            let local_rs2 = env.read_register(&rs2);
            let local_rd = unsafe {
                let pos = env.alloc_scratch();
                env.shift_right(&local_rs1, &local_rs2, pos)
            };
            env.write_register(&rd, local_rd);

            env.set_instruction_pointer(next_instruction_pointer.clone());
            env.set_next_instruction_pointer(next_instruction_pointer + Env::constant(4u32));
        }
        RInstruction::ShiftRightArithmetic => {
            /* sra: x[rd] = x[rs1] >> x[rs2] */
            let local_rs1 = env.read_register(&rs1);
            let local_rs2 = env.read_register(&rs2);
            let local_rd = unsafe {
                let pos = env.alloc_scratch();
                env.shift_right_arithmetic(&local_rs1, &local_rs2, pos)
            };
            env.write_register(&rd, local_rd);

            env.set_instruction_pointer(next_instruction_pointer.clone());
            env.set_next_instruction_pointer(next_instruction_pointer + Env::constant(4u32));
        }
        RInstruction::Or => {
            /* or: x[rd] = x[rs1] | x[rs2] */
            let local_rs1 = env.read_register(&rs1);
            let local_rs2 = env.read_register(&rs2);
            let local_rd = unsafe {
                let pos = env.alloc_scratch();
                env.or_witness(&local_rs1, &local_rs2, pos)
            };
            env.write_register(&rd, local_rd);

            env.set_instruction_pointer(next_instruction_pointer.clone());
            env.set_next_instruction_pointer(next_instruction_pointer + Env::constant(4u32));
        }
        RInstruction::And => {
            /* and: x[rd] = x[rs1] & x[rs2] */
            let local_rs1 = env.read_register(&rs1);
            let local_rs2 = env.read_register(&rs2);
            let local_rd = unsafe {
                let pos = env.alloc_scratch();
                env.and_witness(&local_rs1, &local_rs2, pos)
            };
            env.write_register(&rd, local_rd);

            env.set_instruction_pointer(next_instruction_pointer.clone());
            env.set_next_instruction_pointer(next_instruction_pointer + Env::constant(4u32));
        }
        RInstruction::Fence => {
            unimplemented!("Fence")
        }
        RInstruction::FenceI => {
            unimplemented!("FenceI")
        }
    };
}

/// Interpret an I-type instruction.
/// The encoding of an I-type instruction is as follows:
/// ```text
/// | 31     20 | 19     15 | 14    12 | 11    7 | 6      0 |
/// | immediate |    rs1    |  funct3  |    rd   |  opcode  |
/// ```
/// Following the documentation found
/// [here](https://www.cs.cornell.edu/courses/cs3410/2024fa/assignments/cpusim/riscv-instructions.pdf)
pub fn interpret_itype<Env: InterpreterEnv>(env: &mut Env, instr: IInstruction) {
    let instruction_pointer = env.get_instruction_pointer();
    let next_instruction_pointer = env.get_next_instruction_pointer();

    let instruction = {
        let v0 = env.read_memory(&instruction_pointer);
        let v1 = env.read_memory(&(instruction_pointer.clone() + Env::constant(1)));
        let v2 = env.read_memory(&(instruction_pointer.clone() + Env::constant(2)));
        let v3 = env.read_memory(&(instruction_pointer.clone() + Env::constant(3)));
        (v3 * Env::constant(1 << 24))
            + (v2 * Env::constant(1 << 16))
            + (v1 * Env::constant(1 << 8))
            + v0
    };

    let opcode = {
        let pos = env.alloc_scratch();
        unsafe { env.bitmask(&instruction, 7, 0, pos) }
    };
    env.range_check8(&opcode, 7);

    let rd = {
        let pos = env.alloc_scratch();
        unsafe { env.bitmask(&instruction, 12, 7, pos) }
    };
    env.range_check8(&rd, 5);

    let funct3 = {
        let pos = env.alloc_scratch();
        unsafe { env.bitmask(&instruction, 15, 12, pos) }
    };
    env.range_check8(&funct3, 3);

    let rs1 = {
        let pos = env.alloc_scratch();
        unsafe { env.bitmask(&instruction, 20, 15, pos) }
    };
    env.range_check8(&rs1, 5);

    let imm = {
        let pos = env.alloc_scratch();
        unsafe { env.bitmask(&instruction, 32, 20, pos) }
    };

    env.range_check16(&imm, 12);

    let shamt = {
        let pos = env.alloc_scratch();
        unsafe { env.bitmask(&imm, 5, 0, pos) }
    };
    env.range_check8(&shamt, 5);

    let imm_header = {
        let pos = env.alloc_scratch();
        unsafe { env.bitmask(&imm, 12, 5, pos) }
    };
    env.range_check8(&imm_header, 7);

    // check the correctness of the immediate and shamt
    env.add_constraint(imm.clone() - (imm_header.clone() * Env::constant(1 << 5)) - shamt.clone());

    // check correctness of decomposition
    env.add_constraint(
        instruction
            - (opcode.clone() * Env::constant(1 << 0))    // opcode at bits 0-6
            - (rd.clone() * Env::constant(1 << 7))        // rd at bits 7-11
            - (funct3.clone() * Env::constant(1 << 12))   // funct3 at bits 12-14
            - (rs1.clone() * Env::constant(1 << 15))      // rs1 at bits 15-19
            - (imm.clone() * Env::constant(1 << 20)), // imm at bits 20-32
    );

    match instr {
        IInstruction::LoadByte => {
            // lb:  x[rd] = sext(M[x[rs1] + sext(offset)][7:0])
            let local_rs1 = env.read_register(&rs1);
            let local_imm = env.sign_extend(&imm, 12);
            let address = {
                let address_scratch = env.alloc_scratch();
                let overflow_scratch = env.alloc_scratch();
                let (address, _overflow) = unsafe {
                    env.add_witness(&local_rs1, &local_imm, address_scratch, overflow_scratch)
                };
                address
            };
            // Add a range check here for address
            let value = env.read_memory(&address);
            let value = env.sign_extend(&value, 8);
            env.write_register(&rd, value);
            env.set_instruction_pointer(next_instruction_pointer.clone());
            env.set_next_instruction_pointer(next_instruction_pointer + Env::constant(4u32));
        }
        IInstruction::LoadHalf => {
            // lh:  x[rd] = sext(M[x[rs1] + sext(offset)][15:0])
            let local_rs1 = env.read_register(&rs1);
            let local_imm = env.sign_extend(&imm, 12);
            let address = {
                let address_scratch = env.alloc_scratch();
                let overflow_scratch = env.alloc_scratch();
                let (address, _overflow) = unsafe {
                    env.add_witness(&local_rs1, &local_imm, address_scratch, overflow_scratch)
                };
                address
            };
            // Add a range check here for address
            let v0 = env.read_memory(&address);
            let v1 = env.read_memory(&(address.clone() + Env::constant(1)));
            let value = (v0 * Env::constant(1 << 8)) + v1;
            let value = env.sign_extend(&value, 16);
            env.write_register(&rd, value);
            env.set_instruction_pointer(next_instruction_pointer.clone());
            env.set_next_instruction_pointer(next_instruction_pointer + Env::constant(4u32));
        }
        IInstruction::LoadWord => {
            // lw:  x[rd] = sext(M[x[rs1] + sext(offset)][31:0])
            let base = env.read_register(&rs1);
            let offset = env.sign_extend(&imm, 12);
            let address = {
                let address_scratch = env.alloc_scratch();
                let overflow_scratch = env.alloc_scratch();
                let (address, _overflow) =
                    unsafe { env.add_witness(&base, &offset, address_scratch, overflow_scratch) };
                address
            };
            // Add a range check here for address
            let v0 = env.read_memory(&address);
            let v1 = env.read_memory(&(address.clone() + Env::constant(1)));
            let v2 = env.read_memory(&(address.clone() + Env::constant(2)));
            let v3 = env.read_memory(&(address.clone() + Env::constant(3)));
            let value = (v0 * Env::constant(1 << 24))
                + (v1 * Env::constant(1 << 16))
                + (v2 * Env::constant(1 << 8))
                + v3;
            let value = env.sign_extend(&value, 32);
            env.write_register(&rd, value);
            env.set_instruction_pointer(next_instruction_pointer.clone());
            env.set_next_instruction_pointer(next_instruction_pointer + Env::constant(4u32));
        }
        IInstruction::LoadByteUnsigned => {
            //lbu: x[rd] = M[x[rs1] + sext(offset)][7:0]
            let local_rs1 = env.read_register(&rs1);
            let local_imm = env.sign_extend(&imm, 12);
            let address = {
                let address_scratch = env.alloc_scratch();
                let overflow_scratch = env.alloc_scratch();
                let (address, _overflow) = unsafe {
                    env.add_witness(&local_rs1, &local_imm, address_scratch, overflow_scratch)
                };
                address
            };
            // lhu: Add a range check here for address
            let value = env.read_memory(&address);
            env.write_register(&rd, value);
            env.set_instruction_pointer(next_instruction_pointer.clone());
            env.set_next_instruction_pointer(next_instruction_pointer + Env::constant(4u32));
        }
        IInstruction::LoadHalfUnsigned => {
            // lhu: x[rd] = M[x[rs1] + sext(offset)][15:0]
            let local_rs1 = env.read_register(&rs1);
            let local_imm = env.sign_extend(&imm, 12);
            let address = {
                let address_scratch = env.alloc_scratch();
                let overflow_scratch = env.alloc_scratch();
                let (address, _overflow) = unsafe {
                    env.add_witness(&local_rs1, &local_imm, address_scratch, overflow_scratch)
                };
                address
            };
            // Add a range check here for address
            let v0 = env.read_memory(&address);
            let v1 = env.read_memory(&(address.clone() + Env::constant(1)));
            let value = (v0 * Env::constant(1 << 8)) + v1;
            env.write_register(&rd, value);
            env.set_instruction_pointer(next_instruction_pointer.clone());
            env.set_next_instruction_pointer(next_instruction_pointer + Env::constant(4u32));
        }
        IInstruction::ShiftLeftLogicalImmediate => {
            // slli: x[rd] = x[rs1] << shamt
            let local_rs1 = env.read_register(&rs1);

            let local_rd = {
                let pos = env.alloc_scratch();
                unsafe { env.shift_left(&local_rs1, &shamt.clone(), pos) }
            };

            env.write_register(&rd, local_rd);
            env.set_instruction_pointer(next_instruction_pointer.clone());
            env.set_next_instruction_pointer(next_instruction_pointer + Env::constant(4u32));
        }
        IInstruction::ShiftRightLogicalImmediate => {
            // srli: x[rd] = x[rs1] >> shamt
            let local_rs1 = env.read_register(&rs1);
<<<<<<< HEAD
            let rd_scratch = env.alloc_scratch();
            let local_rd = unsafe { env.shift_right(&local_rs1, &shamt.clone(), rd_scratch) };
=======
            let local_rd = {
                let pos = env.alloc_scratch();
                unsafe { env.shift_right(&local_rs1, &shamt, pos) }
            };
>>>>>>> 26f96e5a
            env.write_register(&rd, local_rd);
            env.set_instruction_pointer(next_instruction_pointer.clone());
            env.set_next_instruction_pointer(next_instruction_pointer + Env::constant(4u32));
        }
        IInstruction::ShiftRightArithmeticImmediate => {
            // srai: x[rd] = x[rs1] >> shamt
            let local_rs1 = env.read_register(&rs1);
            let shamt = {
                let pos = env.alloc_scratch();
                unsafe { env.bitmask(&imm, 5, 0, pos) }
            };
            // parse shamt from imm as 20-24 of instruction and 0-4 wrt to imm
            // sign extend shamt for arithmetic shift
            let shamt = env.sign_extend(&shamt, 4);

            let local_rd = {
                let pos = env.alloc_scratch();
                unsafe { env.shift_right_arithmetic(&local_rs1, &shamt, pos) }
            };
            env.write_register(&rd, local_rd);
            env.set_instruction_pointer(next_instruction_pointer.clone());
            env.set_next_instruction_pointer(next_instruction_pointer + Env::constant(4u32));
        }
        IInstruction::SetLessThanImmediate => {
            unimplemented!("SetLessThanImmediate")
        }
        IInstruction::SetLessThanImmediateUnsigned => {
            unimplemented!("SetLessThanImmediateUnsigned")
        }
        IInstruction::AddImmediate => {
            // addi: x[rd] = x[rs1] + sext(immediate)
            let local_rs1 = env.read_register(&(rs1.clone()));
            let local_imm = env.sign_extend(&imm, 12);
            let overflow_scratch = env.alloc_scratch();
            let rd_scratch = env.alloc_scratch();
            let local_rd = unsafe {
                let (local_rd, _overflow) =
                    env.add_witness(&local_rs1, &local_imm, rd_scratch, overflow_scratch);
                local_rd
            };
            env.write_register(&rd, local_rd);
            env.set_instruction_pointer(next_instruction_pointer.clone());
            env.set_next_instruction_pointer(next_instruction_pointer + Env::constant(4u32));
        }
        IInstruction::XorImmediate => {
            // xori: x[rd] = x[rs1] ^ sext(immediate)
            let local_rs1 = env.read_register(&rs1);
            let local_imm = env.sign_extend(&imm, 12);
            let rd_scratch = env.alloc_scratch();
            let local_rd = unsafe { env.xor_witness(&local_rs1, &local_imm, rd_scratch) };
            env.write_register(&rd, local_rd);
            env.set_instruction_pointer(next_instruction_pointer.clone());
            env.set_next_instruction_pointer(next_instruction_pointer + Env::constant(4u32));
        }
        IInstruction::OrImmediate => {
            // ori: x[rd] = x[rs1] | sext(immediate)
            let local_rs1 = env.read_register(&rs1);
            let local_imm = env.sign_extend(&imm, 12);
            let rd_scratch = env.alloc_scratch();
            let local_rd = unsafe { env.or_witness(&local_rs1, &local_imm, rd_scratch) };
            env.write_register(&rd, local_rd);
            env.set_instruction_pointer(next_instruction_pointer.clone());
            env.set_next_instruction_pointer(next_instruction_pointer + Env::constant(4u32));
        }
        IInstruction::AndImmediate => {
            // andi: x[rd] = x[rs1] & sext(immediate)
            let local_rs1 = env.read_register(&rs1);
            let local_imm = env.sign_extend(&imm, 12);
            let rd_scratch = env.alloc_scratch();
            let local_rd = unsafe { env.and_witness(&local_rs1, &local_imm, rd_scratch) };
            env.write_register(&rd, local_rd);
            env.set_instruction_pointer(next_instruction_pointer.clone());
            env.set_next_instruction_pointer(next_instruction_pointer + Env::constant(4u32));
        }
        IInstruction::JumpAndLinkRegister => {
            let addr = env.read_register(&rs1);
            // jalr:
            //  t  = pc+4;
            //  pc = (x[rs1] + sext(offset)) & ∼1; <- NOT NOW
            //  pc = (x[rs1] + sext(offset)); <- PLEASE FIXME
            //  x[rd] = t
            let offset = env.sign_extend(&imm, 12);
            let new_addr = {
                let res_scratch = env.alloc_scratch();
                let overflow_scratch = env.alloc_scratch();
                let (res, _overflow) =
                    unsafe { env.add_witness(&addr, &offset, res_scratch, overflow_scratch) };
                res
            };
            env.write_register(&rd, next_instruction_pointer.clone());
            env.set_instruction_pointer(new_addr.clone());
            env.set_next_instruction_pointer(new_addr.clone() + Env::constant(4u32));
        }
    };
}

/// Interpret an S-type instruction.
/// The encoding of an S-type instruction is as follows:
/// ```text
/// | 31     25 | 24      20 | 19     15 | 14        12 | 11    7 | 6      0 |
/// | immediate |     rs2    |    rs1    |    funct3    |    imm  |  opcode  |
/// ```
/// Following the documentation found
/// [here](https://www.cs.cornell.edu/courses/cs3410/2024fa/assignments/cpusim/riscv-instructions.pdf)
pub fn interpret_stype<Env: InterpreterEnv>(env: &mut Env, instr: SInstruction) {
    let instruction_pointer = env.get_instruction_pointer();
    let _next_instruction_pointer = env.get_next_instruction_pointer();

    let instruction = {
        let v0 = env.read_memory(&instruction_pointer);
        let v1 = env.read_memory(&(instruction_pointer.clone() + Env::constant(1)));
        let v2 = env.read_memory(&(instruction_pointer.clone() + Env::constant(2)));
        let v3 = env.read_memory(&(instruction_pointer.clone() + Env::constant(3)));
        (v3 * Env::constant(1 << 24))
            + (v2 * Env::constant(1 << 16))
            + (v1 * Env::constant(1 << 8))
            + v0
    };

    let opcode = {
        let pos = env.alloc_scratch();
        unsafe { env.bitmask(&instruction, 7, 0, pos) }
    };
    env.range_check8(&opcode, 7);

    let imm1 = {
        let pos = env.alloc_scratch();
        unsafe { env.bitmask(&instruction, 12, 7, pos) }
    };
    env.range_check8(&imm1, 5);

    let funct3 = {
        let pos = env.alloc_scratch();
        unsafe { env.bitmask(&instruction, 15, 12, pos) }
    };
    env.range_check8(&funct3, 3);

    let rs1 = {
        let pos = env.alloc_scratch();
        unsafe { env.bitmask(&instruction, 20, 15, pos) }
    };
    env.range_check8(&rs1, 5);

    let rs2 = {
        let pos = env.alloc_scratch();
        unsafe { env.bitmask(&instruction, 25, 20, pos) }
    };
    env.range_check8(&rs2, 5);

    let imm2 = {
        let pos = env.alloc_scratch();
        unsafe { env.bitmask(&instruction, 32, 25, pos) }
    };
    env.range_check16(&imm2, 12);

    match instr {
        SInstruction::StoreByte => {
            unimplemented!("StoreByte")
        }
        SInstruction::StoreHalf => {
            unimplemented!("StoreHalf")
        }
        SInstruction::StoreWord => {
            unimplemented!("StoreWord")
        }
    };
}

/// Interpret an SB-type instruction.
/// The encoding of an SB-type instruction is as follows:
/// ```text
/// | 31     25 | 24     20 | 19     15 | 14        12 | 11      7 | 6      0 |
/// |   imm2    |    rs2    |    rs1    |    funct3    |    imm1   |  opcode  |
/// ```
/// Following the documentation found
/// [here](https://www.cs.cornell.edu/courses/cs3410/2024fa/assignments/cpusim/riscv-instructions.pdf)
pub fn interpret_sbtype<Env: InterpreterEnv>(env: &mut Env, instr: SBInstruction) {
    let instruction_pointer = env.get_instruction_pointer();
    let _next_instruction_pointer = env.get_next_instruction_pointer();

    let instruction = {
        let v0 = env.read_memory(&instruction_pointer);
        let v1 = env.read_memory(&(instruction_pointer.clone() + Env::constant(1)));
        let v2 = env.read_memory(&(instruction_pointer.clone() + Env::constant(2)));
        let v3 = env.read_memory(&(instruction_pointer.clone() + Env::constant(3)));
        (v3 * Env::constant(1 << 24))
            + (v2 * Env::constant(1 << 16))
            + (v1 * Env::constant(1 << 8))
            + v0
    };

    let opcode = {
        let pos = env.alloc_scratch();
        unsafe { env.bitmask(&instruction, 7, 0, pos) }
    };
    env.range_check8(&opcode, 7);

    // FIXME: trickier
    let imm1 = {
        let pos = env.alloc_scratch();
        unsafe { env.bitmask(&instruction, 12, 7, pos) }
    };
    env.range_check8(&imm1, 5);

    let funct3 = {
        let pos = env.alloc_scratch();
        unsafe { env.bitmask(&instruction, 15, 12, pos) }
    };
    env.range_check8(&funct3, 3);

    let rs1 = {
        let pos = env.alloc_scratch();
        unsafe { env.bitmask(&instruction, 20, 15, pos) }
    };
    env.range_check8(&rs1, 5);

    let rs2 = {
        let pos = env.alloc_scratch();
        unsafe { env.bitmask(&instruction, 25, 20, pos) }
    };
    env.range_check8(&rs2, 5);

    // FIXME: trickier
    let imm2 = {
        let pos = env.alloc_scratch();
        unsafe { env.bitmask(&instruction, 32, 25, pos) }
    };
    env.range_check16(&imm2, 12);

    // FIXME: check correctness of decomposition

    match instr {
        SBInstruction::BranchEq => {
            unimplemented!("BranchEq")
        }
        SBInstruction::BranchNeq => {
            unimplemented!("BranchNeq")
        }
        SBInstruction::BranchLessThan => {
            unimplemented!("BranchLessThan")
        }
        SBInstruction::BranchGreaterThanEqual => {
            unimplemented!("BranchGreaterThanEqual")
        }
        SBInstruction::BranchLessThanUnsigned => {
            unimplemented!("BranchLessThanUnsigned")
        }
        SBInstruction::BranchGreaterThanEqualUnsigned => {
            unimplemented!("BranchGreaterThanEqualUnsigned")
        }
    };
}

/// Interpret an U-type instruction.
/// The encoding of an U-type instruction is as follows:
/// ```text
/// | 31     12 | 11    7 | 6      0 |
/// | immediate |    rd   |  opcode  |
/// ```
/// Following the documentation found
/// [here](https://www.cs.cornell.edu/courses/cs3410/2024fa/assignments/cpusim/riscv-instructions.pdf)
pub fn interpret_utype<Env: InterpreterEnv>(env: &mut Env, instr: UInstruction) {
    let instruction_pointer = env.get_instruction_pointer();
    let _next_instruction_pointer = env.get_next_instruction_pointer();

    let instruction = {
        let v0 = env.read_memory(&instruction_pointer);
        let v1 = env.read_memory(&(instruction_pointer.clone() + Env::constant(1)));
        let v2 = env.read_memory(&(instruction_pointer.clone() + Env::constant(2)));
        let v3 = env.read_memory(&(instruction_pointer.clone() + Env::constant(3)));
        (v3 * Env::constant(1 << 24))
            + (v2 * Env::constant(1 << 16))
            + (v1 * Env::constant(1 << 8))
            + v0
    };

    let opcode = {
        let pos = env.alloc_scratch();
        unsafe { env.bitmask(&instruction, 7, 0, pos) }
    };
    env.range_check8(&opcode, 7);

    let rd = {
        let pos = env.alloc_scratch();
        unsafe { env.bitmask(&instruction, 12, 7, pos) }
    };
    env.range_check8(&rd, 5);

    let imm = {
        let pos = env.alloc_scratch();
        unsafe { env.bitmask(&instruction, 32, 12, pos) }
    };
    // FIXME: rangecheck

    // check correctness of decomposition of U type function
    env.add_constraint(
        instruction
            - (opcode.clone() * Env::constant(1 << 0))    // opcode at bits 0-6
            - (rd.clone() * Env::constant(1 << 7))        // rd at bits 7-11
            - (imm.clone() * Env::constant(1 << 12)), // imm at bits 12-31
    );

    match instr {
        UInstruction::LoadUpperImmediate => {
            unimplemented!("LoadUpperImmediate")
        }
        UInstruction::AddUpperImmediate => {
            unimplemented!("AddUpperImmediate")
        }
    };
}

/// Interpret an UJ-type instruction.
/// The encoding of an UJ-type instruction is as follows:
/// ```text
/// | 31     12 | 11    7 | 6      0 |
/// | immediate |    rd   |  opcode  |
/// ```
/// Following the documentation found
/// [here](https://www.cs.cornell.edu/courses/cs3410/2024fa/assignments/cpusim/riscv-instructions.pdf)
pub fn interpret_ujtype<Env: InterpreterEnv>(env: &mut Env, instr: UJInstruction) {
    let instruction_pointer = env.get_instruction_pointer();
    let _next_instruction_pointer = env.get_next_instruction_pointer();

    let instruction = {
        let v0 = env.read_memory(&instruction_pointer);
        let v1 = env.read_memory(&(instruction_pointer.clone() + Env::constant(1)));
        let v2 = env.read_memory(&(instruction_pointer.clone() + Env::constant(2)));
        let v3 = env.read_memory(&(instruction_pointer.clone() + Env::constant(3)));
        (v3 * Env::constant(1 << 24))
            + (v2 * Env::constant(1 << 16))
            + (v1 * Env::constant(1 << 8))
            + v0
    };

    let opcode = {
        let pos = env.alloc_scratch();
        unsafe { env.bitmask(&instruction, 7, 0, pos) }
    };
    env.range_check8(&opcode, 7);

    let rd = {
        let pos = env.alloc_scratch();
        unsafe { env.bitmask(&instruction, 12, 7, pos) }
    };
    env.range_check8(&rd, 5);

    // FIXME: trickier
    let _imm = {
        let pos = env.alloc_scratch();
        unsafe { env.bitmask(&instruction, 32, 12, pos) }
    };

    // FIXME: check correctness of decomposition
    match instr {
        UJInstruction::JumpAndLink => {
            unimplemented!("JumpAndLink")
        }
    };
}

pub fn interpret_syscall<Env: InterpreterEnv>(env: &mut Env, _instr: SyscallInstruction) {
    // FIXME: check if it is syscall success. There is only one syscall atm
    env.set_halted(Env::constant(1));
}

/// Interpret an M-type instruction.
/// The encoding of an M-type instruction is as follows:
/// ```text
/// | 31     27 | 26    25 | 24     20 | 19     15 | 14        12 | 11    7 | 6      0 |
/// |   00000   |    01    |    rs2    |    rs1    |    funct3    |    rd   |  opcode  |
/// ```
/// Following the documentation found
/// [here](https://www.cs.cornell.edu/courses/cs3410/2024fa/assignments/cpusim/riscv-instructions.pdf)
pub fn interpret_mtype<Env: InterpreterEnv>(env: &mut Env, instr: MInstruction) {
    let instruction_pointer = env.get_instruction_pointer();
    let _next_instruction_pointer = env.get_next_instruction_pointer();

    let instruction = {
        let v0 = env.read_memory(&instruction_pointer);
        let v1 = env.read_memory(&(instruction_pointer.clone() + Env::constant(1)));
        let v2 = env.read_memory(&(instruction_pointer.clone() + Env::constant(2)));
        let v3 = env.read_memory(&(instruction_pointer.clone() + Env::constant(3)));
        (v3 * Env::constant(1 << 24))
            + (v2 * Env::constant(1 << 16))
            + (v1 * Env::constant(1 << 8))
            + v0
    };

    let opcode = {
        let pos = env.alloc_scratch();
        unsafe { env.bitmask(&instruction, 7, 0, pos) }
    };
    env.range_check8(&opcode, 7);

    let rd = {
        let pos = env.alloc_scratch();
        unsafe { env.bitmask(&instruction, 12, 7, pos) }
    };
    env.range_check8(&rd, 5);

    let funct3 = {
        let pos = env.alloc_scratch();
        unsafe { env.bitmask(&instruction, 15, 12, pos) }
    };
    env.range_check8(&funct3, 3);

    let rs1 = {
        let pos = env.alloc_scratch();
        unsafe { env.bitmask(&instruction, 20, 15, pos) }
    };
    env.range_check8(&rs1, 5);

    let rs2 = {
        let pos = env.alloc_scratch();
        unsafe { env.bitmask(&instruction, 25, 20, pos) }
    };
    env.range_check8(&rs2, 5);

    let funct2 = {
        let pos = env.alloc_scratch();
        unsafe { env.bitmask(&instruction, 27, 25, pos) }
    };
    // FIXME: check it is equal to 01?
    env.range_check8(&funct2, 2);

    let funct5 = {
        let pos = env.alloc_scratch();
        unsafe { env.bitmask(&instruction, 32, 27, pos) }
    };
    // FIXME: check it is equal to 00000?
    env.range_check8(&funct5, 5);

    // Check decomposition of M type instruction
    env.add_constraint(
        instruction
            - (opcode.clone() * Env::constant(1 << 0))    // opcode at bits 0-6
            - (rd.clone() * Env::constant(1 << 7))        // rd at bits 7-11
            - (funct3.clone() * Env::constant(1 << 12))   // funct3 at bits 12-14
            - (rs1.clone() * Env::constant(1 << 15))      // rs1 at bits 15-19
            - (rs2.clone() * Env::constant(1 << 20))      // rs2 at bits 20-24
            - (funct2.clone() * Env::constant(1 << 25))   // funct2 at bits 25-26
            - (funct5.clone() * Env::constant(1 << 27)), // funct5 at bits 27-31
    );

    match instr {
        MInstruction::Mul => {
            unimplemented!("Mul")
        }
        MInstruction::Mulh => {
            unimplemented!("Mulh")
        }
        MInstruction::Mulhsu => {
            unimplemented!("Mulhsu")
        }
        MInstruction::Mulhu => {
            unimplemented!("Mulhu")
        }
        MInstruction::Div => {
            unimplemented!("Div")
        }
        MInstruction::Divu => {
            unimplemented!("Divu")
        }
        MInstruction::Rem => {
            unimplemented!("Rem")
        }
        MInstruction::Remu => {
            unimplemented!("Remu")
        }
    }
}<|MERGE_RESOLUTION|>--- conflicted
+++ resolved
@@ -1782,15 +1782,10 @@
         IInstruction::ShiftRightLogicalImmediate => {
             // srli: x[rd] = x[rs1] >> shamt
             let local_rs1 = env.read_register(&rs1);
-<<<<<<< HEAD
-            let rd_scratch = env.alloc_scratch();
-            let local_rd = unsafe { env.shift_right(&local_rs1, &shamt.clone(), rd_scratch) };
-=======
             let local_rd = {
                 let pos = env.alloc_scratch();
                 unsafe { env.shift_right(&local_rs1, &shamt, pos) }
             };
->>>>>>> 26f96e5a
             env.write_register(&rd, local_rd);
             env.set_instruction_pointer(next_instruction_pointer.clone());
             env.set_next_instruction_pointer(next_instruction_pointer + Env::constant(4u32));
