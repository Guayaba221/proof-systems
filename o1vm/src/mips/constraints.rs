--- conflicted
+++ resolved
@@ -441,6 +441,7 @@
                 * (num_read_bytes.clone() - Expr::from(2))
                 * (num_read_bytes.clone() - Expr::from(3));
 
+            // Byte decomposition of the chunk processed
             // Note these constraints also hold when 0 preimage bytes are read
             {
                 // Constrain the byte decomposition of the preimage chunk When
@@ -523,14 +524,9 @@
             ));
         }
 
-<<<<<<< HEAD
-        // COMMUNICATION CHANNEL: Read hash output.
-        // FIXME: is it a problem that 256 bits do not fit in a single field?
-=======
         // COMMUNICATION CHANNEL: Read hash output
         // FIXME: check if the most significant byte is zero or 0x02
         //        so we know what exactly needs to be passed to the lookup
->>>>>>> 0cb99cad
         let preimage_key = (0..8).fold(Expr::from(0), |acc, i| {
             acc * Expr::from(2u64.pow(32))
                 + self.variable(Self::Position::ScratchState(
