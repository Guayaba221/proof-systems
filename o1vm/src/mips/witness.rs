use crate::{
    cannon::{
        Hint, Meta, Page, Start, State, StepFrequency, VmConfiguration, PAGE_ADDRESS_MASK,
        PAGE_ADDRESS_SIZE, PAGE_SIZE,
    },
    keccak::environment::KeccakEnv,
    lookups::Lookup,
    mips::{
        column::{
            ColumnAlias as Column, MIPS_BYTES_READ_OFFSET, MIPS_CHUNK_BYTES_LENGTH,
            MIPS_HASH_COUNTER_OFFSET, MIPS_HAS_N_BYTES_OFFSET, MIPS_IS_SYSCALL_OFFSET,
            MIPS_PREIMAGE_BYTES_OFFSET, MIPS_PREIMAGE_LEFT_OFFSET, MIPS_READING_PREIMAGE_OFFSET,
        },
        interpreter::{
            self, ITypeInstruction, Instruction, InterpreterEnv, JTypeInstruction, RTypeInstruction,
        },
        registers::Registers,
    },
    preimage_oracle::PreImageOracleT,
};
use ark_ff::Field;
use core::panic;
use log::{debug, info};
use std::{
    array,
    fs::File,
    io::{BufWriter, Write},
};

// TODO: do we want to be more restrictive and refer to the number of accesses
//       to the SAME register/memory addrss?

/// Maximum number of register accesses per instruction (based on demo)
pub const MAX_NB_REG_ACC: u64 = 7;
/// Maximum number of memory accesses per instruction (based on demo)
pub const MAX_NB_MEM_ACC: u64 = 12;
/// Maximum number of memory or register accesses per instruction
pub const MAX_ACC: u64 = MAX_NB_REG_ACC + MAX_NB_MEM_ACC;

pub const NUM_GLOBAL_LOOKUP_TERMS: usize = 1;
pub const NUM_DECODING_LOOKUP_TERMS: usize = 2;
pub const NUM_INSTRUCTION_LOOKUP_TERMS: usize = 5;
pub const NUM_LOOKUP_TERMS: usize =
    NUM_GLOBAL_LOOKUP_TERMS + NUM_DECODING_LOOKUP_TERMS + NUM_INSTRUCTION_LOOKUP_TERMS;
// TODO: Delete and use a vector instead
pub const SCRATCH_SIZE: usize = 93; // MIPS + hash_counter + is_syscall + bytes_read + bytes_left + bytes + has_n_bytes + reading_preimage

#[derive(Clone, Default)]
pub struct SyscallEnv {
    pub last_hint: Option<Vec<u8>>,
}

impl SyscallEnv {
    pub fn create(state: &State) -> Self {
        SyscallEnv {
            last_hint: state.last_hint.clone(),
        }
    }
}

/// This structure represents the environment the virtual machine state will use
/// to transition. This environment will be used by the interpreter. The virtual
/// machine has access to its internal state and some external memory. In
/// addition to that, it has access to the environment of the Keccak interpreter
/// that is used to verify the preimage requested during the execution.
pub struct Env<Fp, PreImageOracle: PreImageOracleT> {
    pub instruction_counter: u64,
    pub memory: Vec<(u32, Vec<u8>)>,
    pub last_memory_accesses: [usize; 3],
    pub memory_write_index: Vec<(u32, Vec<u64>)>,
    pub last_memory_write_index_accesses: [usize; 3],
    pub registers: Registers<u32>,
    pub registers_write_index: Registers<u64>,
    pub scratch_state_idx: usize,
    pub scratch_state: [Fp; SCRATCH_SIZE],
    pub halt: bool,
    pub syscall_env: SyscallEnv,
    pub preimage_oracle: PreImageOracle,
    pub preimage: Option<Vec<u8>>,
    pub preimage_bytes_read: u64,
    pub preimage_key: Option<[u8; 32]>,
    pub keccak_env: Option<KeccakEnv<Fp>>,
    pub hash_counter: u64,
}

fn fresh_scratch_state<Fp: Field, const N: usize>() -> [Fp; N] {
    array::from_fn(|_| Fp::zero())
}

const KUNIT: usize = 1024; // a kunit of memory is 1024 things (bytes, kilobytes, ...)
const PREFIXES: &str = "KMGTPE"; // prefixes for memory quantities KiB, MiB, GiB, ...

// Create a human-readable string representation of the memory size
fn memory_size(total: usize) -> String {
    if total < KUNIT {
        format!("{total} B")
    } else {
        // Compute the index in the prefixes string above
        let mut idx = 0;
        let mut d = KUNIT;
        let mut n = total / KUNIT;

        while n >= KUNIT {
            d *= KUNIT;
            idx += 1;
            n /= KUNIT;
        }

        let value = total as f64 / d as f64;

        let prefix =
        ////////////////////////////////////////////////////////////////////////////
        // Famous last words: 1023 exabytes ought to be enough for anybody        //
        //                                                                        //
        // Corollary: unwrap() below shouldn't fail                               //
        //                                                                        //
        // The maximum representation for usize corresponds to 16 exabytes anyway //
        ////////////////////////////////////////////////////////////////////////////
            PREFIXES.chars().nth(idx).unwrap();

        format!("{:.1} {}iB", value, prefix)
    }
}

impl<Fp: Field, PreImageOracle: PreImageOracleT> InterpreterEnv for Env<Fp, PreImageOracle> {
    type Position = Column;

    fn alloc_scratch(&mut self) -> Self::Position {
        let scratch_idx = self.scratch_state_idx;
        self.scratch_state_idx += 1;
        Column::ScratchState(scratch_idx)
    }

    type Variable = u64;

    // TODO: update variable() function once scratch_state is [u64; SCRATCH_SIZE]
    fn variable(&self, _column: Self::Position) -> Self::Variable {
        todo!();
        /*
        match column {
            Column::ScratchState(idx) => self.scratch_state[idx],
            Column::Selector(ins) => match ins {
                Instruction::RType(r) => self.selectors[r as usize],
                Instruction::IType(i) => self.selectors[i as usize + RTypeInstruction::COUNT],
                Instruction::JType(j) => {
                    self.selectors[j as usize + RTypeInstruction::COUNT + ITypeInstruction::COUNT]
                }
            },
            Column::InstructionCounter => self.instructions_counter,
        }
        */
    }

    fn add_constraint(&mut self, _assert_equals_zero: Self::Variable) {
        // No-op for witness
        // Do not assert that _assert_equals_zero is zero here! Some variables may have
        // placeholders that do not faithfully represent the underlying values.
    }

    fn check_is_zero(assert_equals_zero: &Self::Variable) {
        assert_eq!(*assert_equals_zero, 0);
    }

    fn check_equal(x: &Self::Variable, y: &Self::Variable) {
        assert_eq!(*x, *y);
    }

    fn check_boolean(x: &Self::Variable) {
        if !(*x == 0 || *x == 1) {
            panic!("The value {} is not a boolean", *x);
        }
    }

    fn add_lookup(&mut self, _lookup: Lookup<Self::Variable>) {
        // No-op, constraints only
    }

    fn instruction_counter(&self) -> Self::Variable {
        self.instruction_counter
    }

    fn increase_instruction_counter(&mut self) {
        self.instruction_counter += 1;
    }

    unsafe fn fetch_register(
        &mut self,
        idx: &Self::Variable,
        output: Self::Position,
    ) -> Self::Variable {
        let res = self.registers[*idx as usize] as u64;
        self.write_column(output, res);
        res
    }

    unsafe fn push_register_if(
        &mut self,
        idx: &Self::Variable,
        value: Self::Variable,
        if_is_true: &Self::Variable,
    ) {
        let value: u32 = value.try_into().unwrap();
        if *if_is_true == 1 {
            self.registers[*idx as usize] = value
        } else if *if_is_true == 0 {
            // No-op
        } else {
            panic!("Bad value for flag in push_register: {}", *if_is_true);
        }
    }

    unsafe fn fetch_register_access(
        &mut self,
        idx: &Self::Variable,
        output: Self::Position,
    ) -> Self::Variable {
        let res = self.registers_write_index[*idx as usize];
        self.write_column(output, res);
        res
    }

    unsafe fn push_register_access_if(
        &mut self,
        idx: &Self::Variable,
        value: Self::Variable,
        if_is_true: &Self::Variable,
    ) {
        if *if_is_true == 1 {
            self.registers_write_index[*idx as usize] = value
        } else if *if_is_true == 0 {
            // No-op
        } else {
            panic!("Bad value for flag in push_register: {}", *if_is_true);
        }
    }

    unsafe fn fetch_memory(
        &mut self,
        addr: &Self::Variable,
        output: Self::Position,
    ) -> Self::Variable {
        let addr: u32 = (*addr).try_into().unwrap();
        let page = addr >> PAGE_ADDRESS_SIZE;
        let page_address = (addr & PAGE_ADDRESS_MASK) as usize;
        let memory_page_idx = self.get_memory_page_index(page);
        let value = self.memory[memory_page_idx].1[page_address];
        self.write_column(output, value.into());
        value.into()
    }

    unsafe fn push_memory(&mut self, addr: &Self::Variable, value: Self::Variable) {
        let addr: u32 = (*addr).try_into().unwrap();
        let page = addr >> PAGE_ADDRESS_SIZE;
        let page_address = (addr & PAGE_ADDRESS_MASK) as usize;
        let memory_page_idx = self.get_memory_page_index(page);
        self.memory[memory_page_idx].1[page_address] =
            value.try_into().expect("push_memory values fit in a u8");
    }

    unsafe fn fetch_memory_access(
        &mut self,
        addr: &Self::Variable,
        output: Self::Position,
    ) -> Self::Variable {
        let addr: u32 = (*addr).try_into().unwrap();
        let page = addr >> PAGE_ADDRESS_SIZE;
        let page_address = (addr & PAGE_ADDRESS_MASK) as usize;
        let memory_write_index_page_idx = self.get_memory_access_page_index(page);
        let value = self.memory_write_index[memory_write_index_page_idx].1[page_address];
        self.write_column(output, value);
        value
    }

    unsafe fn push_memory_access(&mut self, addr: &Self::Variable, value: Self::Variable) {
        let addr = *addr as u32;
        let page = addr >> PAGE_ADDRESS_SIZE;
        let page_address = (addr & PAGE_ADDRESS_MASK) as usize;
        let memory_write_index_page_idx = self.get_memory_access_page_index(page);
        self.memory_write_index[memory_write_index_page_idx].1[page_address] = value;
    }

    fn constant(x: u32) -> Self::Variable {
        x as u64
    }

    unsafe fn bitmask(
        &mut self,
        x: &Self::Variable,
        highest_bit: u32,
        lowest_bit: u32,
        position: Self::Position,
    ) -> Self::Variable {
        let x: u32 = (*x).try_into().unwrap();
        let res = (x >> lowest_bit) & ((1 << (highest_bit - lowest_bit)) - 1);
        let res = res as u64;
        self.write_column(position, res);
        res
    }

    unsafe fn shift_left(
        &mut self,
        x: &Self::Variable,
        by: &Self::Variable,
        position: Self::Position,
    ) -> Self::Variable {
        let x: u32 = (*x).try_into().unwrap();
        let by: u32 = (*by).try_into().unwrap();
        let res = x << by;
        let res = res as u64;
        self.write_column(position, res);
        res
    }

    unsafe fn shift_right(
        &mut self,
        x: &Self::Variable,
        by: &Self::Variable,
        position: Self::Position,
    ) -> Self::Variable {
        let x: u32 = (*x).try_into().unwrap();
        let by: u32 = (*by).try_into().unwrap();
        let res = x >> by;
        let res = res as u64;
        self.write_column(position, res);
        res
    }

    unsafe fn shift_right_arithmetic(
        &mut self,
        x: &Self::Variable,
        by: &Self::Variable,
        position: Self::Position,
    ) -> Self::Variable {
        let x: u32 = (*x).try_into().unwrap();
        let by: u32 = (*by).try_into().unwrap();
        let res = ((x as i32) >> by) as u32;
        let res = res as u64;
        self.write_column(position, res);
        res
    }

    unsafe fn test_zero(&mut self, x: &Self::Variable, position: Self::Position) -> Self::Variable {
        let res = if *x == 0 { 1 } else { 0 };
        self.write_column(position, res);
        res
    }

    unsafe fn inverse_or_zero(
        &mut self,
        x: &Self::Variable,
        position: Self::Position,
    ) -> Self::Variable {
        if *x == 0 {
            self.write_column(position, 0);
            0
        } else {
            self.write_field_column(position, Fp::from(*x).inverse().unwrap());
            1 // Placeholder value
        }
    }

    fn equal(&mut self, x: &Self::Variable, y: &Self::Variable) -> Self::Variable {
        // To avoid subtraction overflow in the witness interpreter for u32
        if x > y {
<<<<<<< HEAD
            self.is_zero(&(x.clone() - y.clone()))
        } else {
            self.is_zero(&(y.clone() - x.clone()))
=======
            self.is_zero(&(*x - *y))
        } else {
            self.is_zero(&(*y - *x))
>>>>>>> dca30f07
        }
    }

    unsafe fn test_less_than(
        &mut self,
        x: &Self::Variable,
        y: &Self::Variable,
        position: Self::Position,
    ) -> Self::Variable {
        let x: u32 = (*x).try_into().unwrap();
        let y: u32 = (*y).try_into().unwrap();
        let res = if x < y { 1 } else { 0 };
        let res = res as u64;
        self.write_column(position, res);
        res
    }

    unsafe fn test_less_than_signed(
        &mut self,
        x: &Self::Variable,
        y: &Self::Variable,
        position: Self::Position,
    ) -> Self::Variable {
        let x: u32 = (*x).try_into().unwrap();
        let y: u32 = (*y).try_into().unwrap();
        let res = if (x as i32) < (y as i32) { 1 } else { 0 };
        let res = res as u64;
        self.write_column(position, res);
        res
    }

    unsafe fn and_witness(
        &mut self,
        x: &Self::Variable,
        y: &Self::Variable,
        position: Self::Position,
    ) -> Self::Variable {
        let x: u32 = (*x).try_into().unwrap();
        let y: u32 = (*y).try_into().unwrap();
        let res = x & y;
        let res = res as u64;
        self.write_column(position, res);
        res
    }

    unsafe fn nor_witness(
        &mut self,
        x: &Self::Variable,
        y: &Self::Variable,
        position: Self::Position,
    ) -> Self::Variable {
        let x: u32 = (*x).try_into().unwrap();
        let y: u32 = (*y).try_into().unwrap();
        let res = !(x | y);
        let res = res as u64;
        self.write_column(position, res);
        res
    }

    unsafe fn or_witness(
        &mut self,
        x: &Self::Variable,
        y: &Self::Variable,
        position: Self::Position,
    ) -> Self::Variable {
        let x: u32 = (*x).try_into().unwrap();
        let y: u32 = (*y).try_into().unwrap();
        let res = x | y;
        let res = res as u64;
        self.write_column(position, res);
        res
    }

    unsafe fn xor_witness(
        &mut self,
        x: &Self::Variable,
        y: &Self::Variable,
        position: Self::Position,
    ) -> Self::Variable {
        let x: u32 = (*x).try_into().unwrap();
        let y: u32 = (*y).try_into().unwrap();
        let res = x ^ y;
        let res = res as u64;
        self.write_column(position, res);
        res
    }

    unsafe fn add_witness(
        &mut self,
        x: &Self::Variable,
        y: &Self::Variable,
        out_position: Self::Position,
        overflow_position: Self::Position,
    ) -> (Self::Variable, Self::Variable) {
        let x: u32 = (*x).try_into().unwrap();
        let y: u32 = (*y).try_into().unwrap();
        // https://doc.rust-lang.org/std/primitive.u32.html#method.overflowing_add
        let res = x.overflowing_add(y);
        let (res_, overflow) = (res.0 as u64, res.1 as u64);
        self.write_column(out_position, res_);
        self.write_column(overflow_position, overflow);
        (res_, overflow)
    }

    unsafe fn sub_witness(
        &mut self,
        x: &Self::Variable,
        y: &Self::Variable,
        out_position: Self::Position,
        underflow_position: Self::Position,
    ) -> (Self::Variable, Self::Variable) {
        let x: u32 = (*x).try_into().unwrap();
        let y: u32 = (*y).try_into().unwrap();
        // https://doc.rust-lang.org/std/primitive.u32.html#method.overflowing_sub
        let res = x.overflowing_sub(y);
        let (res_, underflow) = (res.0 as u64, res.1 as u64);
        self.write_column(out_position, res_);
        self.write_column(underflow_position, underflow);
        (res_, underflow)
    }

    unsafe fn mul_signed_witness(
        &mut self,
        x: &Self::Variable,
        y: &Self::Variable,
        position: Self::Position,
    ) -> Self::Variable {
        let x: u32 = (*x).try_into().unwrap();
        let y: u32 = (*y).try_into().unwrap();
        let res = ((x as i32) * (y as i32)) as u32;
        let res = res as u64;
        self.write_column(position, res);
        res
    }

    unsafe fn mul_hi_lo_signed(
        &mut self,
        x: &Self::Variable,
        y: &Self::Variable,
        position_hi: Self::Position,
        position_lo: Self::Position,
    ) -> (Self::Variable, Self::Variable) {
        let x: u32 = (*x).try_into().unwrap();
        let y: u32 = (*y).try_into().unwrap();
        let mul = (((x as i32) as i64) * ((y as i32) as i64)) as u64;
        let hi = (mul >> 32) as u32;
        let lo = (mul & ((1 << 32) - 1)) as u32;
        let hi = hi as u64;
        let lo = lo as u64;
        self.write_column(position_hi, hi);
        self.write_column(position_lo, lo);
        (hi, lo)
    }

    unsafe fn mul_hi_lo(
        &mut self,
        x: &Self::Variable,
        y: &Self::Variable,
        position_hi: Self::Position,
        position_lo: Self::Position,
    ) -> (Self::Variable, Self::Variable) {
        let x: u32 = (*x).try_into().unwrap();
        let y: u32 = (*y).try_into().unwrap();
        let mul = (x as u64) * (y as u64);
        let hi = (mul >> 32) as u32;
        let lo = (mul & ((1 << 32) - 1)) as u32;
        let hi = hi as u64;
        let lo = lo as u64;
        self.write_column(position_hi, hi);
        self.write_column(position_lo, lo);
        (hi, lo)
    }

    unsafe fn divmod_signed(
        &mut self,
        x: &Self::Variable,
        y: &Self::Variable,
        position_quotient: Self::Position,
        position_remainder: Self::Position,
    ) -> (Self::Variable, Self::Variable) {
        let x: u32 = (*x).try_into().unwrap();
        let y: u32 = (*y).try_into().unwrap();
        let q = ((x as i32) / (y as i32)) as u32;
        let r = ((x as i32) % (y as i32)) as u32;
        let q = q as u64;
        let r = r as u64;
        self.write_column(position_quotient, q);
        self.write_column(position_remainder, r);
        (q, r)
    }

    unsafe fn divmod(
        &mut self,
        x: &Self::Variable,
        y: &Self::Variable,
        position_quotient: Self::Position,
        position_remainder: Self::Position,
    ) -> (Self::Variable, Self::Variable) {
        let x: u32 = (*x).try_into().unwrap();
        let y: u32 = (*y).try_into().unwrap();
        let q = x / y;
        let r = x % y;
        let q = q as u64;
        let r = r as u64;
        self.write_column(position_quotient, q);
        self.write_column(position_remainder, r);
        (q, r)
    }

    unsafe fn count_leading_zeros(
        &mut self,
        x: &Self::Variable,
        position: Self::Position,
    ) -> Self::Variable {
        let x: u32 = (*x).try_into().unwrap();
        let res = x.leading_zeros();
        let res = res as u64;
        self.write_column(position, res);
        res
    }

    unsafe fn count_leading_ones(
        &mut self,
        x: &Self::Variable,
        position: Self::Position,
    ) -> Self::Variable {
        let x: u32 = (*x).try_into().unwrap();
        let res = x.leading_ones();
        let res = res as u64;
        self.write_column(position, res);
        res
    }

    fn copy(&mut self, x: &Self::Variable, position: Self::Position) -> Self::Variable {
        self.write_column(position, *x);
        *x
    }

    fn set_halted(&mut self, flag: Self::Variable) {
        if flag == 0 {
            self.halt = false
        } else if flag == 1 {
            self.halt = true
        } else {
            panic!("Bad value for flag in set_halted: {}", flag);
        }
    }

    fn report_exit(&mut self, exit_code: &Self::Variable) {
        println!(
            "Exited with code {} at step {}",
            *exit_code, self.instruction_counter
        );
    }

    fn request_preimage_write(
        &mut self,
        addr: &Self::Variable,
        len: &Self::Variable,
        pos: Self::Position,
    ) -> Self::Variable {
        // This is a syscall row, otherwise is zero
        self.write_column(Column::ScratchState(MIPS_IS_SYSCALL_OFFSET), 1);

        if self.registers.preimage_offset == 0 {
            let mut preimage_key = [0u8; 32];
            for i in 0..8 {
                let bytes = u32::to_be_bytes(self.registers.preimage_key[i]);
                for j in 0..4 {
                    preimage_key[4 * i + j] = bytes[j]
                }
            }
            let preimage = self.preimage_oracle.get_preimage(preimage_key).get();
            self.preimage = Some(preimage.clone());
            self.preimage_key = Some(preimage_key);

            // Initialize bytes left to read from preimage length
            self.write_column(
                Column::ScratchState(MIPS_PREIMAGE_LEFT_OFFSET),
                preimage.len() as u64,
            );
        }

        const LENGTH_SIZE: usize = 8;

        let preimage = self
            .preimage
            .as_ref()
            .expect("to have a preimage if we're requesting it at a non-zero offset");
        let preimage_len = preimage.len();
        let preimage_offset = self.registers.preimage_offset as u64;

        let max_read_len =
            std::cmp::min(preimage_offset + len, (preimage_len + LENGTH_SIZE) as u64)
                - preimage_offset;
        // We read at most 4 bytes, ensuring that we respect word alignment.
        let actual_read_len = std::cmp::min(max_read_len, 4 - (addr & 3));
        // This variable will contain the amount of bytes read which belong to the actual preimage
        let mut preimage_read_len = 0;
        for i in 0..actual_read_len {
            let idx = (preimage_offset + i) as usize;
            // The first 8 bytes of the read preimage are the preimage length, followed by the body
            // of the preimage
            if idx < LENGTH_SIZE {
                self.write_column(Column::ScratchState(MIPS_READING_PREIMAGE_OFFSET), 0);
                let length_byte = u64::to_be_bytes(preimage_len as u64)[idx];
                unsafe {
                    self.push_memory(&(*addr + i), length_byte as u64);
                    self.push_memory_access(&(*addr + i), self.instruction_counter + 1);
                }
            } else {
                preimage_read_len += 1; // At most, it will be actual_read_len
                self.write_column(Column::ScratchState(MIPS_READING_PREIMAGE_OFFSET), 1);
                // This should really be handled by the keccak oracle.
                let preimage_byte = self.preimage.as_ref().unwrap()[idx - LENGTH_SIZE];
                // Write the individual byte to the witness
                self.write_column(
                    Column::ScratchState(MIPS_PREIMAGE_BYTES_OFFSET + i as usize),
                    preimage_byte as u64,
                );
                unsafe {
                    self.push_memory(&(*addr + i), preimage_byte as u64);
                    self.push_memory_access(&(*addr + i), self.instruction_counter + 1);
                }
            }
        }
        self.write_column(pos, actual_read_len);

        // Update the flags to count how many bytes are contained at least
        for i in 0..MIPS_CHUNK_BYTES_LENGTH {
            if preimage_read_len > i as u64 {
                self.write_column(Column::ScratchState(MIPS_HAS_N_BYTES_OFFSET + i), 1);
            }
        }

        // Update the total number of preimage bytes read so far
        self.preimage_bytes_read += preimage_read_len;
        self.write_column(
            Column::ScratchState(MIPS_BYTES_READ_OFFSET),
            self.preimage_bytes_read,
        );

        // Update how many bytes are left to be read
        self.write_column(
            Column::ScratchState(MIPS_PREIMAGE_LEFT_OFFSET),
            (preimage_len as u64) - self.preimage_bytes_read,
        );

        // If we've read the entire preimage, trigger Keccak workflow
        if self.preimage_bytes_read == preimage_len as u64 {
            debug!("Preimage has been read entirely, triggering Keccak process");
            self.keccak_env = Some(KeccakEnv::<Fp>::new(
                self.hash_counter,
                self.preimage.as_ref().unwrap(),
            ));

            // COMMUNICATION CHANNEL: only on constraint side

            // Update hash counter column
            self.write_column(
                Column::ScratchState(MIPS_HASH_COUNTER_OFFSET),
                self.hash_counter,
            );
            // Number of preimage bytes left to be read should be zero at this point

            // Reset environment
            self.preimage_bytes_read = 0;
            self.preimage_key = None;
            self.hash_counter += 1;

            // Reset PreimageCounter column will be done in the next call
        }
        actual_read_len
    }

    fn request_hint_write(&mut self, addr: &Self::Variable, len: &Self::Variable) {
        let mut last_hint = match std::mem::take(&mut self.syscall_env.last_hint) {
            Some(mut last_hint) => {
                last_hint.reserve(*len as usize);
                last_hint
            }
            None => Vec::with_capacity(*len as usize),
        };

        // This should really be handled by the keccak oracle.
        for i in 0..*len {
            // Push memory access
            unsafe { self.push_memory_access(&(*addr + i), self.instruction_counter + 1) };
            // Fetch the value without allocating witness columns
            let value = {
                let addr: u32 = (*addr).try_into().unwrap();
                let page = addr >> PAGE_ADDRESS_SIZE;
                let page_address = (addr & PAGE_ADDRESS_MASK) as usize;
                let memory_page_idx = self.get_memory_page_index(page);
                self.memory[memory_page_idx].1[page_address]
            };
            last_hint.push(value);
        }

        let len = last_hint.len();
        let mut idx = 0;

        while idx + 4 <= len {
            let hint_len = u32::from_be_bytes(last_hint[idx..idx + 4].try_into().unwrap()) as usize;
            idx += 4;
            if idx + hint_len <= len {
                let hint = last_hint[idx..idx + hint_len].to_vec();
                idx += hint_len;
                self.preimage_oracle.hint(Hint::create(hint));
            }
        }

        let remaining = last_hint[idx..len].to_vec();

        self.syscall_env.last_hint = Some(remaining);
    }
}

impl<Fp: Field, PreImageOracle: PreImageOracleT> Env<Fp, PreImageOracle> {
    pub fn create(page_size: usize, state: State, preimage_oracle: PreImageOracle) -> Self {
        let initial_instruction_pointer = state.pc;
        let next_instruction_pointer = state.next_pc;

        let syscall_env = SyscallEnv::create(&state);

        let mut initial_memory: Vec<(u32, Vec<u8>)> = state
            .memory
            .into_iter()
            // Check that the conversion from page data is correct
            .map(|page| (page.index, page.data))
            .collect();

        for (_address, initial_memory) in initial_memory.iter_mut() {
            initial_memory.extend((0..(page_size - initial_memory.len())).map(|_| 0u8));
            assert_eq!(initial_memory.len(), page_size);
        }

        let memory_offsets = initial_memory
            .iter()
            .map(|(offset, _)| *offset)
            .collect::<Vec<_>>();

        let initial_registers = {
            let preimage_key = {
                let mut preimage_key = [0u32; 8];
                for (i, preimage_key_word) in preimage_key.iter_mut().enumerate() {
                    *preimage_key_word = u32::from_be_bytes(
                        state.preimage_key[i * 4..(i + 1) * 4].try_into().unwrap(),
                    )
                }
                preimage_key
            };
            Registers {
                lo: state.lo,
                hi: state.hi,
                general_purpose: state.registers,
                current_instruction_pointer: initial_instruction_pointer,
                next_instruction_pointer,
                heap_pointer: state.heap,
                preimage_key,
                preimage_offset: state.preimage_offset,
            }
        };

        Env {
            instruction_counter: state.step,
            memory: initial_memory.clone(),
            last_memory_accesses: [0usize; 3],
            memory_write_index: memory_offsets
                .iter()
                .map(|offset| (*offset, vec![0u64; page_size]))
                .collect(),
            last_memory_write_index_accesses: [0usize; 3],
            registers: initial_registers.clone(),
            registers_write_index: Registers::default(),
            scratch_state_idx: 0,
            scratch_state: fresh_scratch_state(),
            halt: state.exited,
            syscall_env,
            preimage_oracle,
            preimage: state.preimage,
            preimage_bytes_read: 0,
            preimage_key: None,
            keccak_env: None,
            hash_counter: 0,
        }
    }

    pub fn reset_scratch_state(&mut self) {
        self.scratch_state_idx = 0;
        self.scratch_state = fresh_scratch_state();
    }

    pub fn write_column(&mut self, column: Column, value: u64) {
        self.write_field_column(column, value.into())
    }

    pub fn write_field_column(&mut self, column: Column, value: Fp) {
        match column {
            Column::ScratchState(idx) => self.scratch_state[idx] = value,
            Column::InstructionCounter => panic!("Cannot overwrite the column {:?}", column),
        }
    }

    pub fn update_last_memory_access(&mut self, i: usize) {
        let [i_0, i_1, _] = self.last_memory_accesses;
        self.last_memory_accesses = [i, i_0, i_1]
    }

    pub fn get_memory_page_index(&mut self, page: u32) -> usize {
        for &i in self.last_memory_accesses.iter() {
            if self.memory_write_index[i].0 == page {
                return i;
            }
        }
        for (i, (page_index, _memory)) in self.memory.iter_mut().enumerate() {
            if *page_index == page {
                self.update_last_memory_access(i);
                return i;
            }
        }

        // Memory not found; dynamically allocate
        let memory = vec![0u8; PAGE_SIZE as usize];
        self.memory.push((page, memory));
        let i = self.memory.len() - 1;
        self.update_last_memory_access(i);
        i
    }

    pub fn update_last_memory_write_index_access(&mut self, i: usize) {
        let [i_0, i_1, _] = self.last_memory_write_index_accesses;
        self.last_memory_write_index_accesses = [i, i_0, i_1]
    }

    pub fn get_memory_access_page_index(&mut self, page: u32) -> usize {
        for &i in self.last_memory_write_index_accesses.iter() {
            if self.memory_write_index[i].0 == page {
                return i;
            }
        }
        for (i, (page_index, _memory_write_index)) in self.memory_write_index.iter_mut().enumerate()
        {
            if *page_index == page {
                self.update_last_memory_write_index_access(i);
                return i;
            }
        }

        // Memory not found; dynamically allocate
        let memory_write_index = vec![0u64; PAGE_SIZE as usize];
        self.memory_write_index.push((page, memory_write_index));
        let i = self.memory_write_index.len() - 1;
        self.update_last_memory_write_index_access(i);
        i
    }

    pub fn get_memory_direct(&mut self, addr: u32) -> u8 {
        let page = addr >> PAGE_ADDRESS_SIZE;
        let page_address = (addr & PAGE_ADDRESS_MASK) as usize;
        let memory_idx = self.get_memory_page_index(page);
        self.memory[memory_idx].1[page_address]
    }

    pub fn decode_instruction(&mut self) -> (Instruction, u32) {
        let instruction =
            ((self.get_memory_direct(self.registers.current_instruction_pointer) as u32) << 24)
                | ((self.get_memory_direct(self.registers.current_instruction_pointer + 1) as u32)
                    << 16)
                | ((self.get_memory_direct(self.registers.current_instruction_pointer + 2) as u32)
                    << 8)
                | (self.get_memory_direct(self.registers.current_instruction_pointer + 3) as u32);
        let opcode = {
            match instruction >> 26 {
                0x00 => match instruction & 0x3F {
                    0x00 => Instruction::RType(RTypeInstruction::ShiftLeftLogical),
                    0x02 => Instruction::RType(RTypeInstruction::ShiftRightLogical),
                    0x03 => Instruction::RType(RTypeInstruction::ShiftRightArithmetic),
                    0x04 => Instruction::RType(RTypeInstruction::ShiftLeftLogicalVariable),
                    0x06 => Instruction::RType(RTypeInstruction::ShiftRightLogicalVariable),
                    0x07 => Instruction::RType(RTypeInstruction::ShiftRightArithmeticVariable),
                    0x08 => Instruction::RType(RTypeInstruction::JumpRegister),
                    0x09 => Instruction::RType(RTypeInstruction::JumpAndLinkRegister),
                    0x0a => Instruction::RType(RTypeInstruction::MoveZero),
                    0x0b => Instruction::RType(RTypeInstruction::MoveNonZero),
                    0x0c => match self.registers.general_purpose[2] {
                        4090 => Instruction::RType(RTypeInstruction::SyscallMmap),
                        4045 => {
                            // sysBrk
                            Instruction::RType(RTypeInstruction::SyscallOther)
                        }
                        4120 => {
                            // sysClone
                            Instruction::RType(RTypeInstruction::SyscallOther)
                        }
                        4246 => Instruction::RType(RTypeInstruction::SyscallExitGroup),
                        4003 => match self.registers.general_purpose[4] {
                            interpreter::FD_HINT_READ => {
                                Instruction::RType(RTypeInstruction::SyscallReadHint)
                            }
                            interpreter::FD_PREIMAGE_READ => {
                                Instruction::RType(RTypeInstruction::SyscallReadPreimage)
                            }
                            _ => Instruction::RType(RTypeInstruction::SyscallReadOther),
                        },
                        4004 => match self.registers.general_purpose[4] {
                            interpreter::FD_PREIMAGE_WRITE => {
                                Instruction::RType(RTypeInstruction::SyscallWritePreimage)
                            }
                            interpreter::FD_HINT_WRITE => {
                                Instruction::RType(RTypeInstruction::SyscallWriteHint)
                            }
                            _ => Instruction::RType(RTypeInstruction::SyscallWriteOther),
                        },
                        4055 => Instruction::RType(RTypeInstruction::SyscallFcntl),
                        _ => {
                            // NB: This has well-defined behavior. Don't panic!
                            Instruction::RType(RTypeInstruction::SyscallOther)
                        }
                    },
                    0x0f => Instruction::RType(RTypeInstruction::Sync),
                    0x10 => Instruction::RType(RTypeInstruction::MoveFromHi),
                    0x11 => Instruction::RType(RTypeInstruction::MoveToHi),
                    0x12 => Instruction::RType(RTypeInstruction::MoveFromLo),
                    0x13 => Instruction::RType(RTypeInstruction::MoveToLo),
                    0x18 => Instruction::RType(RTypeInstruction::Multiply),
                    0x19 => Instruction::RType(RTypeInstruction::MultiplyUnsigned),
                    0x1a => Instruction::RType(RTypeInstruction::Div),
                    0x1b => Instruction::RType(RTypeInstruction::DivUnsigned),
                    0x20 => Instruction::RType(RTypeInstruction::Add),
                    0x21 => Instruction::RType(RTypeInstruction::AddUnsigned),
                    0x22 => Instruction::RType(RTypeInstruction::Sub),
                    0x23 => Instruction::RType(RTypeInstruction::SubUnsigned),
                    0x24 => Instruction::RType(RTypeInstruction::And),
                    0x25 => Instruction::RType(RTypeInstruction::Or),
                    0x26 => Instruction::RType(RTypeInstruction::Xor),
                    0x27 => Instruction::RType(RTypeInstruction::Nor),
                    0x2a => Instruction::RType(RTypeInstruction::SetLessThan),
                    0x2b => Instruction::RType(RTypeInstruction::SetLessThanUnsigned),
                    _ => {
                        panic!("Unhandled instruction {:#X}", instruction)
                    }
                },
                0x01 => {
                    // RegImm instructions
                    match (instruction >> 16) & 0x1F {
                        0x0 => Instruction::IType(ITypeInstruction::BranchLtZero),
                        0x1 => Instruction::IType(ITypeInstruction::BranchGeqZero),
                        _ => panic!("Unhandled instruction {:#X}", instruction),
                    }
                }
                0x02 => Instruction::JType(JTypeInstruction::Jump),
                0x03 => Instruction::JType(JTypeInstruction::JumpAndLink),
                0x04 => Instruction::IType(ITypeInstruction::BranchEq),
                0x05 => Instruction::IType(ITypeInstruction::BranchNeq),
                0x06 => Instruction::IType(ITypeInstruction::BranchLeqZero),
                0x07 => Instruction::IType(ITypeInstruction::BranchGtZero),
                0x08 => Instruction::IType(ITypeInstruction::AddImmediate),
                0x09 => Instruction::IType(ITypeInstruction::AddImmediateUnsigned),
                0x0A => Instruction::IType(ITypeInstruction::SetLessThanImmediate),
                0x0B => Instruction::IType(ITypeInstruction::SetLessThanImmediateUnsigned),
                0x0C => Instruction::IType(ITypeInstruction::AndImmediate),
                0x0D => Instruction::IType(ITypeInstruction::OrImmediate),
                0x0E => Instruction::IType(ITypeInstruction::XorImmediate),
                0x0F => Instruction::IType(ITypeInstruction::LoadUpperImmediate),
                0x1C => match instruction & 0x3F {
                    0x02 => Instruction::RType(RTypeInstruction::MultiplyToRegister),
                    0x20 => Instruction::RType(RTypeInstruction::CountLeadingZeros),
                    0x21 => Instruction::RType(RTypeInstruction::CountLeadingOnes),
                    _ => panic!("Unhandled instruction {:#X}", instruction),
                },
                0x20 => Instruction::IType(ITypeInstruction::Load8),
                0x21 => Instruction::IType(ITypeInstruction::Load16),
                0x22 => Instruction::IType(ITypeInstruction::LoadWordLeft),
                0x23 => Instruction::IType(ITypeInstruction::Load32),
                0x24 => Instruction::IType(ITypeInstruction::Load8Unsigned),
                0x25 => Instruction::IType(ITypeInstruction::Load16Unsigned),
                0x26 => Instruction::IType(ITypeInstruction::LoadWordRight),
                0x28 => Instruction::IType(ITypeInstruction::Store8),
                0x29 => Instruction::IType(ITypeInstruction::Store16),
                0x2a => Instruction::IType(ITypeInstruction::StoreWordLeft),
                0x2b => Instruction::IType(ITypeInstruction::Store32),
                0x2e => Instruction::IType(ITypeInstruction::StoreWordRight),
                0x30 => {
                    // Note: This is ll (LoadLinked), but we're only simulating a single processor.
                    Instruction::IType(ITypeInstruction::Load32)
                }
                0x38 => {
                    // Note: This is sc (StoreConditional), but we're only simulating a single processor.
                    Instruction::IType(ITypeInstruction::Store32Conditional)
                }
                _ => {
                    panic!("Unhandled instruction {:#X}", instruction)
                }
            }
        };
        (opcode, instruction)
    }

    /// Updates the instruction counter, accounting for the maximum number of
    /// register and memory accesses per instruction.
    /// Because MAX_NB_REG_ACC = 7 and MAX_NB_MEM_ACC = 12, at most the same
    /// instruction will increase the instruction counter by MAX_ACC = 19.
    ///
    /// NOTE: actually, in practice it will be less than that, as there is no
    ///       single instruction that performs all of them.
    ///
    /// This means that the actual number of instructions executed will result
    /// from dividing the instruction counter by MAX_ACC (floor).
    ///
    /// Then, in order to update the instruction counter, we need to add 1 to
    /// the real instruction counter and multiply it by MAX_ACC to have a unique
    /// representation of each step (which is helpful for debugging).
    pub fn update_instruction_counter(&mut self) {
        self.instruction_counter = ((self.instruction_counter / MAX_ACC) + 1) * MAX_ACC;
    }

    /// Execute a single step of the MIPS program.
    /// Returns the instruction that was executed.
    pub fn step(
        &mut self,
        config: &VmConfiguration,
        metadata: &Meta,
        start: &Start,
    ) -> Instruction {
        self.reset_scratch_state();
        let (opcode, _instruction) = self.decode_instruction();

        self.pp_info(&config.info_at, metadata, start);
        self.snapshot_state_at(&config.snapshot_state_at);

        // Force stops at given iteration
        if self.should_trigger_at(&config.stop_at) {
            self.halt = true;
            println!(
                "Halted as requested at step={} instruction={:?}",
                self.instruction_counter, opcode
            );
            return opcode;
        }

        interpreter::interpret_instruction(self, opcode);

        self.update_instruction_counter();

        // Integer division by MAX_ACC to obtain the actual instruction count
        if self.halt {
            println!(
                "Halted at step={} instruction={:?}",
                self.instruction_counter / MAX_ACC,
                opcode
            );
        }
        opcode
    }

    fn should_trigger_at(&self, at: &StepFrequency) -> bool {
        let m: u64 = self.instruction_counter;
        match at {
            StepFrequency::Never => false,
            StepFrequency::Always => true,
            StepFrequency::Exactly(n) => *n == m,
            StepFrequency::Every(n) => m % *n == 0,
            StepFrequency::Range(lo, hi_opt) => {
                m >= *lo && (hi_opt.is_none() || m < hi_opt.unwrap())
            }
        }
    }

    // Compute memory usage
    fn memory_usage(&self) -> String {
        let total = self.memory.len() * PAGE_SIZE as usize;
        memory_size(total)
    }

    fn page_address(&self) -> (u32, usize) {
        let address = self.registers.current_instruction_pointer;
        let page = address >> PAGE_ADDRESS_SIZE;
        let page_address = (address & PAGE_ADDRESS_MASK) as usize;
        (page, page_address)
    }

    fn get_opcode(&mut self) -> Option<u32> {
        let (page_id, page_address) = self.page_address();
        for (page_index, memory) in self.memory.iter() {
            if page_id == *page_index {
                let memory_slice: [u8; 4] = memory[page_address..page_address + 4]
                    .try_into()
                    .expect("Couldn't read 4 bytes at given address");
                return Some(u32::from_be_bytes(memory_slice));
            }
        }
        None
    }

    fn snapshot_state_at(&mut self, at: &StepFrequency) {
        if self.should_trigger_at(at) {
            let filename = format!("snapshot-state-{}.json", self.instruction_counter);
            let file = File::create(filename.clone()).expect("Impossible to open file");
            let mut writer = BufWriter::new(file);
            let mut preimage_key = [0u8; 32];
            for i in 0..8 {
                let bytes = u32::to_be_bytes(self.registers.preimage_key[i]);
                for j in 0..4 {
                    preimage_key[4 * i + j] = bytes[j]
                }
            }
            let memory = self
                .memory
                .clone()
                .into_iter()
                .map(|(idx, data)| Page { index: idx, data })
                .collect();
            let s: State = State {
                pc: self.registers.current_instruction_pointer,
                next_pc: self.registers.next_instruction_pointer,
                step: self.instruction_counter,
                registers: self.registers.general_purpose,
                lo: self.registers.lo,
                hi: self.registers.hi,
                heap: self.registers.heap_pointer,
                // FIXME: it should be the exit code. We do not keep it in the witness atm
                exit: if self.halt { 1 } else { 0 },
                last_hint: self.syscall_env.last_hint.clone(),
                exited: self.halt,
                preimage_offset: self.registers.preimage_offset,
                preimage_key,
                memory,
                preimage: self.preimage.clone(),
            };
            let _ = serde_json::to_writer(&mut writer, &s);
            info!(
                "Snapshot state in {}, step {}",
                filename, self.instruction_counter
            );
            writer.flush().expect("Flush writer failing")
        }
    }

    fn pp_info(&mut self, at: &StepFrequency, meta: &Meta, start: &Start) {
        if self.should_trigger_at(at) {
            let elapsed = start.time.elapsed();
            let step = self.instruction_counter;
            let pc = self.registers.current_instruction_pointer;

            // Get the 32-bits opcode
            let insn = self.get_opcode().unwrap();

            // Approximate instruction per seconds
            let how_many_steps = step as usize - start.step;
            let ips = how_many_steps as f64 / elapsed.as_secs() as f64;

            let pages = self.memory.len();

            let mem = self.memory_usage();
            let name = meta
                .find_address_symbol(pc)
                .unwrap_or_else(|| "n/a".to_string());

            info!(
                "processing step={} pc={:010x} insn={:010x} ips={:.2} pages={} mem={} name={}",
                step, pc, insn, ips, pages, mem, name
            );
        }
    }
}

#[cfg(test)]
mod tests {

    use super::*;

    #[test]
    fn test_memory_size() {
        assert_eq!(memory_size(1023_usize), "1023 B");
        assert_eq!(memory_size(1024_usize), "1.0 KiB");
        assert_eq!(memory_size(1024 * 1024_usize), "1.0 MiB");
        assert_eq!(memory_size(2100 * 1024 * 1024_usize), "2.1 GiB");
        assert_eq!(memory_size(std::usize::MAX), "16.0 EiB");
    }
}<|MERGE_RESOLUTION|>--- conflicted
+++ resolved
@@ -362,15 +362,9 @@
     fn equal(&mut self, x: &Self::Variable, y: &Self::Variable) -> Self::Variable {
         // To avoid subtraction overflow in the witness interpreter for u32
         if x > y {
-<<<<<<< HEAD
-            self.is_zero(&(x.clone() - y.clone()))
-        } else {
-            self.is_zero(&(y.clone() - x.clone()))
-=======
             self.is_zero(&(*x - *y))
         } else {
             self.is_zero(&(*y - *x))
->>>>>>> dca30f07
         }
     }
 
